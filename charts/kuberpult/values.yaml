# This file is part of kuberpult.

# Kuberpult is free software: you can redistribute it and/or modify
# it under the terms of the Expat(MIT) License as published by
# the Free Software Foundation.

# Kuberpult is distributed in the hope that it will be useful,
# but WITHOUT ANY WARRANTY; without even the implied warranty of
# MERCHANTABILITY or FITNESS FOR A PARTICULAR PURPOSE.  See the
# MIT License for more details.

# You should have received a copy of the MIT License
# along with kuberpult. If not, see <https://directory.fsf.org/wiki/License:Expat>.

# Copyright freiheit.com
# Default values for ..
# This is a YAML-formatted file.
# Declare variables to be passed into your templates.

git:
  # The git url of the manifest repository (git protocol)
  url:  # git@github.com/.../...
  webUrl:  # only necessary for webhooks to argoCd, e.g. https://github.com/freiheit-com/kuberpult

  # The branch to be use in the manifest repository
  branch: "master"

  # If this is set, kuberpult will render a link to apps in the manifest repository (not the source repo).
  # Use `{dir}` and `{branch}` to automatically replace with proper values
  # Example for GitHub: https://github.com/freiheit-com/kuberpult/tree/{branch}/{dir}
  # Example for BitBucket: http://bitbucket.com/projects/projectName/repos/repoName/browse/{dir}/?at=refs%2Fheads%2F{branch}
  # Example for Azure: https://dev.azure.com/projectName/_git/repoName?path=/{dir}&version=GB{branch}&_a=contents
  manifestRepoUrl: ""

  # If this is set, kuberpult will render a link to the source code of your services (not the manifest repository).
  # Use `{branch}` and `{commit}` to automatically replace with proper values
  # Example for GitHub: https://github.com/freiheit-com/kuberpult/commit/{commit}
  # Example for BitBucket: https://bitbucket.com/path/to/repo/commits/{commit}
  # Example for Azure: https://dev.azure.com/path/to/repo/commit/{commit}?refName=refs%2Fheads%2F{branch}
  sourceRepoUrl: ""

  # The git author is what kuberpult writes to the manifest repository.
  # The git committer cannot be configured. It will always be "kuberpult".
  author:
    name: local.user@example.com
    email: defaultUser

  # Timeout used for network operations
  networkTimeout: 1m

  # If enabled, write data to the `/commit` directory in the manifest repo on every release.
  # Disabling this option does not delete the `/commit` directory.
  # In order to make use of this feature, the commit hashes provided to kuberpult (via the /release endpoint)
  # need to be the full 40 characters. For details see https://github.com/freiheit-com/kuberpult/blob/main/docs/endpoint-release.md
  # Kuberpult will not break if you enable this flag and do not provide the 40 characters, but you won't be able to use this feature.
  # Note that this features writes more files into the manifest repository. It is currently not recommended to be used on
  # setups with a huge manifest repository.
  enableWritingCommitData: false

  # Kuberpult tries to reduce the number of pushes and can bundle concurrent commits into a single push.
  # This can reduce the time it takes to process requests ariving at the same time and improve throughput.
  # The correct number largely depends on the performance of the git host and repository size. For small to medium sized deployments the default is good.
  # We recommend values between 1 and 20.
  maximumCommitsPerPush: 5

  # The maximum number of application release versions to keep a history of. The value must be within the limit: 5 <= n <= 30.
  # Values outside of the range will fail the service during startup.
  releaseVersionsLimit: 20

hub: europe-west3-docker.pkg.dev/fdc-public-docker-registry/kuberpult

log:
  # Possible values are "gcp" for a gcp-optimized format and "default" for json
  format: ""
  # Other possible values are "DEBUG", "INFO", "ERROR"
  level: "WARN"
cd:
  image: kuberpult-cd-service
# By default, kuberpult allows names of apps to be max 39 characters.
# This is usually enough. If you want to extend the length to up to 70 characters,
# You need to ensure that ArgoCD has no issue with this. Set the Argo CD helm parameter:
# `configs.cm.application.resourceTrackingMethod: annotation+label`
# Note that there is no simple way in kuberpult to rename an app.
  allowLongAppNames: false
  backendConfig:
    create: false   # Add backend config for health checks on GKE only
    timeoutSec: 300  # 30sec is the default on gcp loadbalancers, however kuberpult needs more with parallel requests. It is the time how long the loadbalancer waits for kuberpult to finish calls to the rest endpoint "release"
    queueSize: 5
  resources:
    limits:
      cpu: 2
      memory: 3Gi
    requests:
      cpu: 2
      memory: 3Gi
  probes:
    liveness:
      periodSeconds: 10
      successThreshold: 1
      timeoutSeconds: 5
      failureThreshold: 10
      initialDelaySeconds: 5
    readiness:
      periodSeconds: 10
      successThreshold: 1
      timeoutSeconds: 5
      failureThreshold: 10
      initialDelaySeconds: 5
# The Database is not ready for use on production and the helm options might change in the near future.
db:
  location: "127.0.0.1"
  authProxyPort: 5432
# As the Database feature is still work in progress, for now we recommend to set:
# dbOption: "NO_DB"
# Other valid values are "postgreSQL".
# If you do want to try out the database, for now use
# writeEslTableOnly: true
  dbOption: "NO_DB"
# k8sServiceAccountName is required if `dbOption = "postgreSQL"`, otherwise it's ignored.
# k8sServiceAccountName is the name of the kubernetes service account.
  k8sServiceAccountName: "k8sServiceAccountName"
# cloudSqlProxyEnabled enables the cloudsql proxy. Not possible with `dbOption = "NO_DB"`.
  cloudSqlProxyEnabled: false
  dbConnectionName: "connectioname"
  dbName: "databaseName"
  dbUser: "username"
  dbPassword: "password"
  migrations: /migrations
  # If set to true, kuberpult will write only the ESL table.
  # This is useful to already collect historical data in the database, while waiting for the full database implementation.
  writeEslTableOnly: false
  requests:
    cpu: "100m"
    memory: "200Mi"
manifestRepoExport:
  image: kuberpult-manifest-repo-export-service
  resources:
    limits:
      cpu: 2
      memory: 3Gi
    requests:
      cpu: 2
      memory: 3Gi
<<<<<<< HEAD
  # The initial time in seconds that this service waits when it does not find esl events to process, before trying again.
  # Time increases exponentially if errors occur.
  # Maximum time to wait is 600sec (cannot be changed).
=======
  probes:
    liveness:
      periodSeconds: 10
      successThreshold: 1
      timeoutSeconds: 5
      failureThreshold: 10
      initialDelaySeconds: 5
    readiness:
      periodSeconds: 10
      successThreshold: 1
      timeoutSeconds: 5
      failureThreshold: 10
      initialDelaySeconds: 5
>>>>>>> 2ce595b8
  eslProcessingIdleTimeSeconds: 5
  # Timeout in seconds used for network operations
  networkTimeoutSeconds: 120
frontend:
  image: kuberpult-frontend-service
# Annotations given here will be added to kuberpult-frontend-service annotations.
# See frontend-service.yaml for automatically added annotations.
  service:
    annotations: {}
  resources:
    limits:
      cpu: 500m
      memory: 250Mi
    requests:
      cpu: 500m
      memory: 250Mi
# Limit for the wait time for resources that support waiting on conditions ( e.g. rollout-status ).
# This MUST be lower than the combined timeouts of ALL http proxies in use.
  maxWaitDuration: 10m
  batchClient:
    # This value needs to be higher than the network timeout for git
    timeout: 2m
  # The maximum message size in mega bytes the client can receive.
  grpcMaxRecvMsgSize: 4
rollout:
  enabled: false
  image: kuberpult-rollout-service
  resources:
    limits:
      cpu: 500m
      memory: 250Mi
    requests:
      cpu: 500m
      memory: 250Mi
  # The maximum message size in mega bytes the client can receive.
  grpcMaxRecvMsgSize: 4
  # annotations given here will take precedence over the defaults defined in _helpers.tpl
  podAnnotations: {}

ingress:
  # The simplest setup involves an ingress, to make kuberpult available outside the cluster.
  # set to false, if you want use your own ingress:
  create: true
  annotations:
    nginx.ingress.kubernetes.io/proxy-read-timeout: 300
  domainName: null
  # note that IAP is a GCP specific feature. On GCP we recommend to enable it.
  iap:
    enabled: false
    secretName: null
  tls:
    host: null
    secretName: kuberpult-tls-secret
ssh:
  # This section is necessary to checkout the manifest repo from git. Only ssh is supported (no https).
  identity: "some SSH key"  # This value must be the complete OpenSSH private key file content (i.e. starts with "-----BEGIN OPENSSH PRIVATE KEY-----")
  known_hosts: |
    github.com ecdsa-sha2-nistp256 AAAAE2VjZHNhLXNoYTItbmlzdHAyNTYAAAAIbmlzdHAyNTYAAABBBEmKSENjQEezOmxkZMy7opKgwFB9nkt5YRrYMjNuG5N87uRgg6CLrbo5wAdT/y6v0mKV0U2w0WZ2YB/++Tpockg=
pgp:
  # The pgp keyring is used as an authentication measure for kuberpult rest endpoints that are publicly available.
  # If you do not use IAP, it is highly recommended to enable this.
  keyRing: null

argocd:
  # The base url is used to generate links to argocd in the UI. Kuberpult never uses this to talk to argocd.
  baseUrl: ""
  # The token is generated by adding a user in argocd with apiKey permssions and generating a token.
  # 1. Add an entry to the configmap argocd-cm data with key "accounts.kuberpult" and value "apiKey"
  # 2. Run `argocd account generate-token --account kuberpult` and put the result here
  # 3. Grant kuberpult the necessary rights by adding these lines to the argocd-rbac-cm config map:
  #
  #  policy.csv: |
  #    p, role:kuberpult, applications, get, */*, allow
  #    g, kuberpult, role:kuberpult
  #
  token: ""
  # The argocd server url is used by kuberpult to reach out to argocd. If argocd is running in the same cluster, use the service name of the api server.
  # Also must include the protocol and port e.g. http://argocd-server.argocd.svc.cluster.local:80 or https://argocd.example.com:443
  server: ""
  # Disables tls verification. This is useful when running in the same cluster as argocd and using a self-signed certificate.
  insecure: false

  refresh:
    # Enable sending refresh requests to argocd
    enabled: false
    # Send up to that many parallel refresh requests to argocd.
    # The number is determined by the power of the deployed argocd.
    concurrency: 50

  generateFiles: true

datadogTracing:
  enabled: false
  debugging: false
  environment: "shared"

datadogProfiling:
  # Note that the profiling environment is taken from the field `datadogTracing.environment`
  enabled: false
  # In order to use the datadog profile, you must provide a datadog api key:
  apiKey: ""

dogstatsdMetrics:
  # send metrics:
  enabled: false

  # sends additional events for each deployments:
  # dogstatsdMetrics.enabled must be true for this to have an effect.
  eventsEnabled: false

  #  dogstatsD listens on port udp:8125 by default.
  #  https://docs.datadoghq.com/developers/dogstatsd/?tab=hostagent#agent
  #  datadog.dogstatsd.socketPath -- Path to the DogStatsD socket
  address: unix:///var/run/datadog/dsd.socket
  # datadog.dogstatsd.hostSocketPath -- Host path to the DogStatsD socket
  hostSocketPath: /var/run/datadog

imagePullSecrets: []

gke:
  # The backend service id and project number are used to verify IAP tokens.
  #
  # The backend service id can only be obtained _after_ everything is installed.
  # Use this bash script to obtain it (after login to gcloud and select the correct project):
  #
  # ```
  # gcloud compute backend-services describe --global $(gcloud compute backend-services list | grep "kuberpult-frontend-service-80" | cut -d" " -f1) | yq .id
  # ```
  # Alternatively, you can set the name of the backend service as regex, and kuberpult will try to get the id of the first matching backend service using google compute SDK.
  # Only one of backend_service_id and backend_service_name should be set. Setting both is not supported and lead to an error.
  backend_service_id: ""
  backend_service_name: ""
  #
  # Use this bash script to obtain the project number:
  #
  # ```
  # gcloud projects list --filter="$(gcloud config get-value project)" --format="value(PROJECT_NUMBER)"
  # ```
  project_number: ""

environment_configs:
  # environment_configs_json: |
  #   {
  #     "production": {
  #       "upstream": {
  #           "latest": true
  #        },
  #        "argocd" :{}
  #     }
  #   }
  environment_configs_json: null

auth:
  azureAuth:
    enabled: false
    cloudInstance: "https://login.microsoftonline.com/"
    clientId: ""
    tenantId: ""
  dexAuth:
    enabled: false
    # Indicates if dex is to be installed. If you want to use your own Dex instance do not enable this flag.
    installDex: false
    # Overrides the name of the dex resources. Allows creating multiple Dex instances on the same cluster.
    fullNameOverride: "kuberpult-dex"
    # If kuberpult cannot find a role in the dex response, it will use the role "default".
    # This is only recommended for when you want the simplest possible setup, or for testing purposes.
    defaultRoleEnabled: false
    # If using e.g. GCP IAP cluster internal communication to Dex is necessary as otherwise its endpoints cannot be accessed by the frontend service
    # If enabled, kuberpult communicates with dex over http, not https
    useClusterInternalCommunicationToDex: false
    # Defines the rbac policy when using Dex.
    # The permissions are added using the following format (<ROLE>, <ACTION>, <ENVIRONMENT_GROUP>:<ENVIRONMENT>, <APPLICATION>, allow).
    #
    # Available actions are: CreateLock, DeleteLock, CreateRelease, DeployRelease, CreateUndeploy, DeployUndeploy, CreateEnvironment, CreateEnvironmentApplication and DeployReleaseTrain.
    # The actions CreateUndeploy, DeployUndeploy and CreateEnvironmentApplication are environment independent meaning that the environment specified on the permission
    # needs to follow the following format <ENVIRONMENT_GROUP>:*, otherwise an error will be thrown.
    #
    # Example permission: Developer, CreateLock, development:development, *, allow
    # If no group is configured for an environment, the environment group name is the same as the environment name, here "development".
    # The policy will be available on the kuberpult-rbac config map.
    policy_csv: ""
    clientId: ""
    clientSecret: ""
    baseURL: ""
    # List of scopes to validate the token. Please add them as comma separated values.
    scopes: ""
  api:
    # New api endpoints (starting with `/api/`), are by default only turned on when IAP is enabled.
    # As of now this applies only to the manifest endpoint `/api/application/<application>/release/<release>/manifests`.
    # If you do not have Googles IAP enabled, but still want to use the API, be aware that it is publicly available,
    # so you would need a protection outside of kuberpult (e.g. a VPN).
    # If `enableDespiteNoAuth=true`, then the API will respond, even if IAP is disabled in this helm chart (`ingress.iap.enabled=true`).
    enableDespiteNoAuth: false

# The Dex configuration values. For more information please check the Dex repository https://github.com/dexidp/dex
dex:
  # List of environment variables to be added to the dex service pod.
  # Example, if you want your DEX service to have access to to the OAUTH_CLIENT_ID, you can specify
  # it the following way:
  #
  #  - name: OAUTH_CLIENT_ID
  #    valueFrom:
  #      secretKeyRef:
  #      name: kuberpult-oauth-client-id
  #        key: kuberpult-oauth-client-id
  envVars: []
  # The configuration of the OAUTH provider.
  # For more information on the connectors to use see https://dexidp.io/docs/connectors/
  # Here is an example on how to connect with Google connector:
  #
  #     connectors:
  #     - type: google
  #     id: google
  #     name: Google
  #     config:
  #       clientID: $GOOGLE_CLIENT_ID
  #       clientSecret: $GOOGLE_CLIENT_SECRET
  #       redirectURI: http://127.0.0.1:5556/callback
  config: {}
# Configuration for revolution dora metrics. If you are not using revolution you can safely ignore this.
revolution:
  dora:
    enabled: false
    # The default url in revolution is https://revolution.dev/api/dora/kuberpult?companyID=myCompany&productID=myProductID&projectID=myProductId
    url: ""
    # The token can be obtained from revolution.
    token: ""
    # Maximum number of requests send in parallel.
    concurrency: 20

# Whether the rollout service should self-manage applications
manageArgoApplications:
  enabled: false
  # List of teams that should be self managed by the rollout service.
  filter: []<|MERGE_RESOLUTION|>--- conflicted
+++ resolved
@@ -141,11 +141,6 @@
     requests:
       cpu: 2
       memory: 3Gi
-<<<<<<< HEAD
-  # The initial time in seconds that this service waits when it does not find esl events to process, before trying again.
-  # Time increases exponentially if errors occur.
-  # Maximum time to wait is 600sec (cannot be changed).
-=======
   probes:
     liveness:
       periodSeconds: 10
@@ -159,7 +154,10 @@
       timeoutSeconds: 5
       failureThreshold: 10
       initialDelaySeconds: 5
->>>>>>> 2ce595b8
+
+  # The initial time in seconds that this service waits when it does not find esl events to process, before trying again.
+  # Time increases exponentially if errors occur, depending on the type of error.
+  # Maximum time to wait is 600sec (cannot be changed).
   eslProcessingIdleTimeSeconds: 5
   # Timeout in seconds used for network operations
   networkTimeoutSeconds: 120
