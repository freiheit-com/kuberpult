# This file is part of kuberpult.

# Kuberpult is free software: you can redistribute it and/or modify
# it under the terms of the Expat(MIT) License as published by
# the Free Software Foundation.

# Kuberpult is distributed in the hope that it will be useful,
# but WITHOUT ANY WARRANTY; without even the implied warranty of
# MERCHANTABILITY or FITNESS FOR A PARTICULAR PURPOSE.  See the
# MIT License for more details.

# You should have received a copy of the MIT License
# along with kuberpult. If not, see <https://directory.fsf.org/wiki/License:Expat>.

# Copyright freiheit.com
# This file is part of kuberpult.
{{- if .Values.rollout.tag }}
{{ fail "Values.rollout.tag cannot be used anymore. We only support the same appVersion for all services at this point."}}
{{ end -}}

{{- if .Values.rollout.enabled }}
{{- if not (regexMatch "^https?://[^:]+:[0-9]+$" .Values.argocd.server) -}}
{{ fail "argocd.server must be a valid http/https url including the port"}}
{{- end -}}
{{- if not (eq .Values.argocd.refreshEnabled nil) }}
{{ fail "argocd.refreshEnabled is removed in favour of argocd.refresh.enabled"}}
{{- end -}}
---
apiVersion: apps/v1
kind: Deployment
metadata:
  name: kuberpult-rollout-service
  labels:
    app: kuberpult-rollout-service
{{- if .Values.datadogTracing.enabled }}
    tags.datadoghq.com/service: kuberpult-rollout-service
    tags.datadoghq.com/version: {{ $.Chart.AppVersion }}
    tags.datadoghq.com/env: {{ .Values.datadogTracing.environment }}
{{- end }}
spec:
  replicas: 1
  selector:
    matchLabels:
      app: kuberpult-rollout-service
  template:
    metadata:
      labels:
        app: kuberpult-rollout-service
{{- if .Values.datadogTracing.enabled }}
        tags.datadoghq.com/env: {{ .Values.datadogTracing.environment }}
        tags.datadoghq.com/service: kuberpult-rollout-service
        tags.datadoghq.com/version: {{ $.Chart.AppVersion }}
{{- end }}
      annotations:
{{- if .Values.datadogTracing.enabled }}
        apm.datadoghq.com/env: '{"DD_SERVICE":"kuberpult-rollout-service","DD_ENV":"{{ .Values.datadogTracing.environment }}","DD_VERSION":"{{ $.Chart.AppVersion }}"}'
{{- end }}
{{- if .Values.rollout.pod.annotations}}
{{ .Values.rollout.pod.annotations | toYaml | indent 8}}
{{- end }}
    spec:
      {{- with .Values.imagePullSecrets }}
      imagePullSecrets:
        {{- toYaml . | nindent 8 }}
      {{- end }}
{{- if (and (eq .Values.db.dbOption "postgreSQL") (.Values.db.k8sServiceAccountName)) }}
      serviceAccountName: {{ .Values.db.k8sServiceAccountName }}
{{- end }}
      containers:
{{- if .Values.db.cloudSqlProxyEnabled }}
      - name: cloud-sql-proxy
        # It is recommended to use the latest version of the Cloud SQL Auth Proxy
        # Make sure to update on a regular schedule!
        image: gcr.io/cloud-sql-connectors/cloud-sql-proxy:2.11.0
        args:
          # If connecting from a VPC-native GKE cluster, you can use the
          # following flag to have the proxy connect over private IP
          - "--private-ip"

          # Enable structured logging with LogEntry format:
          - "--structured-logs"

          # Replace DB_PORT with the port the proxy should listen on

          - "--port={{ .Values.db.authProxyPort }}"

          - {{ .Values.db.dbConnectionName | quote }}
        securityContext:
          # The default Cloud SQL Auth Proxy image runs as the
          # "nonroot" user and group (uid: 65532) by default.
          runAsNonRoot: true
        # You should use resource requests/limits as a best practice to prevent
        # pods from consuming too many resources and affecting the execution of
        # other pods. You should adjust the following values based on what your
        # application needs. For details, see
        # https://kubernetes.io/docs/concepts/configuration/manage-resources-containers/
        resources:
          requests:
            # The proxy's memory use scales linearly with the number of active
            # connections. Fewer open connections will use less memory. Adjust
            # this value based on your application's requirements.
            memory: {{ .Values.db.requests.memory }}
            # The proxy's CPU use scales linearly with the amount of IO between
            # the database and the application. Adjust this value based on your
            # application's requirements.
            cpu:  {{ .Values.db.requests.cpu }}
{{- end }}
      - name: service
        image: "{{ .Values.hub }}/{{ .Values.rollout.image }}:{{ $.Chart.AppVersion }}"
        ports:
          - name: http
            containerPort: 8080
            protocol: TCP
          - name: grpc
            containerPort: 8443
            protocol: TCP
        readinessProbe:
          httpGet:
            path: /healthz
            port: http
          initialDelaySeconds: 5
          periodSeconds: 10
        livenessProbe:
          httpGet:
            path: /healthz
            port: http
        resources:
          limits:
            cpu: "{{ .Values.rollout.resources.limits.cpu }}"
            memory: "{{ .Values.rollout.resources.limits.memory }}"
          requests:
            cpu: "{{ .Values.rollout.resources.requests.cpu }}"
            memory: "{{ .Values.rollout.resources.requests.memory }}"
        env:
        - name: KUBERPULT_CDSERVER
          value: kuberpult-cd-service:8443
        - name: KUBERPULT_VERSIONSERVER
          value: kuberpult-cd-service:8443
        - name: KUBERPULT_ARGOCD_SERVER
          value: {{ .Values.argocd.server | quote }}
        - name: KUBERPULT_ARGOCD_INSECURE
          value: {{ .Values.argocd.insecure | quote }}
        - name: KUBERPULT_ARGOCD_REFRESH_ENABLED
          value: {{ .Values.argocd.refresh.enabled | quote }}
        - name: KUBERPULT_ARGOCD_REFRESH_CONCURRENCY
          value: {{ .Values.argocd.refresh.concurrency | quote }}
        - name: KUBERPULT_ARGOCD_REFRESH_CLIENT_TIMEOUT_SECONDS
          value: {{ .Values.argocd.refresh.clientTimeoutSeconds | quote }}
        - name: KUBERPULT_MANAGE_ARGO_APPLICATIONS_ENABLED
          value: {{ .Values.manageArgoApplications.enabled | quote }}
        - name: KUBERPULT_MANAGE_ARGO_APPLICATIONS_FILTER
          value: {{ .Values.manageArgoApplications.filter | quote }}
        - name: LOG_FORMAT
          value: {{ .Values.log.format | quote }}
        - name: LOG_LEVEL
          value: {{ .Values.log.level | quote }}
        - name: KUBERPULT_DB_MIGRATIONS_LOCATION
          value: /migrations/postgres
        - name: KUBERPULT_DB_AUTH_PROXY_PORT
          value: "{{ .Values.db.authProxyPort }}"
{{- if .Values.datadogTracing.enabled }}
        - name: DD_AGENT_HOST
          valueFrom:
            fieldRef:
              fieldPath: status.hostIP
        - name: DD_ENV
          valueFrom:
            fieldRef:
              fieldPath: metadata.labels['tags.datadoghq.com/env']
        - name: DD_SERVICE
          valueFrom:
            fieldRef:
              fieldPath: metadata.labels['tags.datadoghq.com/service']
        - name: DD_VERSION
          valueFrom:
            fieldRef:
              fieldPath: metadata.labels['tags.datadoghq.com/version']
        - name: KUBERPULT_ENABLE_TRACING
          value: "{{ .Values.datadogTracing.enabled }}"
{{- end }}
{{- if .Values.datadogTracing.enabled }}
        - name: DD_TRACE_DEBUG
          value: "{{ .Values.datadogTracing.debugging }}"
{{- end }}
{{- if .Values.datadogTracing.enabled }}
        - name: DD_TRACE_PARTIAL_FLUSH_ENABLED
          value: "{{ .Values.datadogTracing.partialFlushEnabled }}"
{{- end }}
{{- if .Values.datadogTracing.enabled }}
        - name: DD_TRACE_PARTIAL_FLUSH_MIN_SPANS
          value: "{{ .Values.datadogTracing.partialFlushMinSpans }}"
{{- end }}
{{- if .Values.dogstatsdMetrics.enabled }}
        - name: KUBERPULT_ENABLE_METRICS
          value: "{{ .Values.dogstatsdMetrics.enabled }}"
        - name: KUBERPULT_DOGSTATSD_ADDR
          value: "{{ .Values.dogstatsdMetrics.address }}"
{{- end }}
        - name: KUBERPULT_ARGOCD_TOKEN
          valueFrom:
            secretKeyRef:
              name: kuberpult-rollout-service
              key: KUBERPULT_ARGOCD_TOKEN
        - name: KUBERPULT_REVOLUTION_DORA_ENABLED
          value: {{ .Values.revolution.dora.enabled | quote }}
        - name: KUBERPULT_REVOLUTION_DORA_URL
          value: {{ .Values.revolution.dora.url | quote }}
        - name: KUBERPULT_REVOLUTION_DORA_CONCURRENCY
          value: {{ .Values.revolution.dora.concurrency | quote }}
        - name: KUBERPULT_REVOLUTION_DORA_TOKEN
          valueFrom:
            secretKeyRef:
              name: kuberpult-rollout-service
              key: KUBERPULT_REVOLUTION_DORA_TOKEN
        - name: KUBERPULT_REVOLUTION_DORA_MAX_EVENT_AGE
<<<<<<< HEAD
          value: "2h"
        - name: KUBERPULT_REVOLUTION_DORA_DRY_RUN
          value: {{ .Values.revolution.dora.dryRun | quote }}
=======
          value: {{ .Values.revolution.dora.maxAge | quote }}
>>>>>>> a69e3581
        - name: KUBERPULT_GRPC_MAX_RECV_MSG_SIZE
          value: "{{ .Values.rollout.grpcMaxRecvMsgSize }}"
        - name: KUBERPULT_DB_OPTION
          value: {{ .Values.db.dbOption }} # { postgreSQL}
        - name: KUBERPULT_DB_WRITE_ESL_TABLE_ONLY
          value: "false"
        - name: KUBERPULT_PERSIST_ARGO_EVENTS
          value: "{{ .Values.rollout.persistArgoEvents }}"
{{- if .Values.rollout.persistArgoEvents }}
        - name: KUBERPULT_ARGO_EVENTS_BATCH_SIZE
          value: "{{ .Values.rollout.argoEventsBatchSize }}"
{{- end }}
        - name: KUBERPULT_ARGO_EVENTS_CHANNEL_SIZE
          value: "{{ .Values.rollout.argoEventsChannelSize }}"
        - name: KUBERPULT_KUBERPULT_EVENTS_CHANNEL_SIZE
          value: "{{ .Values.rollout.kuberpultEventsChannelSize }}"
        - name: KUBERPULT_DORA_EVENTS_METRICS_ENABLED
          value: "{{ .Values.rollout.metrics.doraMetricsEnabled }}"
        - name: KUBERPULT_ARGO_EVENTS_METRICS_ENABLED
          value: "{{ .Values.rollout.metrics.argoEventsMetricsEnabled }}"
        - name: KUBERPULT_KUBERPULT_EVENTS_METRICS_ENABLED
          value: "{{ .Values.rollout.metrics.kuberpultEventsMetricsEnabled }}"
{{- if (eq .Values.db.dbOption "postgreSQL") }}
        - name: KUBERPULT_DB_LOCATION
          value: {{ .Values.db.location }}
        - name: KUBERPULT_DB_NAME
          value: "{{ .Values.db.dbName }}"
        - name: KUBERPULT_DB_SSL_MODE
          value: "{{ .Values.db.sslMode }}"
        - name: KUBERPULT_DB_USER_NAME
          valueFrom:
            secretKeyRef:
              name: kuberpult-db
              key: username
        - name: KUBERPULT_DB_USER_PASSWORD
          valueFrom:
            secretKeyRef:
              name: kuberpult-db
              key: password
        - name: KUBERPULT_DB_MAX_OPEN_CONNECTIONS
          value: "{{ .Values.db.connections.rollout.maxOpen }}"
        - name: KUBERPULT_DB_MAX_IDLE_CONNECTIONS
          value: "{{ .Values.db.connections.rollout.maxIdle }}"
{{- end }}
        volumeMounts:
        # We need to mount a writeable tmp directory for argocd connections to work correctly. https://github.com/argoproj/argo-cd/issues/14115
        - name: tmp
          mountPath: /tmp
          readOnly: false
{{- if .Values.dogstatsdMetrics.enabled }}
        - name: dsdsocket
          mountPath: {{ .Values.dogstatsdMetrics.hostSocketPath }}
          readOnly: true
{{- end }}
      volumes:
      - name: tmp
        emptyDir: {}
{{- if .Values.dogstatsdMetrics.enabled }}
      - name: dsdsocket
        hostPath:
          path: {{ .Values.dogstatsdMetrics.hostSocketPath }}
{{- end }}
---
apiVersion: v1
kind: Service
metadata:
  name: kuberpult-rollout-service
{{- if .Values.rollout.service.annotations }}
  annotations:
{{ .Values.rollout.service.annotations | toYaml | indent 4}}
{{- end }}
spec:
  ports:
  - name: http
    port: 80
    targetPort: http
  - name: grpc
    port: 8443
    targetPort: grpc
  selector:
    app: kuberpult-rollout-service
  type: NodePort
---
apiVersion: v1
kind: Secret
metadata:
  name: kuberpult-rollout-service
type: Opaque
data:
  KUBERPULT_ARGOCD_TOKEN: {{ .Values.argocd.token | b64enc | quote }}
  KUBERPULT_REVOLUTION_DORA_TOKEN: {{ .Values.revolution.dora.token | b64enc | quote }}
{{- end }}<|MERGE_RESOLUTION|>--- conflicted
+++ resolved
@@ -213,13 +213,9 @@
               name: kuberpult-rollout-service
               key: KUBERPULT_REVOLUTION_DORA_TOKEN
         - name: KUBERPULT_REVOLUTION_DORA_MAX_EVENT_AGE
-<<<<<<< HEAD
-          value: "2h"
+          value: {{ .Values.revolution.dora.maxAge | quote }}
         - name: KUBERPULT_REVOLUTION_DORA_DRY_RUN
           value: {{ .Values.revolution.dora.dryRun | quote }}
-=======
-          value: {{ .Values.revolution.dora.maxAge | quote }}
->>>>>>> a69e3581
         - name: KUBERPULT_GRPC_MAX_RECV_MSG_SIZE
           value: "{{ .Values.rollout.grpcMaxRecvMsgSize }}"
         - name: KUBERPULT_DB_OPTION
