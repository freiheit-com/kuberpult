# This file is part of kuberpult.

# Kuberpult is free software: you can redistribute it and/or modify
# it under the terms of the Expat(MIT) License as published by
# the Free Software Foundation.

# Kuberpult is distributed in the hope that it will be useful,
# but WITHOUT ANY WARRANTY; without even the implied warranty of
# MERCHANTABILITY or FITNESS FOR A PARTICULAR PURPOSE.  See the
# MIT License for more details.

# You should have received a copy of the MIT License
# along with kuberpult. If not, see <https://directory.fsf.org/wiki/License:Expat>.

# Copyright freiheit.com
# This file is part of kuberpult.

# Kuberpult is free software: you can redistribute it and/or modify
# it under the terms of the Expat(MIT) License as published by
# the Free Software Foundation.

# Kuberpult is distributed in the hope that it will be useful,
# but WITHOUT ANY WARRANTY; without even the implied warranty of
# MERCHANTABILITY or FITNESS FOR A PARTICULAR PURPOSE.  See the
# MIT License for more details.

# You should have received a copy of the MIT License
# along with kuberpult. If not, see <https://directory.fsf.org/wiki/License:Expat>.

<<<<<<< HEAD
# Copyright 2023 freiheit.com
=======
# Copyright freiheit.com

>>>>>>> 0221a704
{{- if .Values.cd.tag }}
{{ fail "Values.cd.tag cannot be used anymore. We only support the same appVersion for all services at this point."}}
{{ end -}}
{{- if not (or (eq .Values.cd.db.dbOption "cloudsql") (eq .Values.cd.db.dbOption "sqlite") (eq .Values.cd.db.dbOption "NO_DB")) }}
{{ fail ".Values.cd.db.dbOption does not contain a valid value (NO_DB, sqlite, cloudsql)."}}
{{ end -}}
---
apiVersion: apps/v1
kind: Deployment
metadata:
  name: kuberpult-cd-service
  labels:
    app: kuberpult-cd-service
{{- if .Values.datadogTracing.enabled }}
    tags.datadoghq.com/service: kuberpult-cd-service
    tags.datadoghq.com/version: {{ $.Chart.AppVersion }}
    tags.datadoghq.com/env: {{ .Values.datadogTracing.environment }}
{{- end }}
spec:
  # Generally, it is possible to have multiple instances of the cd-service.
  # However, most time is spent in a `git push`, which cannot be parallelized much.
  # Having multiple instances works when there are only few requests/sec,
  # but it may get inefficient if there are many, since kuberpult then needs
  # to `pull` and `push` more often due to possible conflicts.
  # Therefore, we only allow 1 instance of the cd-service.
  # If you temporarily need 2, that will also work.
  replicas: 1
  selector:
    matchLabels:
      app: kuberpult-cd-service
  template:
    metadata:
      labels:
        app: kuberpult-cd-service
{{- if .Values.datadogTracing.enabled }}
        tags.datadoghq.com/env: {{ .Values.datadogTracing.environment }}
        tags.datadoghq.com/service: kuberpult-cd-service
        tags.datadoghq.com/version: {{ $.Chart.AppVersion }}
      annotations:
        apm.datadoghq.com/env: '{"DD_SERVICE":"kuberpult-cd-service","DD_ENV":"{{ .Values.datadogTracing.environment }}","DD_VERSION":"{{ $.Chart.AppVersion }}"}'
{{- end }}
    spec:
      {{- with .Values.imagePullSecrets }}
      imagePullSecrets:
        {{- toYaml . | nindent 8 }}
      {{- end }}
{{- if eq .Values.cd.db.dbOption "cloudsql" }}
      serviceAccountName: {{ .Values.cd.db.k8sName }}  
{{- end }} 
      containers:
{{- if eq .Values.cd.db.dbOption "cloudsql" }}
      - name: cloud-sql-proxy
        # It is recommended to use the latest version of the Cloud SQL Auth Proxy
        # Make sure to update on a regular schedule!
        image: gcr.io/cloud-sql-connectors/cloud-sql-proxy:2.11.0
        args:
          # If connecting from a VPC-native GKE cluster, you can use the
          # following flag to have the proxy connect over private IP
          - "--private-ip"

          # Enable structured logging with LogEntry format:
          - "--structured-logs"

          # Replace DB_PORT with the port the proxy should listen on

          - "--port={{ .Values.cd.db.authProxyPort }}"

          - {{ .Values.cd.db.dbConnectionName | quote }}
        securityContext:
          # The default Cloud SQL Auth Proxy image runs as the
          # "nonroot" user and group (uid: 65532) by default.
          runAsNonRoot: true
        # You should use resource requests/limits as a best practice to prevent
        # pods from consuming too many resources and affecting the execution of
        # other pods. You should adjust the following values based on what your
        # application needs. For details, see
        # https://kubernetes.io/docs/concepts/configuration/manage-resources-containers/
        resources:
          requests:
            # The proxy's memory use scales linearly with the number of active
            # connections. Fewer open connections will use less memory. Adjust
            # this value based on your application's requirements.
            memory: {{ .Values.cd.db.requests.memory }}
            # The proxy's CPU use scales linearly with the amount of IO between
            # the database and the application. Adjust this value based on your
            # application's requirements.
            cpu:  {{ .Values.cd.db.requests.cpu }}
{{- end }}
      - name: service
        image: "{{ .Values.hub }}/{{ .Values.cd.image }}:{{ $.Chart.AppVersion }}"
        ports:
          - name: http
            containerPort: 8080
            protocol: TCP
          - name: grpc
            containerPort: 8443
            protocol: TCP
        readinessProbe:
          httpGet:
            path: /healthz
            port: http
          initialDelaySeconds: {{ .Values.cd.probes.readiness.initialDelaySeconds }}
          periodSeconds: {{ .Values.cd.probes.readiness.periodSeconds }}
          successThreshold: {{ .Values.cd.probes.readiness.successThreshold }}
          timeoutSeconds: {{ .Values.cd.probes.readiness.timeoutSeconds }}
          failureThreshold: {{ .Values.cd.probes.readiness.failureThreshold }}
        livenessProbe:
          httpGet:
            path: /healthz
            port: http
          initialDelaySeconds: {{ .Values.cd.probes.liveness.initialDelaySeconds }}
          periodSeconds: {{ .Values.cd.probes.liveness.periodSeconds }}
          successThreshold: {{ .Values.cd.probes.liveness.successThreshold }}
          timeoutSeconds: {{ .Values.cd.probes.liveness.timeoutSeconds }}
          failureThreshold: {{ .Values.cd.probes.liveness.failureThreshold }}
        resources:
          limits:
            cpu: "{{ .Values.cd.resources.limits.cpu }}"
            memory: "{{ .Values.cd.resources.limits.memory }}"
          requests:
            cpu: "{{ .Values.cd.resources.requests.cpu }}"
            memory: "{{ .Values.cd.resources.requests.memory }}"
        env:
        - name: KUBERPULT_GIT_URL
          value: {{ required ".Values.git.url is required" .Values.git.url | quote }}
        - name: KUBERPULT_GIT_BRANCH
          value: {{ .Values.git.branch | quote }}
        - name: LOG_FORMAT
          value: {{ .Values.log.format | quote }}
        - name: LOG_LEVEL
          value: {{ .Values.log.level | quote }}
{{- if .Values.argocd.sendWebhooks }}
        - name: KUBERPULT_ARGO_CD_SERVER
          value: {{ .Values.argocd.server | quote }}
{{- else }}
        - name: KUBERPULT_ARGO_CD_SERVER
          value: ""
{{- end }}
        - name: KUBERPULT_ARGO_CD_INSECURE
          value: {{ .Values.argocd.insecure | quote }}
        - name: KUBERPULT_ARGO_CD_GENERATE_FILES
          value: {{ .Values.argocd.generateFiles | quote }}
        - name: KUBERPULT_GIT_WEB_URL
          value: {{ .Values.git.webUrl | quote }}
{{- if .Values.datadogTracing.enabled }}
        - name: DD_AGENT_HOST
          valueFrom:
            fieldRef:
              fieldPath: status.hostIP
        - name: DD_ENV
          valueFrom:
            fieldRef:
              fieldPath: metadata.labels['tags.datadoghq.com/env']
        - name: DD_SERVICE
          valueFrom:
            fieldRef:
              fieldPath: metadata.labels['tags.datadoghq.com/service']
        - name: DD_VERSION
          valueFrom:
            fieldRef:
              fieldPath: metadata.labels['tags.datadoghq.com/version']
        - name: KUBERPULT_ENABLE_TRACING
          value: "{{ .Values.datadogTracing.enabled }}"
{{- end }}
{{- if .Values.datadogTracing.enabled }}
        - name: DD_API_KEY_LOCATION
          value: "/etc/datadog/api-key"
{{- end }}

{{- if .Values.datadogTracing.enabled }}
        - name: DD_TRACE_DEBUG
          value: "{{ .Values.datadogTracing.debugging }}"
{{- end }}
{{- if .Values.dogstatsdMetrics.enabled }}
        - name: KUBERPULT_ENABLE_METRICS
          value: "{{ .Values.dogstatsdMetrics.enabled }}"
        - name: KUBERPULT_ENABLE_EVENTS
          value: "{{ .Values.dogstatsdMetrics.eventsEnabled }}"
        - name: KUBERPULT_DOGSTATSD_ADDR
          value: "{{ .Values.dogstatsdMetrics.address }}"
{{- end }}
{{- if .Values.pgp.keyRing }}
        - name: KUBERPULT_PGP_KEY_RING_PATH
          value: /keyring/keyring.gpg
{{- end }}
{{- if .Values.auth.dexAuth.enabled }}
        - name: KUBERPULT_DEX_RBAC_POLICY_PATH
          value: /kuberpult-rbac/policy.csv
{{- end }}
        - name: KUBERPULT_AZURE_ENABLE_AUTH
          value: "{{ .Values.auth.azureAuth.enabled }}"
        - name: KUBERPULT_DEX_ENABLED
          value: "{{ .Values.auth.dexAuth.enabled }}"
{{- if .Values.environment_configs.bootstrap_mode }}
        - name: KUBERPULT_BOOTSTRAP_MODE
          value: "{{ .Values.environment_configs.bootstrap_mode }}"
{{- end }}
        - name: KUBERPULT_GIT_NETWORK_TIMEOUT
          value: "{{ .Values.git.networkTimeout }}"
        - name: KUBERPULT_GIT_WRITE_COMMIT_DATA
          value: "{{ .Values.git.enableWritingCommitData }}"
        - name: KUBERPULT_GIT_MAXIMUM_COMMITS_PER_PUSH
          value: "{{ .Values.git.maximumCommitsPerPush }}"
        - name: KUBERPULT_ENABLE_PROFILING
          value: "{{ .Values.datadogProfiling.enabled }}"
        - name: KUBERPULT_MAXIMUM_QUEUE_SIZE
          value: "{{ .Values.cd.backendConfig.queueSize }}"
        - name: KUBERPULT_DB_OPTION # { NO_DB, cloudsql, sqlite }
          value: {{ .Values.cd.db.dbOption }}
{{- if or (eq .Values.cd.db.dbOption "cloudsql") (eq .Values.cd.db.dbOption "sqlite") }}
        - name: KUBERPULT_DB_LOCATION
          value: {{ .Values.cd.db.location }}
        - name: KUBERPULT_DB_MIGRATIONS_LOCATION
          value: {{ .Values.cd.db.migrations }}
{{- end }}
{{- if eq .Values.cd.db.dbOption "cloudsql" }}
        - name: KUBERPULT_DB_NAME
          value: "{{ .Values.cd.db.dbName }}"
        - name: KUBERPULT_DB_USER_NAME
          value: "{{ .Values.cd.db.dbUser }}"
        - name: KUBERPULT_DB_USER_PASSWORD
          value: "{{ .Values.cd.db.dbPassword }}"
{{- end }}
        - name: KUBERPULT_ALLOW_LONG_APP_NAMES
          value: "{{ .Values.cd.allowLongAppNames }}"
        volumeMounts:
{{- if or (eq .Values.cd.db.dbOption "cloudsql") (eq .Values.cd.db.dbOption "sqlite") }}
        - name: migrations
          mountPath: {{ .Values.cd.db.migrations }}
          readOnly: false
{{- end }}
{{- if eq .Values.cd.db.dbOption "sqlite" }}
        - name: sqlite
          mountPath: /sqlite
          readOnly: false
{{- end }}
        - name: repository
          mountPath: /repository
        - name: ssh
          mountPath: /etc/ssh
{{- if .Values.datadogProfiling.enabled }}
        - name: datadog
          mountPath: /etc/datadog/
{{- end }}
{{- if .Values.pgp.keyRing }}
        - name: keyring
          mountPath: /keyring
{{- end }}
{{- if .Values.auth.dexAuth.enabled }}
        - name: kuberpult-rbac
          mountPath: /kuberpult-rbac
{{- end }} 
{{- if .Values.dogstatsdMetrics.enabled }}
        - name: dsdsocket
          mountPath: {{ .Values.dogstatsdMetrics.hostSocketPath }}
          readOnly: true
{{- end }}
{{- if .Values.environment_configs.bootstrap_mode }}
        - name: environment-configs
          mountPath: /environment_configs.json
          subPath: environment_configs.json
{{- end }}
      volumes:
      - name: repository
        # We use emptyDir, because none of our data needs to survive for long (it's all in the github repo).
        # EmptyDir has the nice advantage, that it triggers a restart of the pod and creates a new volume when the current one is full
        # Because of an issue in gitlib2, this actually happens.
        emptyDir:
          sizeLimit: 10Gi
      - name: ssh
        secret:
          secretName: kuberpult-ssh
{{- if .Values.datadogProfiling.enabled }}
      - name: datadog
        secret:
          secretName: kuberpult-datadog
{{- end }}
{{- if .Values.pgp.keyRing }}
      - name: keyring
        configMap:
          name: kuberpult-keyring
{{- end }}
{{- if or (eq .Values.cd.db.dbOption "cloudsql") (eq .Values.cd.db.dbOption "sqlite") }}
      - name: migrations
        configMap:
          name: kuberpult-migrations
{{- end }} 
{{- if eq .Values.cd.db.dbOption "sqlite" }}
      - name: sqlite
        emptyDir:
          sizeLimit: 1Gi
{{- end }}
{{- if .Values.environment_configs.bootstrap_mode }}
      - name: environment-configs
        configMap:
          items:
          - key: environment_configs.json
            path: environment_configs.json
          name: environment-configs
{{- end }}
{{- if .Values.auth.dexAuth.enabled }}
      - name: kuberpult-rbac
        configMap:
          name: kuberpult-rbac
{{- end }}
{{- if .Values.dogstatsdMetrics.enabled }}
      - name: dsdsocket
        hostPath:
          path: {{ .Values.dogstatsdMetrics.hostSocketPath }}
{{- end }}
---
apiVersion: v1
kind: Service
metadata:
  name: kuberpult-cd-service
  {{- if .Values.cd.backendConfig.create }}
  annotations:
    cloud.google.com/backend-config: '{"default": "kuberpult-cd-service"}'
  {{- end }}
spec:
  ports:
  - name: http
    port: 80
    targetPort: http
  - name: grpc
    port: 8443
    targetPort: grpc
  selector:
    app: kuberpult-cd-service
  type: NodePort
---
apiVersion: v1
kind: Secret
metadata:
  name: kuberpult-ssh
data:
  identity: {{ .Values.ssh.identity | b64enc | quote }}
  ssh_known_hosts: {{ .Values.ssh.known_hosts | b64enc | quote }}
---
{{- if .Values.datadogProfiling.enabled }}
apiVersion: v1
kind: Secret
metadata:
  name: kuberpult-datadog
data:
  api-key: {{ .Values.datadogProfiling.apiKey | b64enc | quote }}
---
{{- end }}

{{- if .Values.pgp.keyRing }}
{{- if not (mustRegexMatch "^-----BEGIN PGP PUBLIC KEY BLOCK-----" .Values.pgp.keyRing) }}
{{ fail "The pgp keyring is invalid. Please export it using `gpg --armor --export`"}}
{{ end -}}
apiVersion: v1
kind: ConfigMap
metadata:
  name: kuberpult-keyring
data:
  keyring.gpg: {{ .Values.pgp.keyRing | quote }}
---
{{- end }}
{{- if .Values.cd.backendConfig.create }}
---
apiVersion: cloud.google.com/v1beta1
kind: BackendConfig
metadata:
  name: kuberpult-cd-service
spec:
  healthCheck:
    type: HTTP
    requestPath: /healthz
  timeoutSec: {{ .Values.cd.backendConfig.timeoutSec }}
{{- end }}
{{- if .Values.environment_configs.bootstrap_mode }}
---
apiVersion: v1
kind: ConfigMap
metadata:
  name: environment-configs
data:
  environment_configs.json: {{ required ".Values.environment_configs.environment_configs_json is required when .Values.environment_configs.bootstrap is true" .Values.environment_configs.environment_configs_json | quote }}
{{- end }}
{{- if .Values.auth.dexAuth.enabled }}
---
apiVersion: v1
kind: ConfigMap
metadata:
  name: kuberpult-rbac
data:
  policy.csv: {{ .Values.auth.dexAuth.policy_csv | quote}}
<<<<<<< HEAD
=======
{{- end }}
{{- if or (eq .Values.cd.db.dbOption "cloudsql") (eq .Values.cd.db.dbOption "sqlite") }}
---
apiVersion: v1
kind: ConfigMap
metadata:
  name: kuberpult-migrations
data:
  1713956693027648_all_apps.up.sql: "CREATE TABLE IF NOT EXISTS all_apps(version BIGINT, created TIMESTAMP, json VARCHAR(255), PRIMARY KEY(version));"
  1714726277027648_events.up.sql: "CREATE TABLE IF NOT EXISTS events(uuid VARCHAR(64), timestamp TIMESTAMP, commitHash VARCHAR(64), eventType VARCHAR(32), json VARCHAR, PRIMARY KEY(uuid)); CREATE INDEX commitHashIdx on events (commitHash);"
>>>>>>> 0221a704
{{- end }}<|MERGE_RESOLUTION|>--- conflicted
+++ resolved
@@ -27,12 +27,7 @@
 # You should have received a copy of the MIT License
 # along with kuberpult. If not, see <https://directory.fsf.org/wiki/License:Expat>.
 
-<<<<<<< HEAD
 # Copyright 2023 freiheit.com
-=======
-# Copyright freiheit.com
-
->>>>>>> 0221a704
 {{- if .Values.cd.tag }}
 {{ fail "Values.cd.tag cannot be used anymore. We only support the same appVersion for all services at this point."}}
 {{ end -}}
@@ -423,17 +418,4 @@
   name: kuberpult-rbac
 data:
   policy.csv: {{ .Values.auth.dexAuth.policy_csv | quote}}
-<<<<<<< HEAD
-=======
-{{- end }}
-{{- if or (eq .Values.cd.db.dbOption "cloudsql") (eq .Values.cd.db.dbOption "sqlite") }}
----
-apiVersion: v1
-kind: ConfigMap
-metadata:
-  name: kuberpult-migrations
-data:
-  1713956693027648_all_apps.up.sql: "CREATE TABLE IF NOT EXISTS all_apps(version BIGINT, created TIMESTAMP, json VARCHAR(255), PRIMARY KEY(version));"
-  1714726277027648_events.up.sql: "CREATE TABLE IF NOT EXISTS events(uuid VARCHAR(64), timestamp TIMESTAMP, commitHash VARCHAR(64), eventType VARCHAR(32), json VARCHAR, PRIMARY KEY(uuid)); CREATE INDEX commitHashIdx on events (commitHash);"
->>>>>>> 0221a704
 {{- end }}