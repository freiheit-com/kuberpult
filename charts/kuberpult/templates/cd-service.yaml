--- conflicted
+++ resolved
@@ -429,8 +429,5 @@
   name: kuberpult-migrations
 data:
   1713956693027648_all_apps.up.sql: "CREATE TABLE IF NOT EXISTS all_apps(version BIGINT, created TIMESTAMP, json VARCHAR(255), PRIMARY KEY(version));"
-<<<<<<< HEAD
-=======
   1714726277027648_events.up.sql: "CREATE TABLE IF NOT EXISTS events(uuid VARCHAR(64), timestamp TIMESTAMP, commitHash VARCHAR(64), eventType VARCHAR(32), json VARCHAR(255), PRIMARY KEY(uuid)); CREATE INDEX commitHashIdx on events (commitHash);"
->>>>>>> 788da283
 {{- end }}