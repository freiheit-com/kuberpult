# This file is part of kuberpult.

# Kuberpult is free software: you can redistribute it and/or modify
# it under the terms of the Expat(MIT) License as published by
# the Free Software Foundation.

# Kuberpult is distributed in the hope that it will be useful,
# but WITHOUT ANY WARRANTY; without even the implied warranty of
# MERCHANTABILITY or FITNESS FOR A PARTICULAR PURPOSE.  See the
# MIT License for more details.

# You should have received a copy of the MIT License
# along with kuberpult. If not, see <https://directory.fsf.org/wiki/License:Expat>.

# Copyright 2023 freiheit.com
# This file is part of kuberpult.

# Kuberpult is free software: you can redistribute it and/or modify
# it under the terms of the Expat(MIT) License as published by
# the Free Software Foundation.

# Kuberpult is distributed in the hope that it will be useful,
# but WITHOUT ANY WARRANTY; without even the implied warranty of
# MERCHANTABILITY or FITNESS FOR A PARTICULAR PURPOSE.  See the
# MIT License for more details.

# You should have received a copy of the MIT License
# along with kuberpult. If not, see <https://directory.fsf.org/wiki/License:Expat>.

# Copyright 2023 freiheit.com

{{- if .Values.cd.tag }}
{{ fail "Values.cd.tag cannot be used anymore. We only support the same appVersion for all services at this point."}}
{{ end -}}
{{- if not (or (eq .Values.cd.db.dbOption "cloudsql") (eq .Values.cd.db.dbOption "sqlite") (eq .Values.cd.db.dbOption "NO_DB")) }}
{{ fail ".Values.cd.db.dbOption does not contain a valid value (NO_DB, sqlite, cloudsql)."}}
{{ end -}}
---
apiVersion: apps/v1
kind: Deployment
metadata:
  name: kuberpult-cd-service
  labels:
    app: kuberpult-cd-service
{{- if .Values.datadogTracing.enabled }}
    tags.datadoghq.com/service: kuberpult-cd-service
    tags.datadoghq.com/version: {{ $.Chart.AppVersion }}
    tags.datadoghq.com/env: {{ .Values.datadogTracing.environment }}
{{- end }}
spec:
  # Generally, it is possible to have multiple instances of the cd-service.
  # However, most time is spent in a `git push`, which cannot be parallelized much.
  # Having multiple instances works when there are only few requests/sec,
  # but it may get inefficient if there are many, since kuberpult then needs
  # to `pull` and `push` more often due to possible conflicts.
  # Therefore, we only allow 1 instance of the cd-service.
  # If you temporarily need 2, that will also work.
  replicas: 1
  selector:
    matchLabels:
      app: kuberpult-cd-service
  template:
    metadata:
      labels:
        app: kuberpult-cd-service
{{- if .Values.datadogTracing.enabled }}
        tags.datadoghq.com/env: {{ .Values.datadogTracing.environment }}
        tags.datadoghq.com/service: kuberpult-cd-service
        tags.datadoghq.com/version: {{ $.Chart.AppVersion }}
      annotations:
        apm.datadoghq.com/env: '{"DD_SERVICE":"kuberpult-cd-service","DD_ENV":"{{ .Values.datadogTracing.environment }}","DD_VERSION":"{{ $.Chart.AppVersion }}"}'
{{- end }}
    spec:
      {{- with .Values.imagePullSecrets }}
      imagePullSecrets:
        {{- toYaml . | nindent 8 }}
      {{- end }}
{{- if eq .Values.cd.db.dbOption "cloudsql" }}
      serviceAccountName: {{ .Values.cd.db.k8sName }}  
{{- end }} 
      containers:
{{- if eq .Values.cd.db.dbOption "cloudsql" }}
      - name: cloud-sql-proxy
        # It is recommended to use the latest version of the Cloud SQL Auth Proxy
        # Make sure to update on a regular schedule!
        image: gcr.io/cloud-sql-connectors/cloud-sql-proxy:2.11.0
        args:
          # If connecting from a VPC-native GKE cluster, you can use the
          # following flag to have the proxy connect over private IP
          - "--private-ip"

          # Enable structured logging with LogEntry format:
          - "--structured-logs"

          # Replace DB_PORT with the port the proxy should listen on

          - "--port={{ .Values.cd.db.authProxyPort }}"

          - {{ .Values.cd.db.dbConnectionName | quote }}
        securityContext:
          # The default Cloud SQL Auth Proxy image runs as the
          # "nonroot" user and group (uid: 65532) by default.
          runAsNonRoot: true
        # You should use resource requests/limits as a best practice to prevent
        # pods from consuming too many resources and affecting the execution of
        # other pods. You should adjust the following values based on what your
        # application needs. For details, see
        # https://kubernetes.io/docs/concepts/configuration/manage-resources-containers/
        resources:
          requests:
            # The proxy's memory use scales linearly with the number of active
            # connections. Fewer open connections will use less memory. Adjust
            # this value based on your application's requirements.
            memory: {{ .Values.cd.db.requests.memory }}
            # The proxy's CPU use scales linearly with the amount of IO between
            # the database and the application. Adjust this value based on your
            # application's requirements.
            cpu:  {{ .Values.cd.db.requests.cpu }}
{{- end }}
      - name: service
        #image: "{{ .Values.hub }}/{{ .Values.cd.image }}:{{ $.Chart.AppVersion }}"
        image: "europe-west3-docker.pkg.dev/fdc-public-docker-registry/kuberpult/kuberpult-cd-service:v2.27.0-40-g5561629"
        ports:
          - name: http
            containerPort: 8080
            protocol: TCP
          - name: grpc
            containerPort: 8443
            protocol: TCP
        readinessProbe:
          httpGet:
            path: /healthz
            port: http
          initialDelaySeconds: {{ .Values.cd.probes.readiness.initialDelaySeconds }}
          periodSeconds: {{ .Values.cd.probes.readiness.periodSeconds }}
          successThreshold: {{ .Values.cd.probes.readiness.successThreshold }}
          timeoutSeconds: {{ .Values.cd.probes.readiness.timeoutSeconds }}
          failureThreshold: {{ .Values.cd.probes.readiness.failureThreshold }}
        livenessProbe:
          httpGet:
            path: /healthz
            port: http
          initialDelaySeconds: {{ .Values.cd.probes.liveness.initialDelaySeconds }}
          periodSeconds: {{ .Values.cd.probes.liveness.periodSeconds }}
          successThreshold: {{ .Values.cd.probes.liveness.successThreshold }}
          timeoutSeconds: {{ .Values.cd.probes.liveness.timeoutSeconds }}
          failureThreshold: {{ .Values.cd.probes.liveness.failureThreshold }}
        resources:
          limits:
            cpu: "{{ .Values.cd.resources.limits.cpu }}"
            memory: "{{ .Values.cd.resources.limits.memory }}"
          requests:
            cpu: "{{ .Values.cd.resources.requests.cpu }}"
            memory: "{{ .Values.cd.resources.requests.memory }}"
        env:
        - name: KUBERPULT_GIT_URL
          value: {{ required ".Values.git.url is required" .Values.git.url | quote }}
        - name: KUBERPULT_GIT_BRANCH
          value: {{ .Values.git.branch | quote }}
        - name: LOG_FORMAT
          value: {{ .Values.log.format | quote }}
        - name: LOG_LEVEL
          value: {{ .Values.log.level | quote }}
{{- if .Values.argocd.sendWebhooks }}
        - name: KUBERPULT_ARGO_CD_SERVER
          value: {{ .Values.argocd.server | quote }}
{{- else }}
        - name: KUBERPULT_ARGO_CD_SERVER
          value: ""
{{- end }}
        - name: KUBERPULT_ARGO_CD_INSECURE
          value: {{ .Values.argocd.insecure | quote }}
        - name: KUBERPULT_ARGO_CD_GENERATE_FILES
          value: {{ .Values.argocd.generateFiles | quote }}
        - name: KUBERPULT_GIT_WEB_URL
          value: {{ .Values.git.webUrl | quote }}
{{- if .Values.datadogTracing.enabled }}
        - name: DD_AGENT_HOST
          valueFrom:
            fieldRef:
              fieldPath: status.hostIP
        - name: DD_ENV
          valueFrom:
            fieldRef:
              fieldPath: metadata.labels['tags.datadoghq.com/env']
        - name: DD_SERVICE
          valueFrom:
            fieldRef:
              fieldPath: metadata.labels['tags.datadoghq.com/service']
        - name: DD_VERSION
          valueFrom:
            fieldRef:
              fieldPath: metadata.labels['tags.datadoghq.com/version']
        - name: KUBERPULT_ENABLE_TRACING
          value: "{{ .Values.datadogTracing.enabled }}"
{{- end }}
{{- if .Values.datadogTracing.enabled }}
        - name: DD_API_KEY_LOCATION
          value: "/etc/datadog/api-key"
{{- end }}

{{- if .Values.datadogTracing.enabled }}
        - name: DD_TRACE_DEBUG
          value: "{{ .Values.datadogTracing.debugging }}"
{{- end }}
{{- if .Values.dogstatsdMetrics.enabled }}
        - name: KUBERPULT_ENABLE_METRICS
          value: "{{ .Values.dogstatsdMetrics.enabled }}"
        - name: KUBERPULT_ENABLE_EVENTS
          value: "{{ .Values.dogstatsdMetrics.eventsEnabled }}"
        - name: KUBERPULT_DOGSTATSD_ADDR
          value: "{{ .Values.dogstatsdMetrics.address }}"
{{- end }}
{{- if .Values.pgp.keyRing }}
        - name: KUBERPULT_PGP_KEY_RING_PATH
          value: /keyring/keyring.gpg
{{- end }}
{{- if .Values.auth.dexAuth.enabled }}
        - name: KUBERPULT_DEX_RBAC_POLICY_PATH
          value: /kuberpult-rbac/policy.csv
{{- end }}
        - name: KUBERPULT_AZURE_ENABLE_AUTH
          value: "{{ .Values.auth.azureAuth.enabled }}"
        - name: KUBERPULT_DEX_ENABLED
          value: "{{ .Values.auth.dexAuth.enabled }}"
{{- if .Values.environment_configs.bootstrap_mode }}
        - name: KUBERPULT_BOOTSTRAP_MODE
          value: "{{ .Values.environment_configs.bootstrap_mode }}"
{{- end }}
        - name: KUBERPULT_GIT_NETWORK_TIMEOUT
          value: "{{ .Values.git.networkTimeout }}"
        - name: KUBERPULT_GIT_WRITE_COMMIT_DATA
          value: "{{ .Values.git.enableWritingCommitData }}"
        - name: KUBERPULT_GIT_MAXIMUM_COMMITS_PER_PUSH
          value: "{{ .Values.git.maximumCommitsPerPush }}"
        - name: KUBERPULT_ENABLE_PROFILING
          value: "{{ .Values.datadogProfiling.enabled }}"
        - name: KUBERPULT_MAXIMUM_QUEUE_SIZE
          value: "{{ .Values.cd.backendConfig.queueSize }}"
        - name: KUBERPULT_DB_OPTION # { NO_DB, cloudsql, sqlite }
          value: {{ .Values.cd.db.dbOption }}
{{- if or (eq .Values.cd.db.dbOption "cloudsql") (eq .Values.cd.db.dbOption "sqlite") }}
        - name: KUBERPULT_DB_LOCATION
          value: {{ .Values.cd.db.location }}
        - name: KUBERPULT_DB_MIGRATIONS_LOCATION
          value: {{ .Values.cd.db.migrations }}
{{- end }}
{{- if eq .Values.cd.db.dbOption "cloudsql" }}
        - name: KUBERPULT_DB_NAME
          value: "{{ .Values.cd.db.dbName }}"
        - name: KUBERPULT_DB_USER_NAME
          value: "{{ .Values.cd.db.dbUser }}"
        - name: KUBERPULT_DB_USER_PASSWORD
          value: "{{ .Values.cd.db.dbPassword }}"
{{- end }}
        - name: KUBERPULT_ALLOW_LONG_APP_NAMES
          value: "{{ .Values.cd.allowLongAppNames }}"
        volumeMounts:
{{- if or (eq .Values.cd.db.dbOption "cloudsql") (eq .Values.cd.db.dbOption "sqlite") }}
        - name: migrations
          mountPath: {{ .Values.cd.db.migrations }}
          readOnly: false
{{- end }}
{{- if eq .Values.cd.db.dbOption "sqlite" }}
        - name: sqlite
          mountPath: /sqlite
          readOnly: false
{{- end }}
        - name: repository
          mountPath: /repository
        - name: ssh
          mountPath: /etc/ssh
{{- if .Values.datadogProfiling.enabled }}
        - name: datadog
          mountPath: /etc/datadog/
{{- end }}
{{- if .Values.pgp.keyRing }}
        - name: keyring
          mountPath: /keyring
{{- end }}
{{- if .Values.auth.dexAuth.enabled }}
        - name: kuberpult-rbac
          mountPath: /kuberpult-rbac
{{- end }}
{{- if .Values.dogstatsdMetrics.enabled }}
        - name: dsdsocket
          mountPath: {{ .Values.dogstatsdMetrics.hostSocketPath }}
          readOnly: true
{{- end }}
{{- if .Values.environment_configs.bootstrap_mode }}
        - name: environment-configs
          mountPath: /environment_configs.json
          subPath: environment_configs.json
{{- end }}
      volumes:
      - name: repository
        # We use emptyDir, because none of our data needs to survive for long (it's all in the github repo).
        # EmptyDir has the nice advantage, that it triggers a restart of the pod and creates a new volume when the current one is full
        # Because of an issue in gitlib2, this actually happens.
        emptyDir:
          sizeLimit: 10Gi
      - name: ssh
        secret:
          secretName: kuberpult-ssh
{{- if .Values.datadogProfiling.enabled }}
      - name: datadog
        secret:
          secretName: kuberpult-datadog
{{- end }}
{{- if .Values.pgp.keyRing }}
      - name: keyring
        configMap:
          name: kuberpult-keyring
{{- end }}
{{- if or (eq .Values.cd.db.dbOption "cloudsql") (eq .Values.cd.db.dbOption "sqlite") }}
      - name: migrations
        configMap:
          name: kuberpult-migrations
{{- end }} 
{{- if eq .Values.cd.db.dbOption "sqlite" }}
      - name: sqlite
        emptyDir:
          sizeLimit: 1Gi
{{- end }}
{{- if .Values.environment_configs.bootstrap_mode }}
      - name: environment-configs
        configMap:
          items:
          - key: environment_configs.json
            path: environment_configs.json
          name: environment-configs
{{- end }}
{{- if .Values.auth.dexAuth.enabled }}
      - name: kuberpult-rbac
        configMap:
          name: kuberpult-rbac
{{- end }}
{{- if .Values.dogstatsdMetrics.enabled }}
      - name: dsdsocket
        hostPath:
          path: {{ .Values.dogstatsdMetrics.hostSocketPath }}
{{- end }}
---
apiVersion: v1
kind: Service
metadata:
  name: kuberpult-cd-service
  {{- if .Values.cd.backendConfig.create }}
  annotations:
    cloud.google.com/backend-config: '{"default": "kuberpult-cd-service"}'
  {{- end }}
spec:
  ports:
  - name: http
    port: 80
    targetPort: http
  - name: grpc
    port: 8443
    targetPort: grpc
  selector:
    app: kuberpult-cd-service
  type: NodePort
---
apiVersion: v1
kind: Secret
metadata:
  name: kuberpult-ssh
data:
  identity: {{ .Values.ssh.identity | b64enc | quote }}
  ssh_known_hosts: {{ .Values.ssh.known_hosts | b64enc | quote }}
---
{{- if .Values.datadogProfiling.enabled }}
apiVersion: v1
kind: Secret
metadata:
  name: kuberpult-datadog
data:
  api-key: {{ .Values.datadogProfiling.apiKey | b64enc | quote }}
---
{{- end }}

{{- if .Values.pgp.keyRing }}
{{- if not (mustRegexMatch "^-----BEGIN PGP PUBLIC KEY BLOCK-----" .Values.pgp.keyRing) }}
{{ fail "The pgp keyring is invalid. Please export it using `gpg --armor --export`"}}
{{ end -}}
apiVersion: v1
kind: ConfigMap
metadata:
  name: kuberpult-keyring
data:
  keyring.gpg: {{ .Values.pgp.keyRing | quote }}
---
{{- end }}
{{- if .Values.cd.backendConfig.create }}
---
apiVersion: cloud.google.com/v1beta1
kind: BackendConfig
metadata:
  name: kuberpult-cd-service
spec:
  healthCheck:
    type: HTTP
    requestPath: /healthz
  timeoutSec: {{ .Values.cd.backendConfig.timeoutSec }}
{{- end }}
{{- if .Values.environment_configs.bootstrap_mode }}
---
apiVersion: v1
kind: ConfigMap
metadata:
  name: environment-configs
data:
  environment_configs.json: {{ required ".Values.environment_configs.environment_configs_json is required when .Values.environment_configs.bootstrap is true" .Values.environment_configs.environment_configs_json | quote }}
{{- end }}
{{- if .Values.auth.dexAuth.enabled }}
---
apiVersion: v1
kind: ConfigMap
metadata:
  name: kuberpult-rbac
data:
  policy.csv: {{ .Values.auth.dexAuth.policy_csv | quote}}
{{- end }}
{{- if or (eq .Values.cd.db.dbOption "cloudsql") (eq .Values.cd.db.dbOption "sqlite") }}
<<<<<<< HEAD
---
=======
>>>>>>> c6a031cc
apiVersion: v1
kind: ConfigMap
metadata:
  name: kuberpult-migrations
data:
<<<<<<< HEAD
  20210813132049_test.up.sql: "CREATE TABLE IF NOT EXISTS dummy_table(id BIGINT, created int, data int, PRIMARY KEY(id));"
{{- end }}
=======
  1713956693027648_all_apps.up.sql: "CREATE TABLE IF NOT EXISTS all_apps(version BIGINT, created TIMESTAMP, json VARCHAR(255), PRIMARY KEY(version));"
{{- end }}
>>>>>>> c6a031cc
<|MERGE_RESOLUTION|>--- conflicted
+++ resolved
@@ -422,19 +422,10 @@
   policy.csv: {{ .Values.auth.dexAuth.policy_csv | quote}}
 {{- end }}
 {{- if or (eq .Values.cd.db.dbOption "cloudsql") (eq .Values.cd.db.dbOption "sqlite") }}
-<<<<<<< HEAD
----
-=======
->>>>>>> c6a031cc
+---
 apiVersion: v1
 kind: ConfigMap
 metadata:
   name: kuberpult-migrations
 data:
-<<<<<<< HEAD
-  20210813132049_test.up.sql: "CREATE TABLE IF NOT EXISTS dummy_table(id BIGINT, created int, data int, PRIMARY KEY(id));"
-{{- end }}
-=======
-  1713956693027648_all_apps.up.sql: "CREATE TABLE IF NOT EXISTS all_apps(version BIGINT, created TIMESTAMP, json VARCHAR(255), PRIMARY KEY(version));"
-{{- end }}
->>>>>>> c6a031cc
+  1713956693027648_all_apps.up.sql: "CREATE TABLE IF NOT EXISTS all_apps(version BIGINT, created TIMESTAMP, json VARCHAR(255), PRIMARY KEY(version));"