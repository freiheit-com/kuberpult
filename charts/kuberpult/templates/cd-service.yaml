# This file is part of kuberpult.

# Kuberpult is free software: you can redistribute it and/or modify
# it under the terms of the Expat(MIT) License as published by
# the Free Software Foundation.

# Kuberpult is distributed in the hope that it will be useful,
# but WITHOUT ANY WARRANTY; without even the implied warranty of
# MERCHANTABILITY or FITNESS FOR A PARTICULAR PURPOSE.  See the
# MIT License for more details.

# You should have received a copy of the MIT License
# along with kuberpult. If not, see <https://directory.fsf.org/wiki/License:Expat>.

# Copyright 2023 freiheit.com
# This file is part of kuberpult.

# Kuberpult is free software: you can redistribute it and/or modify
# it under the terms of the Expat(MIT) License as published by
# the Free Software Foundation.

# Kuberpult is distributed in the hope that it will be useful,
# but WITHOUT ANY WARRANTY; without even the implied warranty of
# MERCHANTABILITY or FITNESS FOR A PARTICULAR PURPOSE.  See the
# MIT License for more details.

# You should have received a copy of the MIT License
# along with kuberpult. If not, see <https://directory.fsf.org/wiki/License:Expat>.

# Copyright 2023 freiheit.com

{{- if .Values.cd.tag }}
{{ fail "Values.cd.tag cannot be used anymore. We only support the same appVersion for all services at this point."}}
{{ end -}}
<<<<<<< HEAD
=======
{{- if not (or (eq .Values.cd.db.dbOption "cloudsql") (eq .Values.cd.db.dbOption "sqlite") (eq .Values.cd.db.dbOption "NO_DB")) }}
{{ fail ".Values.cd.db.dbOption does not contain a valid value (NO_DB, sqlite, cloudsql)."}}
{{ end -}}
>>>>>>> 6313b2b9
---
apiVersion: apps/v1
kind: Deployment
metadata:
  name: kuberpult-cd-service
  labels:
    app: kuberpult-cd-service
{{- if .Values.datadogTracing.enabled }}
    tags.datadoghq.com/service: kuberpult-cd-service
    tags.datadoghq.com/version: {{ $.Chart.AppVersion }}
    tags.datadoghq.com/env: {{ .Values.datadogTracing.environment }}
{{- end }}
spec:
  # Generally, it is possible to have multiple instances of the cd-service.
  # However, most time is spent in a `git push`, which cannot be parallelized much.
  # Having multiple instances works when there are only few requests/sec,
  # but it may get inefficient if there are many, since kuberpult then needs
  # to `pull` and `push` more often due to possible conflicts.
  # Therefore, we only allow 1 instance of the cd-service.
  # If you temporarily need 2, that will also work.
  replicas: 1
  selector:
    matchLabels:
      app: kuberpult-cd-service
  template:
    metadata:
      labels:
        app: kuberpult-cd-service
{{- if .Values.datadogTracing.enabled }}
        tags.datadoghq.com/env: {{ .Values.datadogTracing.environment }}
        tags.datadoghq.com/service: kuberpult-cd-service
        tags.datadoghq.com/version: {{ $.Chart.AppVersion }}
      annotations:
        apm.datadoghq.com/env: '{"DD_SERVICE":"kuberpult-cd-service","DD_ENV":"{{ .Values.datadogTracing.environment }}","DD_VERSION":"{{ $.Chart.AppVersion }}"}'
{{- end }}
    spec:
      {{- with .Values.imagePullSecrets }}
      imagePullSecrets:
        {{- toYaml . | nindent 8 }}
      {{- end }}
{{- if eq .Values.cd.db.dbOption "cloudsql" }}
      serviceAccountName: {{ .Values.cd.db.k8sName }}  
{{- end }} 
      containers:
{{- if eq .Values.cd.db.dbOption "cloudsql" }}
      - name: cloud-sql-proxy
        # It is recommended to use the latest version of the Cloud SQL Auth Proxy
        # Make sure to update on a regular schedule!
        image: gcr.io/cloud-sql-connectors/cloud-sql-proxy:2.11.0
        args:
          # If connecting from a VPC-native GKE cluster, you can use the
          # following flag to have the proxy connect over private IP
          - "--private-ip"

          # Enable structured logging with LogEntry format:
          - "--structured-logs"

          # Replace DB_PORT with the port the proxy should listen on

          - "--port={{ .Values.cd.db.authProxyPort }}"

          - {{ .Values.cd.db.dbConnectionName | quote }}
        securityContext:
          # The default Cloud SQL Auth Proxy image runs as the
          # "nonroot" user and group (uid: 65532) by default.
          runAsNonRoot: true
        # You should use resource requests/limits as a best practice to prevent
        # pods from consuming too many resources and affecting the execution of
        # other pods. You should adjust the following values based on what your
        # application needs. For details, see
        # https://kubernetes.io/docs/concepts/configuration/manage-resources-containers/
        resources:
          requests:
            # The proxy's memory use scales linearly with the number of active
            # connections. Fewer open connections will use less memory. Adjust
            # this value based on your application's requirements.
            memory: {{ .Values.cd.db.requests.memory }}
            # The proxy's CPU use scales linearly with the amount of IO between
            # the database and the application. Adjust this value based on your
            # application's requirements.
            cpu:  {{ .Values.cd.db.requests.cpu }}
{{- end }}
      - name: service
        image: "{{ .Values.hub }}/{{ .Values.cd.image }}:{{ $.Chart.AppVersion }}"
        ports:
          - name: http
            containerPort: 8080
            protocol: TCP
          - name: grpc
            containerPort: 8443
            protocol: TCP
        readinessProbe:
          httpGet:
            path: /healthz
            port: http
          initialDelaySeconds: {{ .Values.cd.probes.readiness.initialDelaySeconds }}
          periodSeconds: {{ .Values.cd.probes.readiness.periodSeconds }}
          successThreshold: {{ .Values.cd.probes.readiness.successThreshold }}
          timeoutSeconds: {{ .Values.cd.probes.readiness.timeoutSeconds }}
          failureThreshold: {{ .Values.cd.probes.readiness.failureThreshold }}
        livenessProbe:
          httpGet:
            path: /healthz
            port: http
          initialDelaySeconds: {{ .Values.cd.probes.liveness.initialDelaySeconds }}
          periodSeconds: {{ .Values.cd.probes.liveness.periodSeconds }}
          successThreshold: {{ .Values.cd.probes.liveness.successThreshold }}
          timeoutSeconds: {{ .Values.cd.probes.liveness.timeoutSeconds }}
          failureThreshold: {{ .Values.cd.probes.liveness.failureThreshold }}
        resources:
          limits:
            cpu: "{{ .Values.cd.resources.limits.cpu }}"
            memory: "{{ .Values.cd.resources.limits.memory }}"
          requests:
            cpu: "{{ .Values.cd.resources.requests.cpu }}"
            memory: "{{ .Values.cd.resources.requests.memory }}"
        env:
        - name: KUBERPULT_GIT_URL
          value: {{ required ".Values.git.url is required" .Values.git.url | quote }}
        - name: KUBERPULT_GIT_BRANCH
          value: {{ .Values.git.branch | quote }}
        - name: LOG_FORMAT
          value: {{ .Values.log.format | quote }}
        - name: LOG_LEVEL
          value: {{ .Values.log.level | quote }}
{{- if .Values.argocd.sendWebhooks }}
        - name: KUBERPULT_ARGO_CD_SERVER
          value: {{ .Values.argocd.server | quote }}
{{- else }}
        - name: KUBERPULT_ARGO_CD_SERVER
          value: ""
{{- end }}
        - name: KUBERPULT_ARGO_CD_INSECURE
          value: {{ .Values.argocd.insecure | quote }}
        - name: KUBERPULT_ARGO_CD_GENERATE_FILES
          value: {{ .Values.argocd.generateFiles | quote }}
        - name: KUBERPULT_GIT_WEB_URL
          value: {{ .Values.git.webUrl | quote }}
{{- if .Values.datadogTracing.enabled }}
        - name: DD_AGENT_HOST
          valueFrom:
            fieldRef:
              fieldPath: status.hostIP
        - name: DD_ENV
          valueFrom:
            fieldRef:
              fieldPath: metadata.labels['tags.datadoghq.com/env']
        - name: DD_SERVICE
          valueFrom:
            fieldRef:
              fieldPath: metadata.labels['tags.datadoghq.com/service']
        - name: DD_VERSION
          valueFrom:
            fieldRef:
              fieldPath: metadata.labels['tags.datadoghq.com/version']
        - name: KUBERPULT_ENABLE_TRACING
          value: "{{ .Values.datadogTracing.enabled }}"
{{- end }}
{{- if .Values.datadogTracing.enabled }}
        - name: DD_API_KEY_LOCATION
          value: "/etc/datadog/api-key"
{{- end }}

{{- if .Values.datadogTracing.enabled }}
        - name: DD_TRACE_DEBUG
          value: "{{ .Values.datadogTracing.debugging }}"
{{- end }}
{{- if .Values.dogstatsdMetrics.enabled }}
        - name: KUBERPULT_ENABLE_METRICS
          value: "{{ .Values.dogstatsdMetrics.enabled }}"
        - name: KUBERPULT_ENABLE_EVENTS
          value: "{{ .Values.dogstatsdMetrics.eventsEnabled }}"
        - name: KUBERPULT_DOGSTATSD_ADDR
          value: "{{ .Values.dogstatsdMetrics.address }}"
{{- end }}
{{- if .Values.pgp.keyRing }}
        - name: KUBERPULT_PGP_KEY_RING_PATH
          value: /keyring/keyring.gpg
{{- end }}
{{- if .Values.auth.dexAuth.enabled }}
        - name: KUBERPULT_DEX_RBAC_POLICY_PATH
          value: /kuberpult-rbac/policy.csv
{{- end }}
        - name: KUBERPULT_AZURE_ENABLE_AUTH
          value: "{{ .Values.auth.azureAuth.enabled }}"
        - name: KUBERPULT_DEX_ENABLED
          value: "{{ .Values.auth.dexAuth.enabled }}"
{{- if .Values.environment_configs.bootstrap_mode }}
        - name: KUBERPULT_BOOTSTRAP_MODE
          value: "{{ .Values.environment_configs.bootstrap_mode }}"
{{- end }}
        - name: KUBERPULT_GIT_NETWORK_TIMEOUT
          value: "{{ .Values.git.networkTimeout }}"
        - name: KUBERPULT_GIT_WRITE_COMMIT_DATA
          value: "{{ .Values.git.enableWritingCommitData }}"
        - name: KUBERPULT_GIT_MAXIMUM_COMMITS_PER_PUSH
          value: "{{ .Values.git.maximumCommitsPerPush }}"
        - name: KUBERPULT_ENABLE_PROFILING
          value: "{{ .Values.datadogProfiling.enabled }}"
        - name: KUBERPULT_MAXIMUM_QUEUE_SIZE
          value: "{{ .Values.cd.backendConfig.queueSize }}"
        - name: KUBERPULT_DB_OPTION # { NO_DB, cloudsql, sqlite }
          value: {{ .Values.cd.db.dbOption }}
{{- if or (eq .Values.cd.db.dbOption "cloudsql") (eq .Values.cd.db.dbOption "sqlite") }}
        - name: KUBERPULT_DB_LOCATION
          value: {{ .Values.cd.db.location }}
        - name: KUBERPULT_DB_MIGRATIONS_LOCATION
          value: {{ .Values.cd.db.migrations }}
{{- end }}
{{- if eq .Values.cd.db.dbOption "cloudsql" }}
        - name: KUBERPULT_DB_NAME
          value: "{{ .Values.cd.db.dbName }}"
        - name: KUBERPULT_DB_USER_NAME
          value: "{{ .Values.cd.db.dbUser }}"
        - name: KUBERPULT_DB_USER_PASSWORD
          value: "{{ .Values.cd.db.dbPassword }}"
{{- end }}
        - name: KUBERPULT_ALLOW_LONG_APP_NAMES
          value: "{{ .Values.cd.allowLongAppNames }}"
        volumeMounts:
{{- if or (eq .Values.cd.db.dbOption "cloudsql") (eq .Values.cd.db.dbOption "sqlite") }}
        - name: migrations
          mountPath: {{ .Values.cd.db.migrations }}
          readOnly: false
{{- end }}
{{- if eq .Values.cd.db.dbOption "sqlite" }}
        - name: sqlite
          mountPath: /sqlite
          readOnly: false
{{- end }}
        - name: repository
          mountPath: /repository
        - name: ssh
          mountPath: /etc/ssh
{{- if .Values.datadogProfiling.enabled }}
        - name: datadog
          mountPath: /etc/datadog/
{{- end }}
{{- if .Values.pgp.keyRing }}
        - name: keyring
          mountPath: /keyring
{{- end }}
{{- if .Values.auth.dexAuth.enabled }}
        - name: kuberpult-rbac
          mountPath: /kuberpult-rbac
{{- end }}
{{- if .Values.dogstatsdMetrics.enabled }}
        - name: dsdsocket
          mountPath: {{ .Values.dogstatsdMetrics.hostSocketPath }}
          readOnly: true
{{- end }}
{{- if .Values.environment_configs.bootstrap_mode }}
        - name: environment-configs
          mountPath: /environment_configs.json
          subPath: environment_configs.json
{{- end }}
      volumes:
      - name: repository
        # We use emptyDir, because none of our data needs to survive for long (it's all in the github repo).
        # EmptyDir has the nice advantage, that it triggers a restart of the pod and creates a new volume when the current one is full
        # Because of an issue in gitlib2, this actually happens.
        emptyDir:
          sizeLimit: 10Gi
      - name: ssh
        secret:
          secretName: kuberpult-ssh
{{- if .Values.datadogProfiling.enabled }}
      - name: datadog
        secret:
          secretName: kuberpult-datadog
{{- end }}
{{- if .Values.pgp.keyRing }}
      - name: keyring
        configMap:
          name: kuberpult-keyring
{{- end }}
{{- if or (eq .Values.cd.db.dbOption "cloudsql") (eq .Values.cd.db.dbOption "sqlite") }}
      - name: migrations
        configMap:
          name: kuberpult-migrations
{{- end }} 
{{- if eq .Values.cd.db.dbOption "sqlite" }}
      - name: sqlite
        emptyDir:
          sizeLimit: 1Gi
{{- end }}
{{- if .Values.environment_configs.bootstrap_mode }}
      - name: environment-configs
        configMap:
          items:
          - key: environment_configs.json
            path: environment_configs.json
          name: environment-configs
{{- end }}
{{- if .Values.auth.dexAuth.enabled }}
      - name: kuberpult-rbac
        configMap:
          name: kuberpult-rbac
{{- end }}
{{- if .Values.dogstatsdMetrics.enabled }}
      - name: dsdsocket
        hostPath:
          path: {{ .Values.dogstatsdMetrics.hostSocketPath }}
{{- end }}
---
apiVersion: v1
kind: Service
metadata:
  name: kuberpult-cd-service
  {{- if .Values.cd.backendConfig.create }}
  annotations:
    cloud.google.com/backend-config: '{"default": "kuberpult-cd-service"}'
  {{- end }}
spec:
  ports:
  - name: http
    port: 80
    targetPort: http
  - name: grpc
    port: 8443
    targetPort: grpc
  selector:
    app: kuberpult-cd-service
  type: NodePort
---
apiVersion: v1
kind: Secret
metadata:
  name: kuberpult-ssh
data:
  identity: {{ .Values.ssh.identity | b64enc | quote }}
  ssh_known_hosts: {{ .Values.ssh.known_hosts | b64enc | quote }}
---
{{- if .Values.datadogProfiling.enabled }}
apiVersion: v1
kind: Secret
metadata:
  name: kuberpult-datadog
data:
  api-key: {{ .Values.datadogProfiling.apiKey | b64enc | quote }}
---
{{- end }}

{{- if .Values.pgp.keyRing }}
{{- if not (mustRegexMatch "^-----BEGIN PGP PUBLIC KEY BLOCK-----" .Values.pgp.keyRing) }}
{{ fail "The pgp keyring is invalid. Please export it using `gpg --armor --export`"}}
{{ end -}}
apiVersion: v1
kind: ConfigMap
metadata:
  name: kuberpult-keyring
data:
  keyring.gpg: {{ .Values.pgp.keyRing | quote }}
---
{{- end }}
{{- if .Values.cd.backendConfig.create }}
---
apiVersion: cloud.google.com/v1beta1
kind: BackendConfig
metadata:
  name: kuberpult-cd-service
spec:
  healthCheck:
    type: HTTP
    requestPath: /healthz
  timeoutSec: {{ .Values.cd.backendConfig.timeoutSec }}
{{- end }}
{{- if .Values.environment_configs.bootstrap_mode }}
---
apiVersion: v1
kind: ConfigMap
metadata:
  name: environment-configs
data:
  environment_configs.json: {{ required ".Values.environment_configs.environment_configs_json is required when .Values.environment_configs.bootstrap is true" .Values.environment_configs.environment_configs_json | quote }}
{{- end }}
{{- if .Values.auth.dexAuth.enabled }}
---
apiVersion: v1
kind: ConfigMap
metadata:
  name: kuberpult-rbac
data:
  policy.csv: {{ .Values.auth.dexAuth.policy_csv | quote}}
{{- end }}
{{- if or (eq .Values.cd.db.dbOption "cloudsql") (eq .Values.cd.db.dbOption "sqlite") }}
apiVersion: v1
kind: ConfigMap
metadata:
  name: kuberpult-migrations
data:
  20210813132049_test.up.sql: "CREATE TABLE IF NOT EXISTS dummy_table(id BIGINT, created int, data int, PRIMARY KEY(id));"
{{- end }}<|MERGE_RESOLUTION|>--- conflicted
+++ resolved
@@ -32,12 +32,9 @@
 {{- if .Values.cd.tag }}
 {{ fail "Values.cd.tag cannot be used anymore. We only support the same appVersion for all services at this point."}}
 {{ end -}}
-<<<<<<< HEAD
-=======
 {{- if not (or (eq .Values.cd.db.dbOption "cloudsql") (eq .Values.cd.db.dbOption "sqlite") (eq .Values.cd.db.dbOption "NO_DB")) }}
 {{ fail ".Values.cd.db.dbOption does not contain a valid value (NO_DB, sqlite, cloudsql)."}}
 {{ end -}}
->>>>>>> 6313b2b9
 ---
 apiVersion: apps/v1
 kind: Deployment
