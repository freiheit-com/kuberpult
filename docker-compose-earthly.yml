services:
  cd-service:
    image: europe-west3-docker.pkg.dev/fdc-public-docker-registry/kuberpult/kuberpult-cd-service:local
    environment:
      - LOG_LEVEL=INFO
      - KUBERPULT_GIT_URL=/kp/kuberpult/repository_remote
      - KUBERPULT_DB_ENABLED=true
      - KUBERPULT_DB_LOCATION=/kp/database
      - KUBERPULT_GIT_BRANCH=master
      - KUBERPULT_GIT_NETWORK_TIMEOUT=3s
      - KUBERPULT_DEX_MOCK=false
      - KUBERPULT_DEX_ENABLED=false
      - KUBERPULT_DEX_RBAC_POLICY_PATH=/etc/policy.csv
      - KUBERPULT_DEX_MOCK_ROLE=developer
      - KUBERPULT_GIT_WRITE_COMMIT_DATA=true
      - KUBERPULT_MAXIMUM_QUEUE_SIZE=2
<<<<<<< HEAD
      - KUBERPULT_ALLOW_LONG_APP_NAMES=true
=======
      - KUBERPULT_ARGO_CD_GENERATE_FILES=true
>>>>>>> a6a1982c
    ports:
      - "8080:8080"
      - "8443:8443"
    volumes:
      - ./services/cd-service:/kp/kuberpult
      - ./cd_database:/kp/database
    stop_grace_period: 0.5s
  frontend-service:
    image: europe-west3-docker.pkg.dev/fdc-public-docker-registry/kuberpult/kuberpult-frontend-service:local
    # Note: this `container_name` needs to be the same as in `package.json`
    container_name: kuberpult-frontend-service
    environment:
      - KUBERPULT_CDSERVER=cd-service:8443
      - KUBERPULT_CD_SERVER_SECURE=false
      - LOG_LEVEL=INFO
      - KUBERPULT_ALLOWED_ORIGINS=localhost:*
      - KUBERPULT_GIT_AUTHOR_NAME=user-local-dev-docker-compose
      - KUBERPULT_GIT_AUTHOR_EMAIL=user-local-dev@example.com
      - KUBERPULT_ARGOCD_BASE_URL=https://cd.dev.freiheit.systems/
      - KUBERPULT_ARGOCD_NAMESPACE=tools
      - KUBERPULT_SOURCE_REPO_URL=https://github.com/freiheit-com/kuberpult/commit/{commit}
      - KUBERPULT_MANIFEST_REPO_URL=https://github.com/freiheit-com/fdc-standard-setup-dev-env-manifest/tree/{branch}/{dir}
      - KUBERPULT_GIT_BRANCH=main
      - KUBERPULT_API_ENABLE_DESPITE_NO_AUTH=false
      - KUBERPULT_BATCH_CLIENT_TIMEOUT=2m
    ports:
      - "8081:8081"
    depends_on:
      - cd-service
    volumes:
      - .:/kp/kuberpult
    stop_grace_period: 0.5s
  ui:
    image: ui:local
    container_name: kuberpult-ui
    ports:
      - "3000:3000"
    depends_on:
      - frontend-service
    volumes:
      - ./services/frontend-service/src:/kp/src
      - ./services/frontend-service/public:/kp/public
    stop_grace_period: 0.5s
volumes:
  cd_database:<|MERGE_RESOLUTION|>--- conflicted
+++ resolved
@@ -14,11 +14,8 @@
       - KUBERPULT_DEX_MOCK_ROLE=developer
       - KUBERPULT_GIT_WRITE_COMMIT_DATA=true
       - KUBERPULT_MAXIMUM_QUEUE_SIZE=2
-<<<<<<< HEAD
       - KUBERPULT_ALLOW_LONG_APP_NAMES=true
-=======
       - KUBERPULT_ARGO_CD_GENERATE_FILES=true
->>>>>>> a6a1982c
     ports:
       - "8080:8080"
       - "8443:8443"
