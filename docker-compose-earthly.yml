--- conflicted
+++ resolved
@@ -27,16 +27,12 @@
       - KUBERPULT_DEX_MOCK=false
       - KUBERPULT_DEX_ENABLED=false
       - KUBERPULT_GIT_WRITE_COMMIT_DATA=true
-<<<<<<< HEAD
       - KUBERPULT_ENABLE_METRICS=true
       - DD_AGENT_HOST=datadog-agent
       - DD_ENV=example-local
       - KUBERPULT_MAXIMUM_QUEUE_SIZE=2
       - KUBERPULT_ENABLE_METRICS=true
       - KUBERPULT_DATAGO_API_KEY_LOCATION=./ddKey
-=======
-      - KUBERPULT_MAXIMUM_QUEUE_SIZE=2
->>>>>>> 6198f9c0
     ports:
       - "8080:8080"
       - "8443:8443"
