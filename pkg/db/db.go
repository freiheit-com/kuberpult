/*This file is part of kuberpult.

Kuberpult is free software: you can redistribute it and/or modify
it under the terms of the Expat(MIT) License as published by
the Free Software Foundation.

Kuberpult is distributed in the hope that it will be useful,
but WITHOUT ANY WARRANTY; without even the implied warranty of
MERCHANTABILITY or FITNESS FOR A PARTICULAR PURPOSE.  See the
MIT License for more details.

You should have received a copy of the MIT License
along with kuberpult. If not, see <https://directory.fsf.org/wiki/License:Expat>.

Copyright freiheit.com*/

package db

import (
	"context"
	"database/sql"
	"encoding/json"
	"errors"
	"fmt"
	"github.com/freiheit-com/kuberpult/pkg/event"
	"github.com/freiheit-com/kuberpult/pkg/logger"
	"github.com/freiheit-com/kuberpult/pkg/sorting"
	uuid2 "github.com/freiheit-com/kuberpult/pkg/uuid"
	"github.com/onokonem/sillyQueueServer/timeuuid"
	"gopkg.in/DataDog/dd-trace-go.v1/ddtrace/tracer"
	"path"
	"reflect"
	"slices"
	"strings"
	"time"

	"github.com/golang-migrate/migrate/v4"
	"github.com/golang-migrate/migrate/v4/database"
	psql "github.com/golang-migrate/migrate/v4/database/postgres"
	sqlite "github.com/golang-migrate/migrate/v4/database/sqlite3"
	_ "github.com/golang-migrate/migrate/v4/source/file"
	_ "github.com/lib/pq"
)

type DBConfig struct {
	DbUser         string
	DbHost         string
	DbPort         string
	DbName         string
	DriverName     string
	DbPassword     string
	MigrationsPath string
	WriteEslOnly   bool
}

type DBHandler struct {
	DbName         string
	DriverName     string
	MigrationsPath string
	DB             *sql.DB
	DBDriver       *database.Driver

	/*
		There are 3 modes:
		1) DBHandler==nil: do not write anything to the DB
		2) DBHandler!=nil && WriteEslOnly==true: write only the ESL table to the database. Stores all incoming data in the DB, but does not read the DB.
		3) DBHandler!=nil && WriteEslOnly==false: write everything to the database.
	*/
	WriteEslOnly bool
}

type EslId int64

type AppStateChange string

const (
	InitialEslId EslId = 1

	AppStateChangeMigrate AppStateChange = "AppStateChangeMigrate"
	AppStateChangeCreate  AppStateChange = "AppStateChangeCreate"
	AppStateChangeUpdate  AppStateChange = "AppStateChangeUpdate"
	AppStateChangeDelete  AppStateChange = "AppStateChangeDelete"
)

func (h *DBHandler) ShouldUseEslTable() bool {
	return h != nil
}

func (h *DBHandler) ShouldUseOtherTables() bool {
	return h != nil && !h.WriteEslOnly
}

func Connect(cfg DBConfig) (*DBHandler, error) {
	db, driver, err := GetConnectionAndDriver(cfg)

	if err != nil {
		return nil, err
	}
	return &DBHandler{
		DbName:         cfg.DbName,
		DriverName:     cfg.DriverName,
		MigrationsPath: cfg.MigrationsPath,
		DB:             db,
		DBDriver:       &driver,
		WriteEslOnly:   cfg.WriteEslOnly,
	}, nil
}

func GetDBConnection(cfg DBConfig) (*sql.DB, error) {
	if cfg.DriverName == "postgres" {
		dbURI := fmt.Sprintf("host=%s user=%s password=%s port=%s database=%s sslmode=disable",
			cfg.DbHost, cfg.DbUser, cfg.DbPassword, cfg.DbPort, cfg.DbName)

		dbPool, err := sql.Open(cfg.DriverName, dbURI)
		if err != nil {
			return nil, fmt.Errorf("sql.Open: %w", err)
		}
		dbPool.SetConnMaxLifetime(5 * time.Minute)
		return dbPool, nil
	} else if cfg.DriverName == "sqlite3" {
		return sql.Open("sqlite3", path.Join(cfg.DbHost, "db.sqlite"))
	}
	return nil, fmt.Errorf("Driver: '%s' not supported. Supported: postgres and sqlite3.", cfg.DriverName)
}

func GetConnectionAndDriver(cfg DBConfig) (*sql.DB, database.Driver, error) {
	db, err := GetDBConnection(cfg)
	if err != nil {
		return nil, nil, err
	}
	if cfg.DriverName == "postgres" {
		driver, err := psql.WithInstance(db, &psql.Config{
			DatabaseName:          cfg.DbName,
			MigrationsTable:       "",
			MigrationsTableQuoted: false,
			MultiStatementEnabled: false,
			MultiStatementMaxSize: 0,
			SchemaName:            "",
			StatementTimeout:      time.Second * 10,
		})
		return db, driver, err
	} else if cfg.DriverName == "sqlite3" {
		driver, err := sqlite.WithInstance(db, &sqlite.Config{
			DatabaseName:    "",
			MigrationsTable: "",
			NoTxWrap:        false,
		})
		return db, driver, err
	}
	return nil, nil, fmt.Errorf("Driver: '%s' not supported. Supported: postgres and sqlite3.", cfg.DriverName)
}

func (h *DBHandler) getMigrationHandler() (*migrate.Migrate, error) {
	if h.DriverName == "postgres" {
		return migrate.NewWithDatabaseInstance("file://"+h.MigrationsPath, h.DbName, *h.DBDriver)
	} else if h.DriverName == "sqlite3" {
		return migrate.NewWithDatabaseInstance("file://"+h.MigrationsPath, "", *h.DBDriver) //FIX ME
	}
	return nil, fmt.Errorf("Driver: '%s' not supported. Supported: postgres and sqlite3.", h.DriverName)
}

func RunDBMigrations(cfg DBConfig) error {
	d, err := Connect(cfg)
	if err != nil {
		return fmt.Errorf("DB Error opening DB connection. Error:  %w\n", err)
	}
	defer d.DB.Close()

	m, err := d.getMigrationHandler()

	if err != nil {
		return fmt.Errorf("Error creating migration instance. Error: %w\n", err)
	}
	defer m.Close()
	if err := m.Up(); err != nil {
		if !errors.Is(err, migrate.ErrNoChange) {
			return fmt.Errorf("Error running DB migrations. Error: %w\n", err)
		}
	}
	return nil
}

func (h *DBHandler) AdaptQuery(query string) string {
	if h.DriverName == "postgres" {
		return SqliteToPostgresQuery(query)
	} else if h.DriverName == "sqlite3" {
		return query
	}
	panic(fmt.Errorf("AdaptQuery: invalid driver: %s", h.DriverName))
}

// SqliteToPostgresQuery just replaces all "?" into "$1", "$2", etc
func SqliteToPostgresQuery(query string) string {
	var q = query
	var i = 1
	for strings.Contains(q, "?") {
		q = strings.Replace(q, "?", fmt.Sprintf("$%d", i), 1)
		i++
	}
	return q
}

type DBFunction func(ctx context.Context, transaction *sql.Tx) error

func Remove(s []string, r string) []string {
	for i, v := range s {
		if v == r {
			return append(s[:i], s[i+1:]...)
		}
	}
	return s
}

// WithTransaction opens a transaction, runs `f` and then calls either Commit or Rollback.
// Use this if the only thing to return from `f` is an error.
func (h *DBHandler) WithTransaction(ctx context.Context, f DBFunction) error {
	_, err := WithTransactionT(h, ctx, func(ctx context.Context, transaction *sql.Tx) (*interface{}, error) {
		err2 := f(ctx, transaction)
		if err2 != nil {
			return nil, err2
		}
		return nil, nil
	})
	if err != nil {
		return err
	}
	return nil
}

type DBFunctionT[T any] func(ctx context.Context, transaction *sql.Tx) (*T, error)

// WithTransactionT is the same as WithTransaction, but you can also return data, not just the error.
func WithTransactionT[T any](h *DBHandler, ctx context.Context, f DBFunctionT[T]) (*T, error) {
	res, err := WithTransactionMultipleEntriesT(h, ctx, func(ctx context.Context, transaction *sql.Tx) ([]T, error) {
		fRes, err2 := f(ctx, transaction)
		if err2 != nil {
			return nil, err2
		}
		if fRes == nil {
			return make([]T, 0), nil
		}
		return []T{*fRes}, nil
	})
	if err != nil || len(res) == 0 {
		return nil, err
	}
	return &res[0], err
}

type DBFunctionMultipleEntriesT[T any] func(ctx context.Context, transaction *sql.Tx) ([]T, error)

// WithTransactionMultipleEntriesT is the same as WithTransaction, but you can also return and array of data, not just the error.
func WithTransactionMultipleEntriesT[T any](h *DBHandler, ctx context.Context, f DBFunctionMultipleEntriesT[T]) ([]T, error) {
	tx, err := h.DB.BeginTx(ctx, nil)
	if err != nil {
		return nil, err
	}
	defer func(tx *sql.Tx) {
		_ = tx.Rollback()
		// we ignore the error returned from Rollback() here,
		// because it is always set when Commit() was successful
	}(tx)

	result, err := f(ctx, tx)
	if err != nil {
		return nil, err
	}
	err = tx.Commit()
	if err != nil {
		return nil, err
	}
	return result, nil
}

func closeRows(rows *sql.Rows) error {
	err := rows.Close()
	if err != nil {
		return fmt.Errorf("row closing error: %v\n", err)
	}
	err = rows.Err()
	if err != nil {
		return fmt.Errorf("row has error: %v\n", err)
	}
	return nil
}

type EventType string

const (
	EvtCreateApplicationVersion         EventType = "CreateApplicationVersion"
	EvtDeployApplicationVersion         EventType = "DeployApplicationVersion"
	EvtCreateUndeployApplicationVersion EventType = "CreateUndeployApplicationVersion"
	EvtUndeployApplication              EventType = "UndeployApplication"
	EvtDeleteEnvFromApp                 EventType = "DeleteEnvFromApp"
	EvtCreateEnvironmentLock            EventType = "CreateEnvironmentLock"
	EvtDeleteEnvironmentLock            EventType = "DeleteEnvironmentLock"
	EvtCreateEnvironmentTeamLock        EventType = "CreateEnvironmentTeamLock"
	EvtDeleteEnvironmentTeamLock        EventType = "DeleteEnvironmentTeamLock"
	EvtCreateEnvironmentGroupLock       EventType = "CreateEnvironmentGroupLock"
	EvtDeleteEnvironmentGroupLock       EventType = "DeleteEnvironmentGroupLock"
	EvtCreateEnvironment                EventType = "CreateEnvironment"
	EvtCreateEnvironmentApplicationLock EventType = "CreateEnvironmentApplicationLock"
	EvtDeleteEnvironmentApplicationLock EventType = "DeleteEnvironmentApplicationLock"
	EvtReleaseTrain                     EventType = "ReleaseTrain"
)

// ESL EVENTS

// DBWriteEslEventInternal writes one event to the event-sourcing-light table, taking arbitrary data as input
func (h *DBHandler) DBWriteEslEventInternal(ctx context.Context, eventType EventType, tx *sql.Tx, data interface{}) error {
	if h == nil {
		return nil
	}
	if tx == nil {
		return fmt.Errorf("DBWriteEslEventInternal: no transaction provided")
	}
	span, _ := tracer.StartSpanFromContext(ctx, "DBWriteEslEventInternal")
	defer span.Finish()

	jsonToInsert, err := json.Marshal(data)
	if err != nil {
		return fmt.Errorf("could not marshal json data: %w", err)
	}

	insertQuery := h.AdaptQuery("INSERT INTO event_sourcing_light (created, event_type , json)  VALUES (?, ?, ?);")

	span.SetTag("query", insertQuery)
	_, err = tx.Exec(
		insertQuery,
		time.Now(),
		eventType,
		jsonToInsert)

	if err != nil {
		return fmt.Errorf("could not write internal esl event into DB. Error: %w\n", err)
	}
	return nil
}

type EslEventRow struct {
	EslId     EslId
	Created   time.Time
	EventType EventType
	EventJson string
}

// DBReadEslEventInternal returns either the first or the last row of the esl table
func (h *DBHandler) DBReadEslEventInternal(ctx context.Context, tx *sql.Tx, firstRow bool) (*EslEventRow, error) {
	sort := "DESC"
	if firstRow {
		sort = "ASC"
	}
	selectQuery := h.AdaptQuery(fmt.Sprintf("SELECT eslId, created, event_type , json FROM event_sourcing_light ORDER BY created %s LIMIT 1;", sort))
	rows, err := tx.QueryContext(
		ctx,
		selectQuery,
	)
	if err != nil {
		return nil, fmt.Errorf("could not query event_sourcing_light table from DB. Error: %w\n", err)
	}
	defer func(rows *sql.Rows) {
		err := rows.Close()
		if err != nil {
			logger.FromContext(ctx).Sugar().Warnf("row closing error: %v", err)
		}
	}(rows)
	var row = &EslEventRow{
		EslId:     0,
		Created:   time.Unix(0, 0),
		EventType: "",
		EventJson: "",
	}
	if rows.Next() {
		err := rows.Scan(&row.EslId, &row.Created, &row.EventType, &row.EventJson)
		if err != nil {
			if errors.Is(err, sql.ErrNoRows) {
				return nil, nil
			}
			return nil, fmt.Errorf("Error scanning event_sourcing_light row from DB. Error: %w\n", err)
		}
	} else {
		row = nil
	}
	err = closeRows(rows)
	if err != nil {
		return nil, err
	}
	return row, nil
}

// DBReadEslEventLaterThan returns the first row of the esl table that has an eslId > the given eslId
func (h *DBHandler) DBReadEslEventLaterThan(ctx context.Context, tx *sql.Tx, eslId EslId) (*EslEventRow, error) {
	sort := "ASC"
	selectQuery := h.AdaptQuery(fmt.Sprintf("SELECT eslId, created, event_type, json FROM event_sourcing_light WHERE eslId > (?) ORDER BY created %s LIMIT 1;", sort))
	rows, err := tx.QueryContext(
		ctx,
		selectQuery,
		eslId,
	)
	if err != nil {
		return nil, fmt.Errorf("could not query event_sourcing_light table from DB. Error: %w\n", err)
	}
	defer func(rows *sql.Rows) {
		err := rows.Close()
		if err != nil {
			logger.FromContext(ctx).Sugar().Warnf("row closing error for event_sourcing_light: %v", err)
		}
	}(rows)
	var row = &EslEventRow{
		EslId:     0,
		Created:   time.Unix(0, 0),
		EventType: "",
		EventJson: "",
	}
	if !rows.Next() {
		row = nil
	} else {
		err := rows.Scan(&row.EslId, &row.Created, &row.EventType, &row.EventJson)
		if err != nil {
			if errors.Is(err, sql.ErrNoRows) {
				return nil, nil
			}
			return nil, fmt.Errorf("event_sourcing_light: Error scanning row from DB. Error: %w\n", err)
		}
	}
	err = closeRows(rows)
	if err != nil {
		return nil, err
	}
	return row, nil
}

// RELEASES
<<<<<<< HEAD
// Releases work a bit different, because they are already immutable.
// We still store the eslId for consistency with other tables,
// but technically it's not required here.
=======
>>>>>>> 403665a6

type DBRelease struct {
	EslId EslId
	App   string
	Env   string
}

type DBReleaseMetaData struct {
	SourceAuthor   string
	SourceCommitId string
	SourceMessage  string
	DisplayVersion string
}

<<<<<<< HEAD
type DBReleaseManifests struct {
	Manifests map[string]string
}

type DBReleaseWithMetaData struct {
	EslId         EslId
	ReleaseNumber uint64
	Created       time.Time
	App           string
	Manifests     DBReleaseManifests
	Metadata      DBReleaseMetaData
}

type DBAllReleaseMetaData struct {
	Releases []int64
}
type DBAllReleasesWithMetaData struct {
	EslId    EslId
	Created  time.Time
	App      string
	Metadata DBAllReleaseMetaData
}

func (h *DBHandler) DBSelectAnyRelease(ctx context.Context, tx *sql.Tx) (*DBReleaseWithMetaData, error) {
	selectQuery := h.AdaptQuery(fmt.Sprintf(
		"SELECT eslVersion, created, appName, metadata, manifests, releaseVersion " +
=======
type DBReleaseWithMetaData struct {
	EslId         EslId
	ReleaseNumber uint64
	App           string
	Env           string
	Manifest      string
	Metadata      DBReleaseMetaData
}

func (h *DBHandler) DBSelectAnyRelease(ctx context.Context, tx *sql.Tx) (*DBReleaseWithMetaData, error) {
	selectQuery := h.AdaptQuery(fmt.Sprintf(
		"SELECT eslVersion, appName, envName, metadata, manifest, releaseVersion " +
>>>>>>> 403665a6
			" FROM releases " +
			" LIMIT 1;"))
	rows, err := tx.QueryContext(
		ctx,
		selectQuery,
	)
	return h.processReleaseRow(ctx, err, rows)
}

<<<<<<< HEAD
func (h *DBHandler) DBSelectReleaseByVersion(ctx context.Context, tx *sql.Tx, app string, releaseVersion uint64) (*DBReleaseWithMetaData, error) {
	selectQuery := h.AdaptQuery(fmt.Sprintf(
		"SELECT eslVersion, created, appName, metadata, manifests, releaseVersion " +
			" FROM releases " +
			" WHERE appName=? AND releaseVersion=?" +
=======
func (h *DBHandler) DBSelectReleaseByVersion(ctx context.Context, tx *sql.Tx, app string, env string, releaseVersion uint64) (*DBReleaseWithMetaData, error) {
	selectQuery := h.AdaptQuery(fmt.Sprintf(
		"SELECT eslVersion, appName, envName, metadata, manifest, releaseVersion " +
			" FROM releases " +
			" WHERE appName=? AND envName=? AND releaseVersion=?" +
>>>>>>> 403665a6
			" ORDER BY eslVersion ASC " +
			" LIMIT 1;"))
	rows, err := tx.QueryContext(
		ctx,
		selectQuery,
		app,
<<<<<<< HEAD
=======
		env,
>>>>>>> 403665a6
		releaseVersion,
	)
	return h.processReleaseRow(ctx, err, rows)
}

<<<<<<< HEAD
func (h *DBHandler) DBSelectAllReleasesOfApp(ctx context.Context, tx *sql.Tx, app string) (*DBAllReleasesWithMetaData, error) {
	selectQuery := h.AdaptQuery(fmt.Sprintf(
		"SELECT eslVersion, created, appName, metadata " +
			" FROM all_releases " +
			" WHERE appName=?" +
			" ORDER BY eslVersion DESC " +
			" LIMIT 1;"))
	rows, err := tx.QueryContext(
		ctx,
		selectQuery,
		app,
	)
	return h.processAllReleasesRow(ctx, err, rows)
}

//// DBSelectReleaseByVersionAnyEnv returns the first matching release
//// Releases of the same env share metadata, so it does not matter which one it returns
//func (h *DBHandler) DBSelectReleaseByVersionAnyEnv(ctx context.Context, tx *sql.Tx, app string, releaseVersion uint64) (*DBReleaseWithMetaData, error) {
//	selectQuery := h.AdaptQuery(fmt.Sprintf(
//		"SELECT eslVersion, created, appName, metadata, manifests, releaseVersion " +
//			" FROM releases " +
//			" WHERE appName=? AND releaseVersion=?" +
//			" ORDER BY eslVersion ASC " +
//			" LIMIT 1;"))
//	rows, err := tx.QueryContext(
//		ctx,
//		selectQuery,
//		app,
//		releaseVersion,
//	)
//	return h.processReleaseRow(ctx, err, rows)
//}

func (h *DBHandler) processAllReleasesRow(ctx context.Context, err error, rows *sql.Rows) (*DBAllReleasesWithMetaData, error) {
	if err != nil {
		return nil, fmt.Errorf("could not query releases table from DB. Error: %w\n", err)
	}
	defer func(rows *sql.Rows) {
		err := rows.Close()
		if err != nil {
			logger.FromContext(ctx).Sugar().Warnf("releases: row could not be closed: %v", err)
		}
	}(rows)
	//exhaustruct:ignore
	var row = &DBAllReleasesWithMetaData{}
	if rows.Next() {
		var metadataStr string
		err := rows.Scan(&row.EslId, &row.Created, &row.App, &metadataStr)
		if err != nil {
			if errors.Is(err, sql.ErrNoRows) {
				return nil, nil
			}
			return nil, fmt.Errorf("Error scanning releases row from DB. Error: %w\n", err)
		}
		var metaData = DBAllReleaseMetaData{
			Releases: []int64{},
		}
		err = json.Unmarshal(([]byte)(metadataStr), &metaData)
		if err != nil {
			return nil, fmt.Errorf("Error during json unmarshal of releases. Error: %w. Data: %s\n", err, metadataStr)
		}
		row.Metadata = metaData
	} else {
		row = nil
	}
	err = closeRows(rows)
	if err != nil {
		return nil, err
	}
	return row, nil
}

=======
>>>>>>> 403665a6
func (h *DBHandler) processReleaseRow(ctx context.Context, err error, rows *sql.Rows) (*DBReleaseWithMetaData, error) {
	if err != nil {
		return nil, fmt.Errorf("could not query releases table from DB. Error: %w\n", err)
	}
	defer func(rows *sql.Rows) {
		err := rows.Close()
		if err != nil {
			logger.FromContext(ctx).Sugar().Warnf("releases: row could not be closed: %v", err)
		}
	}(rows)
	//exhaustruct:ignore
	var row = &DBReleaseWithMetaData{}
	if rows.Next() {
		var metadataStr string
<<<<<<< HEAD
		var manifestStr string
		err := rows.Scan(&row.EslId, &row.Created, &row.App, &metadataStr, &manifestStr, &row.ReleaseNumber)
=======
		err := rows.Scan(&row.EslId, &row.App, &row.Env, &metadataStr, &row.Manifest, &row.ReleaseNumber)
>>>>>>> 403665a6
		if err != nil {
			if errors.Is(err, sql.ErrNoRows) {
				return nil, nil
			}
			return nil, fmt.Errorf("Error scanning releases row from DB. Error: %w\n", err)
		}
<<<<<<< HEAD
		// handle meta data
=======
>>>>>>> 403665a6
		var metaData = DBReleaseMetaData{
			SourceAuthor:   "",
			SourceCommitId: "",
			SourceMessage:  "",
			DisplayVersion: "",
		}
		err = json.Unmarshal(([]byte)(metadataStr), &metaData)
		if err != nil {
<<<<<<< HEAD
			return nil, fmt.Errorf("Error during json unmarshal of metadata for releases. Error: %w. Data: %s\n", err, metadataStr)
		}
		row.Metadata = metaData

		// handle manifests
		var manifestData = DBReleaseManifests{
			Manifests: map[string]string{},
		}
		err = json.Unmarshal(([]byte)(manifestStr), &manifestData)
		if err != nil {
			return nil, fmt.Errorf("Error during json unmarshal of manifests for releases. Error: %w. Data: %s\n", err, metadataStr)
		}
		row.Manifests = manifestData

	} else {
		row = nil
		logger.FromContext(ctx).Sugar().Warnf("could not find row for release")
=======
			return nil, fmt.Errorf("Error during json unmarshal of releases. Error: %w. Data: %s\n", err, metadataStr)
		}
		row.Metadata = metaData
	} else {
		row = nil
>>>>>>> 403665a6
	}
	err = closeRows(rows)
	if err != nil {
		return nil, err
	}
	return row, nil
}

func (h *DBHandler) DBInsertRelease(ctx context.Context, transaction *sql.Tx, release DBReleaseWithMetaData, previousEslVersion EslId) error {
	span, _ := tracer.StartSpanFromContext(ctx, "DBInsertRelease")
	defer span.Finish()
<<<<<<< HEAD
	metadataJson, err := json.Marshal(release.Metadata)
=======
	jsonToInsert, err := json.Marshal(release.Metadata)
>>>>>>> 403665a6
	if err != nil {
		return fmt.Errorf("insert release: could not marshal json data: %w", err)
	}
	insertQuery := h.AdaptQuery(
<<<<<<< HEAD
		"INSERT INTO releases (eslVersion, created, releaseVersion, appName, manifests, metadata)  VALUES (?, ?, ?, ?, ?, ?);",
	)
	span.SetTag("query", insertQuery)
	manifestJson, err := json.Marshal(release.Manifests)
	if err != nil {
		return fmt.Errorf("could not marshal json data: %w", err)
	}
	logger.FromContext(ctx).Sugar().Infof(
		"trying to insert release... app '%s' and version '%v' and eslVersion %v",
		release.App,
		release.ReleaseNumber,
		previousEslVersion+1)

=======
		"INSERT INTO releases (eslVersion, created, releaseVersion, appName, envName, manifest, metadata)  VALUES (?, ?, ?, ?, ?, ?, ?);",
	)
	span.SetTag("query", insertQuery)
>>>>>>> 403665a6
	_, err = transaction.Exec(
		insertQuery,
		previousEslVersion+1,
		time.Now(),
		release.ReleaseNumber,
		release.App,
<<<<<<< HEAD
		manifestJson,
		metadataJson,
	)
	if err != nil {
		return fmt.Errorf(
			"could not insert release for app '%s' and version '%v' and eslVersion '%v' into DB. Error: %w\n",
			release.App,
			release.ReleaseNumber,
			previousEslVersion+1,
			err)
	}
	logger.FromContext(ctx).Sugar().Infof(
		"inserted release: app '%s' and version '%v' and eslVersion %v",
		release.App,
		release.ReleaseNumber,
		previousEslVersion+1)
	return nil
}

func (h *DBHandler) DBInsertAllReleases(ctx context.Context, transaction *sql.Tx, app string, allVersions []int64, previousEslVersion EslId) error {
	span, _ := tracer.StartSpanFromContext(ctx, "DBInsertRelease")
	defer span.Finish()
	slices.Sort(allVersions)
	metadataJson, err := json.Marshal(DBAllReleaseMetaData{
		Releases: allVersions,
	})
	if err != nil {
		return fmt.Errorf("insert release: could not marshal json data: %w", err)
	}
	insertQuery := h.AdaptQuery(
		"INSERT INTO all_releases (eslVersion, created, appName, metadata)  VALUES (?, ?, ?, ?);",
	)
	span.SetTag("query", insertQuery)

	_, err = transaction.Exec(
		insertQuery,
		previousEslVersion+1,
		time.Now(),
		app,
		metadataJson,
	)
	if err != nil {
		return fmt.Errorf("could not insert all_releases for app '%s' and esl '%v' into DB. Error: %w\n", app, previousEslVersion+1, err)
	}
	logger.FromContext(ctx).Sugar().Infof("inserted all_releases for app '%s'", app)
=======
		release.Env,
		release.Manifest,
		jsonToInsert,
	)
	if err != nil {
		return fmt.Errorf("could not insert release into DB. Error: %w\n", err)
	}
>>>>>>> 403665a6
	return nil
}

// APPS

func (h *DBHandler) DBWriteAllApplications(ctx context.Context, transaction *sql.Tx, previousVersion int64, applications []string) error {
	span, _ := tracer.StartSpanFromContext(ctx, "DBWriteAllApplications")
	defer span.Finish()
	slices.Sort(applications) // we don't really *need* the sorting, it's just for convenience
	jsonToInsert, err := json.Marshal(AllApplicationsJson{
		Apps: applications,
	})
	if err != nil {
		return fmt.Errorf("could not marshal json data: %w", err)
	}
	insertQuery := h.AdaptQuery("INSERT INTO all_apps (version , created , json)  VALUES (?, ?, ?);")
	span.SetTag("query", insertQuery)
	_, err = transaction.Exec(
		insertQuery,
		previousVersion+1,
		time.Now(),
		jsonToInsert)

	if err != nil {
		return fmt.Errorf("could not insert all apps into DB. Error: %w\n", err)
	}
	return nil
}

func (h *DBHandler) writeEvent(ctx context.Context, transaction *sql.Tx, eventuuid string, eventType event.EventType, sourceCommitHash string, eventJson []byte) error {
	span, _ := tracer.StartSpanFromContext(ctx, "writeEvent")
	defer span.Finish()
	insertQuery := h.AdaptQuery("INSERT INTO events (uuid, timestamp, commitHash, eventType, json)  VALUES (?, ?, ?, ?, ?);")

	rawUUID, err := timeuuid.ParseUUID(eventuuid)
	if err != nil {
		return fmt.Errorf("error parsing UUID. Error: %w", err)
	}
	span.SetTag("query", insertQuery)
	_, err = transaction.Exec(
		insertQuery,
		rawUUID.String(),
		uuid2.GetTime(&rawUUID).AsTime(),
		sourceCommitHash,
		eventType,
		eventJson)

	if err != nil {
		return fmt.Errorf("Error inserting event information into DB. Error: %w\n", err)
	}
	return nil
}

func (h *DBHandler) DBWriteDeploymentEvent(ctx context.Context, transaction *sql.Tx, uuid, sourceCommitHash, email string, deployment *event.Deployment) error {
	metadata := event.Metadata{
		AuthorEmail: email,
		Uuid:        uuid,
	}
	jsonToInsert, err := json.Marshal(event.DBEventGo{
		EventData:     deployment,
		EventMetadata: metadata,
	})

	if err != nil {
		return fmt.Errorf("error marshalling deployment event to Json. Error: %v\n", err)
	}
	return h.writeEvent(ctx, transaction, uuid, event.EventTypeDeployment, sourceCommitHash, jsonToInsert)
}

func (h *DBHandler) DBSelectAllEventsForCommit(ctx context.Context, commitHash string) ([]EventRow, error) {
	span, ctx := tracer.StartSpanFromContext(ctx, "DBSelectAllEvents")
	defer span.Finish()

	query := h.AdaptQuery("SELECT uuid, timestamp, commitHash, eventType, json FROM events WHERE commitHash = (?) ORDER BY timestamp DESC LIMIT 100;")
	span.SetTag("query", query)

	rows, err := h.DB.QueryContext(ctx, query, commitHash)
	if err != nil {
		return nil, fmt.Errorf("Error querying events. Error: %w\n", err)
	}
	defer func(rows *sql.Rows) {
		err := rows.Close()
		if err != nil {
			logger.FromContext(ctx).Sugar().Warnf("events row could not be closed: %v", err)
		}
	}(rows)

	var result []EventRow

	for rows.Next() {
		var row = EventRow{
			Uuid:       "",
			Timestamp:  time.Unix(0, 0), //will be overwritten, prevents CI linter from complaining from missing fields
			CommitHash: "",
			EventType:  "",
			EventJson:  "",
		}
		err := rows.Scan(&row.Uuid, &row.Timestamp, &row.CommitHash, &row.EventType, &row.EventJson)
		if err != nil {
			if errors.Is(err, sql.ErrNoRows) {
				return nil, nil
			}
			return nil, fmt.Errorf("Error scanning events row from DB. Error: %w\n", err)
		}

		result = append(result, row)
	}
	err = rows.Close()
	if err != nil {
		return nil, fmt.Errorf("events: row closing error: %v\n", err)
	}
	err = rows.Err()
	if err != nil {
		return nil, fmt.Errorf("events: row has error: %v\n", err)
	}
	return result, nil
}

// DBSelectAllApplications returns (nil, nil) if there are no rows
func (h *DBHandler) DBSelectAllApplications(ctx context.Context, transaction *sql.Tx) (*AllApplicationsGo, error) {
	span, ctx := tracer.StartSpanFromContext(ctx, "DBSelectAllApplications")
	defer span.Finish()
	query := "SELECT version, created, json FROM all_apps ORDER BY version DESC LIMIT 1;"
	span.SetTag("query", query)
	rows := transaction.QueryRowContext(ctx, query)
	result := AllApplicationsRow{
		version: 0,
		created: time.Time{},
		data:    "",
	}
	err := rows.Scan(&result.version, &result.created, &result.data)
	if err != nil {
		if errors.Is(err, sql.ErrNoRows) {
			return nil, nil
		}
		return nil, fmt.Errorf("Error scanning all_apps row from DB. Error: %w\n", err)
	}
	err = rows.Err()
	if err != nil {
		return nil, fmt.Errorf("all_apps: row has error: %v\n", err)
	}

	//exhaustruct:ignore
	var resultJson = AllApplicationsJson{}
	err = json.Unmarshal(([]byte)(result.data), &resultJson)
	if err != nil {
		return nil, fmt.Errorf("Error during json unmarshal of all_apps. Error: %w. Data: %s\n", err, result.data)
	}
	var resultGo = AllApplicationsGo{
		Version:             result.version,
		Created:             result.created,
		AllApplicationsJson: AllApplicationsJson{Apps: resultJson.Apps},
	}
	return &resultGo, nil
}

type DBDeployment struct {
	EslVersion     EslId
	Created        time.Time
	ReleaseVersion *int64
	App            string
	Env            string
	Metadata       string // json
}

type Deployment struct {
	EslVersion EslId
	Created    time.Time
	App        string
	Env        string
	Version    *int64
	Metadata   DeploymentMetadata
}

type DeploymentMetadata struct {
	DeployedByName  string
	DeployedByEmail string
}

type EnvironmentLock struct {
	EslVersion EslId
	Created    time.Time
	LockID     string
	Env        string
	Deleted    bool
	Metadata   LockMetadata
}

// DBEnvironmentLock Just used to fetch info from DB
type DBEnvironmentLock struct {
	EslVersion EslId
	Created    time.Time
	LockID     string
	Env        string
	Deleted    bool
	Metadata   string
}

type LockMetadata struct {
	CreatedByName  string
	CreatedByEmail string
	Message        string
}

type ReleaseWithManifest struct {
	Version uint64
	/**
	"UndeployVersion=true" means that this version is empty, and has no manifest that could be deployed.
	It is intended to help cleanup old services within the normal release cycle (e.g. dev->staging->production).
	*/
	UndeployVersion bool
	SourceAuthor    string
	SourceCommitId  string
	SourceMessage   string
	CreatedAt       time.Time
	DisplayVersion  string

<<<<<<< HEAD
	Manifests map[string]string // keys: environment; value: manifest
}

=======
	Manifest    string
	Environment string
}

// During the "CustomMigrations" we read from the manifest repo, and write to the database.
// The functions here are there to retrieve data, so they should not need to access the DB.
// Therefore, they should not need a "transaction" parameter.
// There are currently some exceptions, like GetAllDeploymentsFun. This will be changed in SRX-PA568W.

>>>>>>> 403665a6
type AllDeployments []Deployment
type AllEnvLocks map[string][]EnvironmentLock
type AllReleases map[uint64]ReleaseWithManifest

<<<<<<< HEAD
// GetAllDeploymentsFun and other functions here are used during migration.
// They are supposed to read data from files in the manifest repo,
// and therefore should not need to access the Database at all.
=======
type AllAppLocks map[string]map[string][]ApplicationLock // EnvName-> AppName -> []Locks

type GetAllAppLocksFun = func(ctx context.Context) (AllAppLocks, error)

type AllReleases map[uint64]ReleaseWithManifest

>>>>>>> 403665a6
type GetAllDeploymentsFun = func(ctx context.Context, transaction *sql.Tx) (AllDeployments, error)
type GetAllEnvLocksFun = func(ctx context.Context, transaction *sql.Tx) (AllEnvLocks, error)
type GetAllReleasesFun = func(ctx context.Context, app string) (AllReleases, error)

// GetAllAppsFun returns a map where the Key is an app name, and the value is a team name of that app
type GetAllAppsFun = func() (map[string]string, error)

func (h *DBHandler) RunCustomMigrations(
	ctx context.Context,
	getAllAppsFun GetAllAppsFun,
	getAllDeploymentsFun GetAllDeploymentsFun,
	getAllReleasesFun GetAllReleasesFun,
	getAllEnvLocksFun GetAllEnvLocksFun,
	getAllAppLocksFun GetAllAppLocksFun,
) error {
	span, ctx := tracer.StartSpanFromContext(ctx, "RunCustomMigrations")
	defer span.Finish()
	err := h.RunCustomMigrationAllAppsTable(ctx, getAllAppsFun)
	if err != nil {
		return err
	}
	err = h.RunCustomMigrationApps(ctx, getAllAppsFun)
	if err != nil {
		return err
	}
	err = h.RunCustomMigrationDeployments(ctx, getAllDeploymentsFun)
	if err != nil {
		return err
	}
	err = h.RunCustomMigrationReleases(ctx, getAllAppsFun, getAllReleasesFun)
	if err != nil {
		return err
	}
	err = h.RunCustomMigrationEnvLocks(ctx, getAllEnvLocksFun)
	if err != nil {
		return err
	}
	err = h.RunCustomMigrationAppLocks(ctx, getAllAppLocksFun)
	if err != nil {
		return err
	}
	return nil
}

func (h *DBHandler) DBSelectDeployment(ctx context.Context, tx *sql.Tx, appSelector string, envSelector string) (*Deployment, error) {
	span, _ := tracer.StartSpanFromContext(ctx, "DBSelectDeployment")
	defer span.Finish()

	selectQuery := h.AdaptQuery(fmt.Sprintf(
		"SELECT eslVersion, created, releaseVersion, appName, envName, metadata" +
			" FROM deployments " +
			" WHERE appName=? AND envName=? " +
			" ORDER BY eslVersion DESC " +
			" LIMIT 1;"))
	rows, err := tx.QueryContext(
		ctx,
		selectQuery,
		appSelector,
		envSelector,
	)
	if err != nil {
		return nil, fmt.Errorf("could not query deployments table from DB. Error: %w\n", err)
	}
	defer func(rows *sql.Rows) {
		err := rows.Close()
		if err != nil {
			logger.FromContext(ctx).Sugar().Warnf("deployments: row closing error: %v", err)
		}
	}(rows)
	var row = &DBDeployment{
		EslVersion:     0,
		Created:        time.Time{},
		ReleaseVersion: nil,
		App:            "",
		Env:            "",
		Metadata:       "",
	}
	var releaseVersion sql.NullInt64
	//exhaustruct:ignore
	var resultJson = DeploymentMetadata{}
	if rows.Next() {
		err := rows.Scan(&row.EslVersion, &row.Created, &releaseVersion, &row.App, &row.Env, &row.Metadata)
		if err != nil {
			if errors.Is(err, sql.ErrNoRows) {
				return nil, nil
			}
			return nil, fmt.Errorf("Error scanning deployments row from DB. Error: %w\n", err)
		}
		if releaseVersion.Valid {
			row.ReleaseVersion = &releaseVersion.Int64
		}

		err = json.Unmarshal(([]byte)(row.Metadata), &resultJson)
		if err != nil {
			return nil, fmt.Errorf("Error during json unmarshal in deployments. Error: %w. Data: %s\n", err, row.Metadata)
		}
	}
	err = rows.Close()
	if err != nil {
		return nil, fmt.Errorf("deployments: row closing error: %v\n", err)
	}
	err = rows.Err()
	if err != nil {
		return nil, fmt.Errorf("deployments: row has error: %v\n", err)
	}
	return &Deployment{
		EslVersion: row.EslVersion,
		Created:    row.Created,
		App:        row.App,
		Env:        row.Env,
		Version:    row.ReleaseVersion,
		Metadata:   resultJson,
	}, nil
}

func (h *DBHandler) DBSelectAnyDeployment(ctx context.Context, tx *sql.Tx) (*DBDeployment, error) {
	selectQuery := h.AdaptQuery(fmt.Sprintf(
		"SELECT eslVersion, created, releaseVersion, appName, envName" +
			" FROM deployments " +
			" LIMIT 1;"))
	rows, err := tx.QueryContext(
		ctx,
		selectQuery,
	)
	if err != nil {
		return nil, fmt.Errorf("could not query deployments table from DB. Error: %w\n", err)
	}
	defer func(rows *sql.Rows) {
		err := rows.Close()
		if err != nil {
			logger.FromContext(ctx).Sugar().Warnf("deployments row could not be closed: %v", err)
		}
	}(rows)
	//exhaustruct:ignore
	var row = &DBDeployment{}
	if rows.Next() {
		var releaseVersion sql.NullInt64
		err := rows.Scan(&row.EslVersion, &row.Created, &releaseVersion, &row.App, &row.Env)
		if err != nil {
			if errors.Is(err, sql.ErrNoRows) {
				return nil, nil
			}
			return nil, fmt.Errorf("Error scanning deployments row from DB. Error: %w\n", err)
		}
		if releaseVersion.Valid {
			row.ReleaseVersion = &releaseVersion.Int64
		}
	} else {
		row = nil
	}
	err = closeRows(rows)
	if err != nil {
		return nil, err
	}
	return row, nil
}

type DBApp struct {
	EslId EslId
	App   string
}

type DBAppMetaData struct {
	Team string
}

type DBAppWithMetaData struct {
	EslId       EslId
	App         string
	Metadata    DBAppMetaData
	StateChange AppStateChange
}

func (h *DBHandler) DBInsertApplication(ctx context.Context, transaction *sql.Tx, appName string, previousEslVersion EslId, stateChange AppStateChange, metaData DBAppMetaData) error {
	span, _ := tracer.StartSpanFromContext(ctx, "DBInsertApplication")
	defer span.Finish()
	jsonToInsert, err := json.Marshal(metaData)
	if err != nil {
		return fmt.Errorf("could not marshal json data: %w", err)
	}
	insertQuery := h.AdaptQuery(
		"INSERT INTO apps (eslVersion, created, appName, stateChange, metadata)  VALUES (?, ?, ?, ?, ?);",
	)
	span.SetTag("query", insertQuery)
	_, err = transaction.Exec(
		insertQuery,
		previousEslVersion+1,
		time.Now(),
		appName,
		stateChange,
		jsonToInsert,
	)
	if err != nil {
		return fmt.Errorf("could not insert app %s into DB. Error: %w\n", appName, err)
	}
	return nil
}

func NewNullInt(s *int64) sql.NullInt64 {
	if s == nil {
		return sql.NullInt64{
			Int64: 0,
			Valid: false,
		}
	}
	return sql.NullInt64{
		Int64: *s,
		Valid: true,
	}
}

func (h *DBHandler) DBSelectAnyApp(ctx context.Context, tx *sql.Tx) (*DBAppWithMetaData, error) {
	selectQuery := h.AdaptQuery(fmt.Sprintf(
		"SELECT eslVersion, appName, metadata " +
			" FROM apps " +
			" LIMIT 1;"))
	rows, err := tx.QueryContext(
		ctx,
		selectQuery,
	)
	if err != nil {
		return nil, fmt.Errorf("could not query apps table from DB. Error: %w\n", err)
	}
	defer func(rows *sql.Rows) {
		err := rows.Close()
		if err != nil {
			logger.FromContext(ctx).Sugar().Warnf("row could not be closed: %v", err)
		}
	}(rows)
	//exhaustruct:ignore
	var row = &DBAppWithMetaData{}
	if rows.Next() {
		var metadataStr string
		err := rows.Scan(&row.EslId, &row.App, &metadataStr)
		if err != nil {
			if errors.Is(err, sql.ErrNoRows) {
				return nil, nil
			}
			return nil, fmt.Errorf("Error scanning apps row from DB. Error: %w\n", err)
		}
		var metaData = DBAppMetaData{
			Team: "",
		}
		err = json.Unmarshal(([]byte)(metadataStr), &metaData)
		if err != nil {
			return nil, fmt.Errorf("Error during json unmarshal of apps. Error: %w. Data: %s\n", err, metadataStr)
		}
		row.Metadata = metaData
	} else {
		row = nil
	}
	err = closeRows(rows)
	if err != nil {
		return nil, err
	}
	return row, nil
}

func (h *DBHandler) DBSelectApp(ctx context.Context, tx *sql.Tx, appName string) (*DBAppWithMetaData, error) {
	selectQuery := h.AdaptQuery(fmt.Sprintf(
		"SELECT eslVersion, appName, stateChange, metadata" +
			" FROM apps " +
			" WHERE appName=? " +
			" ORDER BY eslVersion DESC " +
			" LIMIT 1;"))
	rows, err := tx.QueryContext(
		ctx,
		selectQuery,
		appName,
	)
	if err != nil {
		return nil, fmt.Errorf("could not query apps table from DB. Error: %w\n", err)
	}
	defer func(rows *sql.Rows) {
		err := rows.Close()
		if err != nil {
			logger.FromContext(ctx).Sugar().Warnf("row could not be closed: %v", err)
		}
	}(rows)

	//exhaustruct:ignore
	var row = &DBAppWithMetaData{}
	if rows.Next() {
		var metadataStr string
		err := rows.Scan(&row.EslId, &row.App, &row.StateChange, &metadataStr)
		if err != nil {
			if errors.Is(err, sql.ErrNoRows) {
				return nil, nil
			}
			return nil, fmt.Errorf("Error scanning apps row from DB. Error: %w\n", err)
		}
		var metaData = DBAppMetaData{Team: ""}
		err = json.Unmarshal(([]byte)(metadataStr), &metaData)
		if err != nil {
			return nil, fmt.Errorf("Error during json unmarshal of apps. Error: %w. Data: %s\n", err, metadataStr)
		}
		row.Metadata = metaData
	} else {
		row = nil
	}
	err = closeRows(rows)
	if err != nil {
		return nil, err
	}
	return row, nil
}

// DBWriteDeployment writes one deployment, meaning "what should be deployed"
func (h *DBHandler) DBWriteDeployment(ctx context.Context, tx *sql.Tx, deployment Deployment, previousEslVersion EslId) error {
	if h == nil {
		return nil
	}
	if tx == nil {
		return fmt.Errorf("DBWriteEslEventInternal: no transaction provided")
	}
	span, _ := tracer.StartSpanFromContext(ctx, "DBWriteEslEventInternal")
	defer span.Finish()

	jsonToInsert, err := json.Marshal(deployment.Metadata)
	if err != nil {
		return fmt.Errorf("could not marshal json data: %w", err)
	}

	insertQuery := h.AdaptQuery(
		"INSERT INTO deployments (eslVersion, created, releaseVersion, appName, envName, metadata) VALUES (?, ?, ?, ?, ?, ?);")

	span.SetTag("query", insertQuery)
	nullVersion := NewNullInt(deployment.Version)
	_, err = tx.Exec(
		insertQuery,
		previousEslVersion+1,
		time.Now(),
		nullVersion,
		deployment.App,
		deployment.Env,
		jsonToInsert)

	if err != nil {
		return fmt.Errorf("could not write deployment into DB. Error: %w\n", err)
	}
	return nil
}

// CUSTOM MIGRATIONS

func (h *DBHandler) RunCustomMigrationReleases(ctx context.Context, getAllAppsFun GetAllAppsFun, getAllReleasesFun GetAllReleasesFun) error {
	return h.WithTransaction(ctx, func(ctx context.Context, transaction *sql.Tx) error {
		l := logger.FromContext(ctx).Sugar()
		allReleasesDb, err := h.DBSelectAnyRelease(ctx, transaction)
		if err != nil {
			l.Warnf("could not get releases from database - assuming the manifest repo is correct: %v", err)
		}
		if allReleasesDb != nil {
			l.Warnf("There are already deployments in the DB - skipping migrations")
			return nil
		}

		allAppsMap, err := getAllAppsFun()
		if err != nil {
			return err
		}
		for app := range allAppsMap {
			l.Infof("processing app %s ...", app)

			releases, err := getAllReleasesFun(ctx, app)
			if err != nil {
				return fmt.Errorf("geAllReleases failed %v", err)
			}
<<<<<<< HEAD

			releaseNumbers := []int64{}
=======
>>>>>>> 403665a6
			for r := range releases {
				repoRelease := releases[r]
				dbRelease := DBReleaseWithMetaData{
					EslId:         InitialEslId,
<<<<<<< HEAD
					Created:       time.Now(),
					ReleaseNumber: repoRelease.Version,
					App:           app,
					//Env:           repoRelease.Environment,
					Manifests: DBReleaseManifests{
						Manifests: repoRelease.Manifests,
					},
=======
					ReleaseNumber: repoRelease.Version,
					App:           app,
					Env:           repoRelease.Environment,
					Manifest:      repoRelease.Manifest,
>>>>>>> 403665a6
					Metadata: DBReleaseMetaData{
						SourceAuthor:   repoRelease.SourceAuthor,
						SourceCommitId: repoRelease.SourceCommitId,
						SourceMessage:  repoRelease.SourceMessage,
						DisplayVersion: repoRelease.DisplayVersion,
					},
				}
				err = h.DBInsertRelease(ctx, transaction, dbRelease, InitialEslId-1)
				if err != nil {
<<<<<<< HEAD
					return fmt.Errorf("error writing Release to DB for app %s: %v", app, err)
				}
				releaseNumbers = append(releaseNumbers, int64(repoRelease.Version))
			}
			l.Infof("done with app %s", app)
			err = h.DBInsertAllReleases(ctx, transaction, app, releaseNumbers, InitialEslId-1)
			if err != nil {
				return fmt.Errorf("error writing all_releases to DB for app %s: %v", app, err)
			}
=======
					return fmt.Errorf("error writing Release to DB for app %s in env %s: %v",
						app, repoRelease.Environment, err)
				}
			}
			l.Infof("done with app %s", app)
>>>>>>> 403665a6
		}
		return nil
	})
}

func (h *DBHandler) RunCustomMigrationDeployments(ctx context.Context, getAllDeploymentsFun GetAllDeploymentsFun) error {
	return h.WithTransaction(ctx, func(ctx context.Context, transaction *sql.Tx) error {
		l := logger.FromContext(ctx).Sugar()
		allAppsDb, err := h.DBSelectAnyDeployment(ctx, transaction)
		if err != nil {
			l.Warnf("could not get applications from database - assuming the manifest repo is correct: %v", err)
			allAppsDb = nil
		}
		if allAppsDb != nil {
			l.Warnf("There are already deployments in the DB - skipping migrations")
			return nil
		}

		allDeploymentsInRepo, err := getAllDeploymentsFun(ctx, transaction)
		if err != nil {
			return fmt.Errorf("could not get current deployments to run custom migrations: %v", err)
		}

		for i := range allDeploymentsInRepo {
			deploymentInRepo := allDeploymentsInRepo[i]
			err = h.DBWriteDeployment(ctx, transaction, deploymentInRepo, 0)
			if err != nil {
				return fmt.Errorf("error writing Deployment to DB for app %s in env %s: %v",
					deploymentInRepo.App, deploymentInRepo.Env, err)
			}
		}
		return nil
	})
}

type AllApplicationsJson struct {
	Apps []string `json:"apps"`
}

type AllApplicationsRow struct {
	version int64
	created time.Time
	data    string
}

type AllApplicationsGo struct {
	Version int64
	Created time.Time
	AllApplicationsJson
}

type EventRow struct {
	Uuid       string
	Timestamp  time.Time
	CommitHash string
	EventType  event.EventType
	EventJson  string
}

func (h *DBHandler) RunCustomMigrationEnvLocks(ctx context.Context, getAllEnvLocksFun GetAllEnvLocksFun) error {
	return h.WithTransaction(ctx, func(ctx context.Context, transaction *sql.Tx) error {
		l := logger.FromContext(ctx).Sugar()
		allEnvLocksDb, err := h.DBSelectAnyActiveEnvLocks(ctx, transaction)
		if err != nil {
			l.Infof("could not get environment locks from database - assuming the manifest repo is correct: %v", err)
			allEnvLocksDb = nil
		}
		if allEnvLocksDb != nil {
			l.Infof("There are already environment locks in the DB - skipping migrations")
			return nil
		}

		allEnvLocksInRepo, err := getAllEnvLocksFun(ctx, transaction)
		if err != nil {
			return fmt.Errorf("could not get current environment locks to run custom migrations: %v", err)
		}

		for envName, locks := range allEnvLocksInRepo {
			var activeLockIds []string
			for _, currentLock := range locks {
				activeLockIds = append(activeLockIds, currentLock.LockID)

				err = h.DBWriteEnvironmentLockInternal(ctx, transaction, currentLock, 0, true)
				if err != nil {
					return fmt.Errorf("error writing environment locks to DB for environment %s: %v",
						envName, err)
				}
			}

			if len(activeLockIds) == 0 {
				activeLockIds = []string{}
			}
			err = h.DBWriteAllEnvironmentLocks(ctx, transaction, 0, envName, activeLockIds)
			if err != nil {
				return fmt.Errorf("error writing environment locks ids to DB for environment %s: %v",
					envName, err)
			}
		}

		return nil
	})
}

func (h *DBHandler) RunCustomMigrationAppLocks(ctx context.Context, getAllAppLocksFun GetAllAppLocksFun) error {
	return h.WithTransaction(ctx, func(ctx context.Context, transaction *sql.Tx) error {
		l := logger.FromContext(ctx).Sugar()
		allAppLocksDb, err := h.DBSelectAnyActiveAppLock(ctx, transaction)
		if err != nil {
			l.Infof("could not get application locks from database - assuming the manifest repo is correct: %v", err)
			allAppLocksDb = nil
		}
		if allAppLocksDb != nil {
			l.Infof("There are already application locks in the DB - skipping migrations")
			return nil
		}

		allAppLocksInRepo, err := getAllAppLocksFun(ctx)
		if err != nil {
			return fmt.Errorf("could not get current application locks to run custom migrations: %v", err)
		}

		for envName, apps := range allAppLocksInRepo {
			for appName, currentAppLocks := range apps {
				var activeLockIds []string
				for _, currentLock := range currentAppLocks {
					activeLockIds = append(activeLockIds, currentLock.LockID)
					err = h.DBWriteApplicationLockInternal(ctx, transaction, currentLock, 0, true)
					if err != nil {
						return fmt.Errorf("error writing application locks to DB for application '%s' on '%s': %v",
							appName, envName, err)
					}
				}
				if len(activeLockIds) == 0 {
					activeLockIds = []string{}
				}
				err := h.DBWriteAllAppLocks(ctx, transaction, 0, envName, appName, activeLockIds)
				if err != nil {
					return fmt.Errorf("error writing existing locks to DB for application '%s' on environment '%s': %v",
						appName, envName, err)
				}
			}
		}
		return nil
	})
}

func (h *DBHandler) RunCustomMigrationAllAppsTable(ctx context.Context, getAllAppsFun GetAllAppsFun) error {
	return h.WithTransaction(ctx, func(ctx context.Context, transaction *sql.Tx) error {
		l := logger.FromContext(ctx).Sugar()
		allAppsDb, err := h.DBSelectAllApplications(ctx, transaction)
		if err != nil {
			l.Warnf("could not get applications from database - assuming the manifest repo is correct: %v", err)
			allAppsDb = nil
		}

		allAppsRepo, err := getAllAppsFun()
		if err != nil {
			return fmt.Errorf("could not get applications to run custom migrations: %v", err)
		}
		var version int64
		if allAppsDb != nil {
			slices.Sort(allAppsDb.Apps)
			version = allAppsDb.Version
		} else {
			version = 1
		}
		sortedApps := sorting.SortKeys(allAppsRepo)

		if allAppsDb != nil && reflect.DeepEqual(allAppsDb.Apps, sortedApps) {
			// nothing to do
			logger.FromContext(ctx).Sugar().Infof("Nothing to do, all apps are equal")
			return nil
		}
		// if there is any difference, we assume the manifest wins over the database state,
		// so we use `allAppsRepo`:
		return h.DBWriteAllApplications(ctx, transaction, version, sortedApps)
	})
}

func (h *DBHandler) RunCustomMigrationApps(ctx context.Context, getAllAppsFun GetAllAppsFun) error {
	return h.WithTransaction(ctx, func(ctx context.Context, transaction *sql.Tx) error {
		dbApp, err := h.DBSelectAnyApp(ctx, transaction)
		if err != nil {
			return fmt.Errorf("could not get dbApp from database - assuming the manifest repo is correct: %v", err)
		}
		if dbApp != nil {
			// the migration was already done
			logger.FromContext(ctx).Info("migration to apps was done already")
			return nil
		}

		appsMap, err := getAllAppsFun()
		if err != nil {
			return fmt.Errorf("could not get dbApp to run custom migrations: %v", err)
		}

		for app := range appsMap {
			team := appsMap[app]
			err = h.DBInsertApplication(ctx, transaction, app, InitialEslId, AppStateChangeMigrate, DBAppMetaData{Team: team})
			if err != nil {
				return fmt.Errorf("could not write dbApp %s: %v", app, err)
			}
		}
		return nil
	})
}

// ENV LOCKS

func (h *DBHandler) DBSelectAnyActiveEnvLocks(ctx context.Context, tx *sql.Tx) (*AllEnvLocksGo, error) {
	selectQuery := h.AdaptQuery(
		"SELECT version, created, environment, json FROM all_env_locks ORDER BY version DESC LIMIT 1;")
	rows, err := tx.QueryContext(
		ctx,
		selectQuery,
	)
	if err != nil {
		return nil, fmt.Errorf("could not query environment_locks table from DB. Error: %w\n", err)
	}
	defer func(rows *sql.Rows) {
		err := rows.Close()
		if err != nil {
			logger.FromContext(ctx).Sugar().Warnf("row closing error: %v", err)
		}
	}(rows)

	//exhaustruct:ignore
	var row = AllEnvLocksRow{}
	if rows.Next() {
		err := rows.Scan(&row.Version, &row.Created, &row.Environment, &row.Data)
		if err != nil {
			if errors.Is(err, sql.ErrNoRows) {
				return nil, nil
			}
			return nil, fmt.Errorf("Error scanning environment lock row from DB. Error: %w\n", err)
		}
		err = closeRows(rows)
		if err != nil {
			return nil, err
		}
		//exhaustruct:ignore
		var dataJson = AllEnvLocksJson{}
		err = json.Unmarshal(([]byte)(row.Data), &dataJson)
		if err != nil {
			return nil, fmt.Errorf("Error scanning application lock row from DB. Error: %w\n", err)
		}
		return &AllEnvLocksGo{
			Version:         row.Version,
			Created:         row.Created,
			Environment:     row.Environment,
			AllEnvLocksJson: AllEnvLocksJson{EnvLocks: dataJson.EnvLocks}}, nil
	}
	err = closeRows(rows)
	if err != nil {
		return nil, err
	}
	return nil, nil // no rows, but also no error
}

func (h *DBHandler) DBSelectEnvironmentLock(ctx context.Context, tx *sql.Tx, environment, lockID string) (*EnvironmentLock, error) {
	selectQuery := h.AdaptQuery(fmt.Sprintf(
		"SELECT eslVersion, created, lockID, envName, metadata, deleted" +
			" FROM environment_locks " +
			" WHERE envName=? AND lockID=? " +
			" ORDER BY eslVersion DESC " +
			" LIMIT 1;"))

	rows, err := tx.QueryContext(
		ctx,
		selectQuery,
		environment,
		lockID,
	)
	if err != nil {
		return nil, fmt.Errorf("could not query environment locks table from DB. Error: %w\n", err)
	}
	defer func(rows *sql.Rows) {
		err := rows.Close()
		if err != nil {
			logger.FromContext(ctx).Sugar().Warnf("row closing error: %v", err)
		}
	}(rows)

	if rows.Next() {
		var row = DBEnvironmentLock{
			EslVersion: 0,
			Created:    time.Time{},
			LockID:     "",
			Env:        "",
			Deleted:    true,
			Metadata:   "",
		}

		err := rows.Scan(&row.EslVersion, &row.Created, &row.LockID, &row.Env, &row.Metadata, &row.Deleted)
		if err != nil {
			if errors.Is(err, sql.ErrNoRows) {
				return nil, nil
			}
			return nil, fmt.Errorf("Error scanning environment locks row from DB. Error: %w\n", err)
		}

		//exhaustruct:ignore
		var resultJson = LockMetadata{}
		err = json.Unmarshal(([]byte)(row.Metadata), &resultJson)
		if err != nil {
			return nil, fmt.Errorf("Error during json unmarshal. Error: %w. Data: %s\n", err, row.Metadata)
		}
		err = closeRows(rows)
		if err != nil {
			return nil, err
		}
		return &EnvironmentLock{
			EslVersion: row.EslVersion,
			Created:    row.Created,
			LockID:     row.LockID,
			Env:        row.Env,
			Deleted:    row.Deleted,
			Metadata:   resultJson,
		}, nil
	}

	err = closeRows(rows)
	if err != nil {
		return nil, err
	}
	return nil, nil // no rows, but also no error

}

func (h *DBHandler) DBWriteEnvironmentLock(ctx context.Context, tx *sql.Tx, lockID, environment, message, authorName, authorEmail string) error {
	if h == nil {
		return nil
	}
	if tx == nil {
		return fmt.Errorf("DBWriteEnvironmentLock: no transaction provided")
	}
	span, _ := tracer.StartSpanFromContext(ctx, "DBWriteEnvironmentLock")
	defer span.Finish()

	var previousVersion EslId

	existingEnvLock, err := h.DBSelectEnvironmentLock(ctx, tx, environment, lockID)

	if err != nil {
		return fmt.Errorf("Could not obtain existing environment lock: %w\n", err)
	}

	if existingEnvLock == nil {
		previousVersion = 0
	} else {
		previousVersion = existingEnvLock.EslVersion
	}

	envLock := EnvironmentLock{
		EslVersion: 0,
		LockID:     lockID,
		Created:    time.Time{},
		Env:        environment,
		Metadata: LockMetadata{
			Message:        message,
			CreatedByName:  authorName,
			CreatedByEmail: authorEmail,
		},
		Deleted: false,
	}
	return h.DBWriteEnvironmentLockInternal(ctx, tx, envLock, previousVersion, false)
}

func (h *DBHandler) DBWriteEnvironmentLockInternal(ctx context.Context, tx *sql.Tx, envLock EnvironmentLock, previousEslVersion EslId, useTimeInLock bool) error {
	if h == nil {
		return nil
	}
	if tx == nil {
		return fmt.Errorf("DBWriteEnvironmentLockInternal: no transaction provided")
	}
	span, _ := tracer.StartSpanFromContext(ctx, "DBWriteEnvironmentLockInternal")
	defer span.Finish()

	jsonToInsert, err := json.Marshal(envLock.Metadata)
	if err != nil {
		return fmt.Errorf("could not marshal json data: %w", err)
	}

	insertQuery := h.AdaptQuery(
		"INSERT INTO environment_locks (eslVersion, created, lockID, envName, deleted, metadata) VALUES (?, ?, ?, ?, ?, ?);")

	var timetoInsert time.Time
	if useTimeInLock {
		timetoInsert = envLock.Created
	} else {
		timetoInsert = time.Now()
	}
	span.SetTag("query", insertQuery)
	_, err = tx.Exec(
		insertQuery,
		previousEslVersion+1,
		timetoInsert,
		envLock.LockID,
		envLock.Env,
		envLock.Deleted,
		jsonToInsert)

	if err != nil {
		return fmt.Errorf("could not write environment lock into DB. Error: %w\n", err)
	}
	return nil
}

// DBSelectEnvLockHistory returns the last N events associated with some lock on some environment. Currently only used in testing.
func (h *DBHandler) DBSelectEnvLockHistory(ctx context.Context, tx *sql.Tx, environmentName, lockID string, limit int) ([]EnvironmentLock, error) {
	if h == nil {
		return nil, nil
	}
	if tx == nil {
		return nil, fmt.Errorf("DBSelectEnvLocks: no transaction provided")
	}
	span, _ := tracer.StartSpanFromContext(ctx, "DBSelectEnvLocks")
	defer span.Finish()

	selectQuery := h.AdaptQuery(
		fmt.Sprintf(
			"SELECT eslVersion, created, lockID, envName, metadata, deleted" +
				" FROM environment_locks " +
				" WHERE envName=? AND lockID=?" +
				" ORDER BY eslVersion DESC " +
				" LIMIT ?;"))

	span.SetTag("query", selectQuery)
	rows, err := tx.QueryContext(
		ctx,
		selectQuery,
		environmentName,
		lockID,
		limit,
	)
	if err != nil {
		return nil, fmt.Errorf("could not read environment lock from DB. Error: %w\n", err)
	}
	envLocks := make([]EnvironmentLock, 0)
	for rows.Next() {
		var row = DBEnvironmentLock{
			EslVersion: 0,
			Created:    time.Time{},
			LockID:     "",
			Env:        "",
			Deleted:    true,
			Metadata:   "",
		}

		err := rows.Scan(&row.EslVersion, &row.Created, &row.LockID, &row.Env, &row.Metadata, &row.Deleted)
		if err != nil {
			if errors.Is(err, sql.ErrNoRows) {
				return nil, nil
			}
			return nil, fmt.Errorf("Error scanning environment locks row from DB. Error: %w\n", err)
		}

		//exhaustruct:ignore
		var resultJson = LockMetadata{}
		err = json.Unmarshal(([]byte)(row.Metadata), &resultJson)
		if err != nil {
			return nil, fmt.Errorf("Error during json unmarshal. Error: %w. Data: %s\n", err, row.Metadata)
		}
		envLocks = append(envLocks, EnvironmentLock{
			EslVersion: row.EslVersion,
			Created:    row.Created,
			LockID:     row.LockID,
			Env:        row.Env,
			Deleted:    row.Deleted,
			Metadata:   resultJson,
		})
	}
	err = closeRows(rows)
	if err != nil {
		return nil, err
	}
	return envLocks, nil
}

func (h *DBHandler) DBSelectAllEnvironmentLocks(ctx context.Context, tx *sql.Tx, environment string) (*AllEnvLocksGo, error) {
	if h == nil {
		return nil, nil
	}
	if tx == nil {
		return nil, fmt.Errorf("DBSelectAllEnvironmentLocks: no transaction provided")
	}
	span, _ := tracer.StartSpanFromContext(ctx, "DBSelectAllEnvironmentLocks")
	defer span.Finish()
	selectQuery := h.AdaptQuery(
		"SELECT version, created, environment, json FROM all_env_locks WHERE environment = ? ORDER BY version DESC LIMIT 1;")

	rows, err := tx.QueryContext(ctx, selectQuery, environment)
	if err != nil {
		return nil, fmt.Errorf("could not query all env locks table from DB. Error: %w\n", err)
	}
	defer func(rows *sql.Rows) {
		err := rows.Close()
		if err != nil {
			logger.FromContext(ctx).Sugar().Warnf("row closing error: %v", err)
		}
	}(rows)

	if rows.Next() {
		var row = AllEnvLocksRow{
			Version:     0,
			Created:     time.Time{},
			Environment: "",
			Data:        "",
		}

		err := rows.Scan(&row.Version, &row.Created, &row.Environment, &row.Data)
		if err != nil {
			if errors.Is(err, sql.ErrNoRows) {
				return nil, nil
			}
			return nil, fmt.Errorf("Error scanning environment locks row from DB. Error: %w\n", err)
		}

		//exhaustruct:ignore
		var resultJson = AllEnvLocksJson{}
		err = json.Unmarshal(([]byte)(row.Data), &resultJson)
		if err != nil {
			return nil, fmt.Errorf("Error during json unmarshal. Error: %w. Data: %s\n", err, row.Data)
		}

		var resultGo = AllEnvLocksGo{
			Version:         row.Version,
			Created:         row.Created,
			Environment:     row.Environment,
			AllEnvLocksJson: AllEnvLocksJson{EnvLocks: resultJson.EnvLocks},
		}
		err = closeRows(rows)
		if err != nil {
			return nil, err
		}
		return &resultGo, nil
	}
	err = closeRows(rows)
	if err != nil {
		return nil, err
	}
	return nil, nil
}

func (h *DBHandler) DBSelectEnvironmentLockSet(ctx context.Context, tx *sql.Tx, environment string, lockIDs []string) ([]EnvironmentLock, error) {
	if len(lockIDs) == 0 {
		return nil, nil
	}
	if h == nil {
		return nil, nil
	}
	if tx == nil {
		return nil, fmt.Errorf("DBSelectEnvironmentLockSet: no transaction provided")
	}
	span, _ := tracer.StartSpanFromContext(ctx, "DBSelectEnvironmentLockSet")
	defer span.Finish()

	var envLocks []EnvironmentLock
	var rows *sql.Rows
	defer func(rows *sql.Rows) {
		if rows == nil {
			return
		}
		err := rows.Close()
		if err != nil {
			logger.FromContext(ctx).Sugar().Warnf("row closing error: %v", err)
		}
	}(rows)
	//Get the latest change to each lock
	for _, id := range lockIDs {
		var err error
		selectQuery := h.AdaptQuery(
			"SELECT eslVersion, created, lockID, envName, metadata, deleted" +
				" FROM environment_locks " +
				" WHERE envName=? AND lockID=? " +
				" ORDER BY eslVersion DESC " +
				" LIMIT 1;")
		rows, err = tx.QueryContext(ctx, selectQuery, environment, id)
		if err != nil {
			return nil, fmt.Errorf("could not query environment locks table from DB. Error: %w\n", err)
		}

		var row = DBEnvironmentLock{
			EslVersion: 0,
			Created:    time.Time{},
			LockID:     "",
			Env:        "",
			Deleted:    false,
			Metadata:   "",
		}
		if rows.Next() {
			err = rows.Scan(&row.EslVersion, &row.Created, &row.LockID, &row.Env, &row.Metadata, &row.Deleted)
			if err != nil {
				if errors.Is(err, sql.ErrNoRows) {
					return nil, nil
				}
				return nil, fmt.Errorf("Error scanning environment locks row from DB. Error: %w\n", err)
			}

			//exhaustruct:ignore
			var resultJson = LockMetadata{}
			err = json.Unmarshal(([]byte)(row.Metadata), &resultJson)
			if err != nil {
				return nil, fmt.Errorf("Error during json unmarshal. Error: %w. Data: %s\n", err, row.Metadata)
			}
			envLocks = append(envLocks, EnvironmentLock{
				EslVersion: row.EslVersion,
				Created:    row.Created,
				LockID:     row.LockID,
				Env:        row.Env,
				Deleted:    row.Deleted,
				Metadata:   resultJson,
			})
		}
		err = closeRows(rows)
		if err != nil {
			return nil, err
		}
	}
	err := closeRows(rows)
	if err != nil {
		return nil, err
	}
	return envLocks, nil
}

func (h *DBHandler) DBWriteAllEnvironmentLocks(ctx context.Context, transaction *sql.Tx, previousVersion int64, environment string, lockIds []string) error {
	span, _ := tracer.StartSpanFromContext(ctx, "DBWriteAllEnvironmentLocks")
	defer span.Finish()
	slices.Sort(lockIds) // we don't really *need* the sorting, it's just for convenience
	jsonToInsert, err := json.Marshal(AllEnvLocksJson{
		EnvLocks: lockIds,
	})
	if err != nil {
		return fmt.Errorf("could not marshal json data: %w", err)
	}
	insertQuery := h.AdaptQuery("INSERT INTO all_env_locks (version , created, environment, json)  VALUES (?, ?, ?, ?);")
	span.SetTag("query", insertQuery)
	_, err = transaction.Exec(
		insertQuery,
		previousVersion+1,
		time.Now(),
		environment,
		jsonToInsert)
	if err != nil {
		return fmt.Errorf("could not insert all env locks into DB. Error: %w\n", err)
	}
	return nil
}

func (h *DBHandler) DBDeleteEnvironmentLock(ctx context.Context, tx *sql.Tx, environment, lockID string) error {
	if h == nil {
		return nil
	}
	if tx == nil {
		return fmt.Errorf("DBDeleteEnvironmentLock: no transaction provided")
	}
	span, _ := tracer.StartSpanFromContext(ctx, "DBDeleteEnvironmentLock")
	defer span.Finish()
	var previousVersion EslId

	existingEnvLock, err := h.DBSelectEnvironmentLock(ctx, tx, environment, lockID)

	if err != nil {
		return fmt.Errorf("Could not obtain existing environment lock: %w\n", err)
	}

	if existingEnvLock == nil {
		logger.FromContext(ctx).Sugar().Warnf("could not delete lock. The environment lock '%s' on environment '%s' does not exist. Continuing anyway.", lockID, environment)
		return nil
	}

	if existingEnvLock.Deleted {
		logger.FromContext(ctx).Sugar().Warnf("could not delete lock. The environment lock '%s' on environment '%s' has already been deleted. Continuing anyway.", lockID, environment)
		return nil
	} else {
		previousVersion = existingEnvLock.EslVersion
	}

	existingEnvLock.Deleted = true
	err = h.DBWriteEnvironmentLockInternal(ctx, tx, *existingEnvLock, previousVersion, false)

	if err != nil {
		return fmt.Errorf("could not delete environment lock from DB. Error: %w\n", err)
	}
	return nil
}

type AllEnvLocksJson struct {
	EnvLocks []string `json:"envLocks"`
}

type AllEnvLocksRow struct {
	Version     int64
	Created     time.Time
	Environment string
	Data        string
}

type AllEnvLocksGo struct {
	Version     int64
	Created     time.Time
	Environment string
	AllEnvLocksJson
}

type AllAppLocksJson struct {
	AppLocks []string `json:"appLocks"`
}

type AllAppLocksRow struct {
	Version     int64
	Created     time.Time
	Environment string
	AppName     string
	Data        string
}

type AllAppLocksGo struct {
	Version     int64
	Created     time.Time
	Environment string
	AppName     string
	AllAppLocksJson
}

type ApplicationLock struct {
	EslVersion EslId
	Created    time.Time
	LockID     string
	Env        string
	App        string
	Deleted    bool
	Metadata   LockMetadata
}

// DBApplicationLock Just used to fetch info from DB
type DBApplicationLock struct {
	EslVersion EslId
	Created    time.Time
	LockID     string
	Env        string
	App        string
	Deleted    bool
	Metadata   string
}

func (h *DBHandler) DBWriteAllAppLocks(ctx context.Context, transaction *sql.Tx, previousVersion int64, environment, appName string, lockIds []string) error {
	span, _ := tracer.StartSpanFromContext(ctx, "DBWriteAllAppLocks")
	defer span.Finish()
	slices.Sort(lockIds) // we don't really *need* the sorting, it's just for convenience
	jsonToInsert, err := json.Marshal(AllAppLocksJson{
		AppLocks: lockIds,
	})
	if err != nil {
		return fmt.Errorf("could not marshal json data: %w", err)
	}
	insertQuery := h.AdaptQuery("INSERT INTO all_app_locks (version , created, environment, appName, json)  VALUES (?, ?, ?, ?, ?);")
	span.SetTag("query", insertQuery)
	_, err = transaction.Exec(
		insertQuery,
		previousVersion+1,
		time.Now(),
		environment,
		appName,
		jsonToInsert)
	if err != nil {
		return fmt.Errorf("could not insert all app locks into DB. Error: %w\n", err)
	}
	return nil
}

func (h *DBHandler) DBSelectAllAppLocks(ctx context.Context, tx *sql.Tx, environment, appName string) (*AllAppLocksGo, error) {
	if h == nil {
		return nil, nil
	}
	if tx == nil {
		return nil, fmt.Errorf("DBSelectAllAppLocks: no transaction provided")
	}
	span, _ := tracer.StartSpanFromContext(ctx, "DBSelectAllAppLocks")
	defer span.Finish()
	selectQuery := h.AdaptQuery(
		"SELECT version, created, environment, appName, json FROM all_app_locks WHERE environment = ? AND appName = ? ORDER BY version DESC LIMIT 1;")

	rows, err := tx.QueryContext(ctx, selectQuery, environment, appName)
	if err != nil {
		return nil, fmt.Errorf("could not query all app locks table from DB. Error: %w\n", err)
	}
	defer func(rows *sql.Rows) {
		err := rows.Close()
		if err != nil {
			logger.FromContext(ctx).Sugar().Warnf("row closing error: %v", err)
		}
	}(rows)

	if rows.Next() {
		var row = AllAppLocksRow{
			Version:     0,
			Created:     time.Time{},
			Environment: "",
			AppName:     "",
			Data:        "",
		}

		err := rows.Scan(&row.Version, &row.Created, &row.Environment, &row.AppName, &row.Data)
		if err != nil {
			if errors.Is(err, sql.ErrNoRows) {
				return nil, nil
			}
			return nil, fmt.Errorf("Error scanning application locks row from DB. Error: %w\n", err)
		}

		//exhaustruct:ignore
		var resultJson = AllAppLocksJson{}
		err = json.Unmarshal(([]byte)(row.Data), &resultJson)
		if err != nil {
			return nil, fmt.Errorf("Error during json unmarshal. Error: %w. Data: %s\n", err, row.Data)
		}

		var resultGo = AllAppLocksGo{
			Version:         row.Version,
			Created:         row.Created,
			Environment:     row.Environment,
			AppName:         row.AppName,
			AllAppLocksJson: AllAppLocksJson{AppLocks: resultJson.AppLocks},
		}
		err = closeRows(rows)
		if err != nil {
			return nil, err
		}
		return &resultGo, nil
	}
	err = closeRows(rows)
	if err != nil {
		return nil, err
	}
	return nil, nil
}

func (h *DBHandler) DBSelectAppLock(ctx context.Context, tx *sql.Tx, environment, appName, lockID string) (*ApplicationLock, error) {
	selectQuery := h.AdaptQuery(fmt.Sprintf(
		"SELECT eslVersion, created, lockID, envName, appName, metadata, deleted" +
			" FROM application_locks " +
			" WHERE envName=? AND appName=? AND lockID=? " +
			" ORDER BY eslVersion DESC " +
			" LIMIT 1;"))

	rows, err := tx.QueryContext(
		ctx,
		selectQuery,
		environment,
		appName,
		lockID,
	)
	if err != nil {
		return nil, fmt.Errorf("could not query application locks table from DB. Error: %w\n", err)
	}
	defer func(rows *sql.Rows) {
		err := rows.Close()
		if err != nil {
			logger.FromContext(ctx).Sugar().Warnf("row closing error: %v", err)
		}
	}(rows)

	if rows.Next() {
		var row = DBApplicationLock{
			EslVersion: 0,
			Created:    time.Time{},
			LockID:     "",
			Env:        "",
			App:        "",
			Deleted:    true,
			Metadata:   "",
		}

		err := rows.Scan(&row.EslVersion, &row.Created, &row.LockID, &row.Env, &row.App, &row.Metadata, &row.Deleted)
		if err != nil {
			if errors.Is(err, sql.ErrNoRows) {
				return nil, nil
			}
			return nil, fmt.Errorf("Error scanning application locks row from DB. Error: %w\n", err)
		}

		//exhaustruct:ignore
		var resultJson = LockMetadata{}
		err = json.Unmarshal(([]byte)(row.Metadata), &resultJson)
		if err != nil {
			return nil, fmt.Errorf("Error during json unmarshal. Error: %w. Data: %s\n", err, row.Metadata)
		}
		err = closeRows(rows)
		if err != nil {
			return nil, err
		}
		return &ApplicationLock{
			EslVersion: row.EslVersion,
			Created:    row.Created,
			LockID:     row.LockID,
			Env:        row.Env,
			App:        row.App,
			Deleted:    row.Deleted,
			Metadata:   resultJson,
		}, nil
	}

	err = closeRows(rows)
	if err != nil {
		return nil, err
	}
	return nil, nil // no rows, but also no error

}

func (h *DBHandler) DBSelectAppLockSet(ctx context.Context, tx *sql.Tx, environment, appName string, lockIDs []string) ([]ApplicationLock, error) {
	if len(lockIDs) == 0 {
		return nil, nil
	}
	if h == nil {
		return nil, nil
	}
	if tx == nil {
		return nil, fmt.Errorf("DBSelectAppLockSet: no transaction provided")
	}
	span, _ := tracer.StartSpanFromContext(ctx, "DBSelectAppLockSet")
	defer span.Finish()

	var appLocks []ApplicationLock
	var rows *sql.Rows
	defer func(rows *sql.Rows) {
		if rows == nil {
			return
		}
		err := rows.Close()
		if err != nil {
			logger.FromContext(ctx).Sugar().Warnf("row closing error: %v", err)
		}
	}(rows)
	//Get the latest change to each lock
	for _, id := range lockIDs {
		var err error
		selectQuery := h.AdaptQuery(
			"SELECT eslVersion, created, lockID, envName, appName, metadata, deleted" +
				" FROM application_locks " +
				" WHERE envName=? AND lockID=? AND appName=?" +
				" ORDER BY eslVersion DESC " +
				" LIMIT 1;")
		rows, err = tx.QueryContext(ctx, selectQuery, environment, id, appName)
		if err != nil {
			return nil, fmt.Errorf("could not query application locks table from DB. Error: %w\n", err)
		}

		var row = DBApplicationLock{
			EslVersion: 0,
			Created:    time.Time{},
			LockID:     "",
			Env:        "",
			App:        "",
			Deleted:    false,
			Metadata:   "",
		}
		if rows.Next() {
			err = rows.Scan(&row.EslVersion, &row.Created, &row.LockID, &row.Env, &row.App, &row.Metadata, &row.Deleted)
			if err != nil {
				if errors.Is(err, sql.ErrNoRows) {
					return nil, nil
				}
				return nil, fmt.Errorf("Error scanning application locks row from DB. Error: %w\n", err)
			}

			//exhaustruct:ignore
			var resultJson = LockMetadata{}
			err = json.Unmarshal(([]byte)(row.Metadata), &resultJson)
			if err != nil {
				return nil, fmt.Errorf("Error during json unmarshal. Error: %w. Data: %s\n", err, row.Metadata)
			}
			appLocks = append(appLocks, ApplicationLock{
				EslVersion: row.EslVersion,
				Created:    row.Created,
				LockID:     row.LockID,
				Env:        row.Env,
				App:        row.App,
				Deleted:    row.Deleted,
				Metadata:   resultJson,
			})
		}
		err = closeRows(rows)
		if err != nil {
			return nil, err
		}
	}
	err := closeRows(rows)
	if err != nil {
		return nil, err
	}
	return appLocks, nil
}

func (h *DBHandler) DBWriteApplicationLock(ctx context.Context, tx *sql.Tx, lockID, environment, appName, message, authorName, authorEmail string) error {
	if h == nil {
		return nil
	}
	if tx == nil {
		return fmt.Errorf("DBWriteApplicationLock: no transaction provided")
	}
	span, _ := tracer.StartSpanFromContext(ctx, "DBWriteApplicationLock")
	defer span.Finish()

	var previousVersion EslId

	existingEnvLock, err := h.DBSelectAppLock(ctx, tx, environment, appName, lockID)

	if err != nil {
		return fmt.Errorf("Could not obtain existing application lock: %w\n", err)
	}

	if existingEnvLock == nil {
		previousVersion = 0
	} else {
		previousVersion = existingEnvLock.EslVersion
	}

	appLock := ApplicationLock{
		EslVersion: 0,
		LockID:     lockID,
		Created:    time.Time{},
		Env:        environment,
		Metadata: LockMetadata{
			Message:        message,
			CreatedByName:  authorName,
			CreatedByEmail: authorEmail,
		},
		App:     appName,
		Deleted: false,
	}
	return h.DBWriteApplicationLockInternal(ctx, tx, appLock, previousVersion, false)
}

func (h *DBHandler) DBWriteApplicationLockInternal(ctx context.Context, tx *sql.Tx, appLock ApplicationLock, previousEslVersion EslId, useTimeInLock bool) error {
	if h == nil {
		return nil
	}
	if tx == nil {
		return fmt.Errorf("DBWriteApplicationLockInternal: no transaction provided")
	}
	span, _ := tracer.StartSpanFromContext(ctx, "DBWriteApplicationLockInternal")
	defer span.Finish()

	jsonToInsert, err := json.Marshal(appLock.Metadata)
	if err != nil {
		return fmt.Errorf("could not marshal json data: %w", err)
	}

	insertQuery := h.AdaptQuery(
		"INSERT INTO application_locks (eslVersion, created, lockID, envName, appName, deleted, metadata) VALUES (?, ?, ?, ?, ?, ?, ?);")

	var timetoInsert time.Time
	if useTimeInLock {
		timetoInsert = appLock.Created
	} else {
		timetoInsert = time.Now()
	}
	span.SetTag("query", insertQuery)
	_, err = tx.Exec(
		insertQuery,
		previousEslVersion+1,
		timetoInsert,
		appLock.LockID,
		appLock.Env,
		appLock.App,
		appLock.Deleted,
		jsonToInsert)

	if err != nil {
		return fmt.Errorf("could not write application lock into DB. Error: %w\n", err)
	}
	return nil
}

func (h *DBHandler) DBDeleteApplicationLock(ctx context.Context, tx *sql.Tx, environment, appName, lockID string) error {
	if h == nil {
		return nil
	}
	if tx == nil {
		return fmt.Errorf("DBDeleteApplicationLock: no transaction provided")
	}
	span, _ := tracer.StartSpanFromContext(ctx, "DBDeleteApplicationLock")
	defer span.Finish()
	var previousVersion EslId

	existingAppLock, err := h.DBSelectAppLock(ctx, tx, environment, appName, lockID)

	if err != nil {
		return fmt.Errorf("Could not obtain existing application lock: %w\n", err)
	}

	if existingAppLock == nil {
		logger.FromContext(ctx).Sugar().Warnf("could not delete application lock. The application lock '%s' on application '%s' on environment '%s' does not exist. Continuing anyway.", lockID, appName, environment)
		return nil
	}
	if existingAppLock.Deleted {
		logger.FromContext(ctx).Sugar().Warnf("could not delete application lock. The application lock '%s' on application '%s' on environment '%s' has already been deleted. Continuing anyway.", lockID, appName, environment)
		return nil
	} else {
		previousVersion = existingAppLock.EslVersion
	}

	existingAppLock.Deleted = true
	err = h.DBWriteApplicationLockInternal(ctx, tx, *existingAppLock, previousVersion, false)

	if err != nil {
		return fmt.Errorf("could not delete application lock from DB. Error: %w\n", err)
	}
	return nil
}

func (h *DBHandler) DBSelectAnyActiveAppLock(ctx context.Context, tx *sql.Tx) (*AllAppLocksGo, error) {
	selectQuery := h.AdaptQuery(
		"SELECT version, created, environment, appName, json FROM all_app_locks ORDER BY version DESC LIMIT 1;")
	rows, err := tx.QueryContext(
		ctx,
		selectQuery,
	)
	if err != nil {
		return nil, fmt.Errorf("could not query all_app_locks table from DB. Error: %w\n", err)
	}
	defer func(rows *sql.Rows) {
		err := rows.Close()
		if err != nil {
			logger.FromContext(ctx).Sugar().Warnf("row closing error: %v", err)
		}
	}(rows)

	//exhaustruct:ignore
	var row = AllAppLocksRow{}
	if rows.Next() {
		err := rows.Scan(&row.Version, &row.Created, &row.Environment, &row.AppName, &row.Data)
		if err != nil {
			if errors.Is(err, sql.ErrNoRows) {
				return nil, nil
			}
			return nil, fmt.Errorf("Error scanning application lock row from DB. Error: %w\n", err)
		}
		err = closeRows(rows)
		if err != nil {
			return nil, err
		}
		//exhaustruct:ignore
		var dataJson = AllAppLocksJson{}
		err = json.Unmarshal(([]byte)(row.Data), &dataJson)
		if err != nil {
			return nil, fmt.Errorf("Error unmarshalling error. Error: %w\n", err)
		}
		return &AllAppLocksGo{
			Version:         row.Version,
			Created:         row.Created,
			Environment:     row.Environment,
			AppName:         row.AppName,
			AllAppLocksJson: AllAppLocksJson{AppLocks: dataJson.AppLocks}}, nil
	}
	err = closeRows(rows)
	if err != nil {
		return nil, err
	}
	return nil, nil // no rows, but also no error
}

// DBSelectAppLockHistory returns the last N events associated with some lock on some environment for some app. Currently only used in testing.
func (h *DBHandler) DBSelectAppLockHistory(ctx context.Context, tx *sql.Tx, environmentName, appName, lockID string, limit int) ([]ApplicationLock, error) {
	if h == nil {
		return nil, nil
	}
	if tx == nil {
		return nil, fmt.Errorf("DBSelectAppLockHistory: no transaction provided")
	}
	span, _ := tracer.StartSpanFromContext(ctx, "DBSelectAppLockHistory")
	defer span.Finish()

	selectQuery := h.AdaptQuery(
		fmt.Sprintf(
			"SELECT eslVersion, created, lockID, envName, appName, metadata, deleted" +
				" FROM application_locks " +
				" WHERE envName=? AND lockID=? AND appName=?" +
				" ORDER BY eslVersion DESC " +
				" LIMIT ?;"))

	span.SetTag("query", selectQuery)
	rows, err := tx.QueryContext(
		ctx,
		selectQuery,
		environmentName,
		lockID,
		appName,
		limit,
	)
	if err != nil {
		return nil, fmt.Errorf("could not read application lock from DB. Error: %w\n", err)
	}
	envLocks := make([]ApplicationLock, 0)
	for rows.Next() {
		var row = DBApplicationLock{
			EslVersion: 0,
			Created:    time.Time{},
			LockID:     "",
			App:        "",
			Env:        "",
			Deleted:    true,
			Metadata:   "",
		}

		err := rows.Scan(&row.EslVersion, &row.Created, &row.LockID, &row.Env, &row.App, &row.Metadata, &row.Deleted)
		if err != nil {
			if errors.Is(err, sql.ErrNoRows) {
				return nil, nil
			}
			return nil, fmt.Errorf("Error scanning application locks row from DB. Error: %w\n", err)
		}

		//exhaustruct:ignore
		var resultJson = LockMetadata{}
		err = json.Unmarshal(([]byte)(row.Metadata), &resultJson)
		if err != nil {
			return nil, fmt.Errorf("Error during json unmarshal. Error: %w. Data: %s\n", err, row.Metadata)
		}
		envLocks = append(envLocks, ApplicationLock{
			EslVersion: row.EslVersion,
			Created:    row.Created,
			LockID:     row.LockID,
			Env:        row.Env,
			Deleted:    row.Deleted,
			App:        row.App,
			Metadata:   resultJson,
		})
	}
	err = closeRows(rows)
	if err != nil {
		return nil, err
	}
	return envLocks, nil
}<|MERGE_RESOLUTION|>--- conflicted
+++ resolved
@@ -378,8 +378,6 @@
 			}
 			return nil, fmt.Errorf("Error scanning event_sourcing_light row from DB. Error: %w\n", err)
 		}
-	} else {
-		row = nil
 	}
 	err = closeRows(rows)
 	if err != nil {
@@ -431,12 +429,9 @@
 }
 
 // RELEASES
-<<<<<<< HEAD
 // Releases work a bit different, because they are already immutable.
 // We still store the eslId for consistency with other tables,
 // but technically it's not required here.
-=======
->>>>>>> 403665a6
 
 type DBRelease struct {
 	EslId EslId
@@ -451,7 +446,6 @@
 	DisplayVersion string
 }
 
-<<<<<<< HEAD
 type DBReleaseManifests struct {
 	Manifests map[string]string
 }
@@ -478,20 +472,6 @@
 func (h *DBHandler) DBSelectAnyRelease(ctx context.Context, tx *sql.Tx) (*DBReleaseWithMetaData, error) {
 	selectQuery := h.AdaptQuery(fmt.Sprintf(
 		"SELECT eslVersion, created, appName, metadata, manifests, releaseVersion " +
-=======
-type DBReleaseWithMetaData struct {
-	EslId         EslId
-	ReleaseNumber uint64
-	App           string
-	Env           string
-	Manifest      string
-	Metadata      DBReleaseMetaData
-}
-
-func (h *DBHandler) DBSelectAnyRelease(ctx context.Context, tx *sql.Tx) (*DBReleaseWithMetaData, error) {
-	selectQuery := h.AdaptQuery(fmt.Sprintf(
-		"SELECT eslVersion, appName, envName, metadata, manifest, releaseVersion " +
->>>>>>> 403665a6
 			" FROM releases " +
 			" LIMIT 1;"))
 	rows, err := tx.QueryContext(
@@ -501,35 +481,22 @@
 	return h.processReleaseRow(ctx, err, rows)
 }
 
-<<<<<<< HEAD
 func (h *DBHandler) DBSelectReleaseByVersion(ctx context.Context, tx *sql.Tx, app string, releaseVersion uint64) (*DBReleaseWithMetaData, error) {
 	selectQuery := h.AdaptQuery(fmt.Sprintf(
 		"SELECT eslVersion, created, appName, metadata, manifests, releaseVersion " +
 			" FROM releases " +
 			" WHERE appName=? AND releaseVersion=?" +
-=======
-func (h *DBHandler) DBSelectReleaseByVersion(ctx context.Context, tx *sql.Tx, app string, env string, releaseVersion uint64) (*DBReleaseWithMetaData, error) {
-	selectQuery := h.AdaptQuery(fmt.Sprintf(
-		"SELECT eslVersion, appName, envName, metadata, manifest, releaseVersion " +
-			" FROM releases " +
-			" WHERE appName=? AND envName=? AND releaseVersion=?" +
->>>>>>> 403665a6
 			" ORDER BY eslVersion ASC " +
 			" LIMIT 1;"))
 	rows, err := tx.QueryContext(
 		ctx,
 		selectQuery,
 		app,
-<<<<<<< HEAD
-=======
-		env,
->>>>>>> 403665a6
 		releaseVersion,
 	)
 	return h.processReleaseRow(ctx, err, rows)
 }
 
-<<<<<<< HEAD
 func (h *DBHandler) DBSelectAllReleasesOfApp(ctx context.Context, tx *sql.Tx, app string) (*DBAllReleasesWithMetaData, error) {
 	selectQuery := h.AdaptQuery(fmt.Sprintf(
 		"SELECT eslVersion, created, appName, metadata " +
@@ -602,8 +569,6 @@
 	return row, nil
 }
 
-=======
->>>>>>> 403665a6
 func (h *DBHandler) processReleaseRow(ctx context.Context, err error, rows *sql.Rows) (*DBReleaseWithMetaData, error) {
 	if err != nil {
 		return nil, fmt.Errorf("could not query releases table from DB. Error: %w\n", err)
@@ -618,22 +583,15 @@
 	var row = &DBReleaseWithMetaData{}
 	if rows.Next() {
 		var metadataStr string
-<<<<<<< HEAD
 		var manifestStr string
 		err := rows.Scan(&row.EslId, &row.Created, &row.App, &metadataStr, &manifestStr, &row.ReleaseNumber)
-=======
-		err := rows.Scan(&row.EslId, &row.App, &row.Env, &metadataStr, &row.Manifest, &row.ReleaseNumber)
->>>>>>> 403665a6
 		if err != nil {
 			if errors.Is(err, sql.ErrNoRows) {
 				return nil, nil
 			}
 			return nil, fmt.Errorf("Error scanning releases row from DB. Error: %w\n", err)
 		}
-<<<<<<< HEAD
 		// handle meta data
-=======
->>>>>>> 403665a6
 		var metaData = DBReleaseMetaData{
 			SourceAuthor:   "",
 			SourceCommitId: "",
@@ -642,7 +600,6 @@
 		}
 		err = json.Unmarshal(([]byte)(metadataStr), &metaData)
 		if err != nil {
-<<<<<<< HEAD
 			return nil, fmt.Errorf("Error during json unmarshal of metadata for releases. Error: %w. Data: %s\n", err, metadataStr)
 		}
 		row.Metadata = metaData
@@ -660,13 +617,6 @@
 	} else {
 		row = nil
 		logger.FromContext(ctx).Sugar().Warnf("could not find row for release")
-=======
-			return nil, fmt.Errorf("Error during json unmarshal of releases. Error: %w. Data: %s\n", err, metadataStr)
-		}
-		row.Metadata = metaData
-	} else {
-		row = nil
->>>>>>> 403665a6
 	}
 	err = closeRows(rows)
 	if err != nil {
@@ -678,16 +628,11 @@
 func (h *DBHandler) DBInsertRelease(ctx context.Context, transaction *sql.Tx, release DBReleaseWithMetaData, previousEslVersion EslId) error {
 	span, _ := tracer.StartSpanFromContext(ctx, "DBInsertRelease")
 	defer span.Finish()
-<<<<<<< HEAD
 	metadataJson, err := json.Marshal(release.Metadata)
-=======
-	jsonToInsert, err := json.Marshal(release.Metadata)
->>>>>>> 403665a6
 	if err != nil {
 		return fmt.Errorf("insert release: could not marshal json data: %w", err)
 	}
 	insertQuery := h.AdaptQuery(
-<<<<<<< HEAD
 		"INSERT INTO releases (eslVersion, created, releaseVersion, appName, manifests, metadata)  VALUES (?, ?, ?, ?, ?, ?);",
 	)
 	span.SetTag("query", insertQuery)
@@ -701,18 +646,12 @@
 		release.ReleaseNumber,
 		previousEslVersion+1)
 
-=======
-		"INSERT INTO releases (eslVersion, created, releaseVersion, appName, envName, manifest, metadata)  VALUES (?, ?, ?, ?, ?, ?, ?);",
-	)
-	span.SetTag("query", insertQuery)
->>>>>>> 403665a6
 	_, err = transaction.Exec(
 		insertQuery,
 		previousEslVersion+1,
 		time.Now(),
 		release.ReleaseNumber,
 		release.App,
-<<<<<<< HEAD
 		manifestJson,
 		metadataJson,
 	)
@@ -758,15 +697,6 @@
 		return fmt.Errorf("could not insert all_releases for app '%s' and esl '%v' into DB. Error: %w\n", app, previousEslVersion+1, err)
 	}
 	logger.FromContext(ctx).Sugar().Infof("inserted all_releases for app '%s'", app)
-=======
-		release.Env,
-		release.Manifest,
-		jsonToInsert,
-	)
-	if err != nil {
-		return fmt.Errorf("could not insert release into DB. Error: %w\n", err)
-	}
->>>>>>> 403665a6
 	return nil
 }
 
@@ -984,38 +914,20 @@
 	CreatedAt       time.Time
 	DisplayVersion  string
 
-<<<<<<< HEAD
 	Manifests map[string]string // keys: environment; value: manifest
 }
 
-=======
-	Manifest    string
-	Environment string
-}
-
-// During the "CustomMigrations" we read from the manifest repo, and write to the database.
-// The functions here are there to retrieve data, so they should not need to access the DB.
-// Therefore, they should not need a "transaction" parameter.
-// There are currently some exceptions, like GetAllDeploymentsFun. This will be changed in SRX-PA568W.
-
->>>>>>> 403665a6
 type AllDeployments []Deployment
 type AllEnvLocks map[string][]EnvironmentLock
 type AllReleases map[uint64]ReleaseWithManifest
 
-<<<<<<< HEAD
+type AllAppLocks map[string]map[string][]ApplicationLock // EnvName-> AppName -> []Locks
+
 // GetAllDeploymentsFun and other functions here are used during migration.
 // They are supposed to read data from files in the manifest repo,
 // and therefore should not need to access the Database at all.
-=======
-type AllAppLocks map[string]map[string][]ApplicationLock // EnvName-> AppName -> []Locks
-
+type GetAllDeploymentsFun = func(ctx context.Context, transaction *sql.Tx) (AllDeployments, error)
 type GetAllAppLocksFun = func(ctx context.Context) (AllAppLocks, error)
-
-type AllReleases map[uint64]ReleaseWithManifest
-
->>>>>>> 403665a6
-type GetAllDeploymentsFun = func(ctx context.Context, transaction *sql.Tx) (AllDeployments, error)
 type GetAllEnvLocksFun = func(ctx context.Context, transaction *sql.Tx) (AllEnvLocks, error)
 type GetAllReleasesFun = func(ctx context.Context, app string) (AllReleases, error)
 
@@ -1383,16 +1295,12 @@
 			if err != nil {
 				return fmt.Errorf("geAllReleases failed %v", err)
 			}
-<<<<<<< HEAD
 
 			releaseNumbers := []int64{}
-=======
->>>>>>> 403665a6
 			for r := range releases {
 				repoRelease := releases[r]
 				dbRelease := DBReleaseWithMetaData{
 					EslId:         InitialEslId,
-<<<<<<< HEAD
 					Created:       time.Now(),
 					ReleaseNumber: repoRelease.Version,
 					App:           app,
@@ -1400,12 +1308,6 @@
 					Manifests: DBReleaseManifests{
 						Manifests: repoRelease.Manifests,
 					},
-=======
-					ReleaseNumber: repoRelease.Version,
-					App:           app,
-					Env:           repoRelease.Environment,
-					Manifest:      repoRelease.Manifest,
->>>>>>> 403665a6
 					Metadata: DBReleaseMetaData{
 						SourceAuthor:   repoRelease.SourceAuthor,
 						SourceCommitId: repoRelease.SourceCommitId,
@@ -1415,7 +1317,6 @@
 				}
 				err = h.DBInsertRelease(ctx, transaction, dbRelease, InitialEslId-1)
 				if err != nil {
-<<<<<<< HEAD
 					return fmt.Errorf("error writing Release to DB for app %s: %v", app, err)
 				}
 				releaseNumbers = append(releaseNumbers, int64(repoRelease.Version))
@@ -1425,13 +1326,6 @@
 			if err != nil {
 				return fmt.Errorf("error writing all_releases to DB for app %s: %v", app, err)
 			}
-=======
-					return fmt.Errorf("error writing Release to DB for app %s in env %s: %v",
-						app, repoRelease.Environment, err)
-				}
-			}
-			l.Infof("done with app %s", app)
->>>>>>> 403665a6
 		}
 		return nil
 	})
@@ -2002,6 +1896,7 @@
 	}(rows)
 	//Get the latest change to each lock
 	for _, id := range lockIDs {
+		//Get the latest change to
 		var err error
 		selectQuery := h.AdaptQuery(
 			"SELECT eslVersion, created, lockID, envName, metadata, deleted" +
@@ -2077,7 +1972,7 @@
 		environment,
 		jsonToInsert)
 	if err != nil {
-		return fmt.Errorf("could not insert all env locks into DB. Error: %w\n", err)
+		return fmt.Errorf("could not insert all envs into DB. Error: %w\n", err)
 	}
 	return nil
 }
@@ -2093,6 +1988,7 @@
 	defer span.Finish()
 	var previousVersion EslId
 
+	//See if there is an existing lock with the same lock id in this environment. If it exists, just add a +1 to the eslversion
 	existingEnvLock, err := h.DBSelectEnvironmentLock(ctx, tx, environment, lockID)
 
 	if err != nil {
