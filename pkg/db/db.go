/*This file is part of kuberpult.

Kuberpult is free software: you can redistribute it and/or modify
it under the terms of the Expat(MIT) License as published by
the Free Software Foundation.

Kuberpult is distributed in the hope that it will be useful,
but WITHOUT ANY WARRANTY; without even the implied warranty of
MERCHANTABILITY or FITNESS FOR A PARTICULAR PURPOSE.  See the
MIT License for more details.

You should have received a copy of the MIT License
along with kuberpult. If not, see <https://directory.fsf.org/wiki/License:Expat>.

Copyright freiheit.com*/

package db

import (
	"context"
	"database/sql"
	"encoding/json"
	"errors"
	"fmt"
	"path"
	"slices"
	"strings"
	"time"

	"github.com/freiheit-com/kuberpult/pkg/valid"
	"google.golang.org/protobuf/encoding/protojson"

	"github.com/freiheit-com/kuberpult/pkg/api/v1"
	"github.com/freiheit-com/kuberpult/pkg/event"
	"github.com/freiheit-com/kuberpult/pkg/logger"
	"github.com/freiheit-com/kuberpult/pkg/sorting"
	uuid2 "github.com/freiheit-com/kuberpult/pkg/uuid"
	"github.com/onokonem/sillyQueueServer/timeuuid"
	"gopkg.in/DataDog/dd-trace-go.v1/ddtrace/tracer"

	config "github.com/freiheit-com/kuberpult/pkg/config"
	"github.com/golang-migrate/migrate/v4"
	"github.com/golang-migrate/migrate/v4/database"
	psql "github.com/golang-migrate/migrate/v4/database/postgres"
	sqlite "github.com/golang-migrate/migrate/v4/database/sqlite3"
	_ "github.com/golang-migrate/migrate/v4/source/file"
	_ "github.com/lib/pq"
)

type DBConfig struct {
	DbUser         string
	DbHost         string
	DbPort         string
	DbName         string
	DriverName     string
	DbPassword     string
	MigrationsPath string
	WriteEslOnly   bool
	SSLMode        string
}

type DBHandler struct {
	DbName         string
	DriverName     string
	MigrationsPath string
	DB             *sql.DB
	DBDriver       *database.Driver

	/*
		There are 3 modes:
		1) DBHandler==nil: do not write anything to the DB
		2) DBHandler!=nil && WriteEslOnly==true: write only the ESL table to the database. Stores all incoming data in the DB, but does not read the DB.
		3) DBHandler!=nil && WriteEslOnly==false: write everything to the database.
	*/
	WriteEslOnly bool
}

type EslVersion int64
type TransformerID EslVersion
type AppStateChange string

const (
	InitialEslVersion EslVersion = 1

	AppStateChangeMigrate AppStateChange = "AppStateChangeMigrate"
	AppStateChangeCreate  AppStateChange = "AppStateChangeCreate"
	AppStateChangeUpdate  AppStateChange = "AppStateChangeUpdate"
	AppStateChangeDelete  AppStateChange = "AppStateChangeDelete"
)

const (
	MigrationCommitEventUUID = "00000000-0000-0000-0000-000000000000"
	MigrationCommitEventHash = "0000000000000000000000000000000000000000"
)

func (h *DBHandler) ShouldUseEslTable() bool {
	return h != nil
}

func (h *DBHandler) ShouldUseOtherTables() bool {
	return h != nil && !h.WriteEslOnly
}

func Connect(ctx context.Context, cfg DBConfig) (*DBHandler, error) {
	db, driver, err := GetConnectionAndDriverWithRetries(ctx, cfg)

	if err != nil {
		return nil, err
	}
	return &DBHandler{
		DbName:         cfg.DbName,
		DriverName:     cfg.DriverName,
		MigrationsPath: cfg.MigrationsPath,
		DB:             db,
		DBDriver:       &driver,
		WriteEslOnly:   cfg.WriteEslOnly,
	}, nil
}

func GetDBConnection(cfg DBConfig) (*sql.DB, error) {
	if cfg.DriverName == "postgres" {
		dbURI := fmt.Sprintf("host=%s user=%s password=%s port=%s database=%s sslmode=%s",
			cfg.DbHost, cfg.DbUser, cfg.DbPassword, cfg.DbPort, cfg.DbName, cfg.SSLMode)

		dbPool, err := sql.Open(cfg.DriverName, dbURI)
		if err != nil {
			return nil, fmt.Errorf("sql.Open: %w", err)
		}
		dbPool.SetConnMaxLifetime(5 * time.Minute)
		return dbPool, nil
	} else if cfg.DriverName == "sqlite3" {
		return sql.Open("sqlite3", path.Join(cfg.DbHost, "db.sqlite?_foreign_keys=on"))
	}
	return nil, fmt.Errorf("driver: only postgres and sqlite3 are supported, but not '%s'", cfg.DriverName)
}

func GetConnectionAndDriverWithRetries(ctx context.Context, cfg DBConfig) (*sql.DB, database.Driver, error) {
	var l = logger.FromContext(ctx).Sugar()
	var db *sql.DB
	var err error
	var driver database.Driver
	for i := 10; i > 0; i-- {
		db, driver, err = GetConnectionAndDriver(cfg)
		if err == nil {
			return db, driver, nil
		}
		if i > 0 {
			d := time.Second * 10
			l.Warnf("could not connect to db, will try again in %v for %d more times, error: %v", d, i, err)
			time.Sleep(d)
		}
	}
	return nil, nil, err

}

func GetConnectionAndDriver(cfg DBConfig) (*sql.DB, database.Driver, error) {
	db, err := GetDBConnection(cfg)
	if err != nil {
		return nil, nil, err
	}
	if cfg.DriverName == "postgres" {
		driver, err := psql.WithInstance(db, &psql.Config{
			DatabaseName:          cfg.DbName,
			MigrationsTable:       "",
			MigrationsTableQuoted: false,
			MultiStatementEnabled: false,
			MultiStatementMaxSize: 0,
			SchemaName:            "",
			StatementTimeout:      time.Second * 10,
		})
		return db, driver, err
	} else if cfg.DriverName == "sqlite3" {
		driver, err := sqlite.WithInstance(db, &sqlite.Config{
			DatabaseName:    "",
			MigrationsTable: "",
			NoTxWrap:        false,
		})
		return db, driver, err
	}
	return nil, nil, fmt.Errorf("Driver: '%s' not supported. Supported: postgres and sqlite3.", cfg.DriverName)
}

func (h *DBHandler) getMigrationHandler() (*migrate.Migrate, error) {
	if h.DriverName == "postgres" {
		return migrate.NewWithDatabaseInstance("file://"+h.MigrationsPath, h.DbName, *h.DBDriver)
	} else if h.DriverName == "sqlite3" {
		return migrate.NewWithDatabaseInstance("file://"+h.MigrationsPath, "", *h.DBDriver) //FIX ME
	}
	return nil, fmt.Errorf("Driver: '%s' not supported. Supported: postgres and sqlite3.", h.DriverName)
}

func RunDBMigrations(ctx context.Context, cfg DBConfig) error {
	d, err := Connect(ctx, cfg)
	if err != nil {
		return fmt.Errorf("DB Error opening DB connection. Error:  %w\n", err)
	}
	defer d.DB.Close()

	m, err := d.getMigrationHandler()

	if err != nil {
		return fmt.Errorf("Error creating migration instance. Error: %w\n", err)
	}
	defer m.Close()
	if err := m.Up(); err != nil {
		if !errors.Is(err, migrate.ErrNoChange) {
			return fmt.Errorf("Error running DB migrations. Error: %w\n", err)
		}
	}
	return nil
}

func (h *DBHandler) AdaptQuery(query string) string {
	if h.DriverName == "postgres" {
		return SqliteToPostgresQuery(query)
	} else if h.DriverName == "sqlite3" {
		return query
	}
	panic(fmt.Errorf("AdaptQuery: invalid driver: %s", h.DriverName))
}

// SqliteToPostgresQuery just replaces all "?" into "$1", "$2", etc
func SqliteToPostgresQuery(query string) string {
	var q = query
	var i = 1
	for strings.Contains(q, "?") {
		q = strings.Replace(q, "?", fmt.Sprintf("$%d", i), 1)
		i++
	}
	return q
}

func Remove(s []string, r string) []string {
	for i, v := range s {
		if v == r {
			return append(s[:i], s[i+1:]...)
		}
	}
	return s
}

func closeRows(rows *sql.Rows) error {
	err := rows.Close()
	if err != nil {
		return fmt.Errorf("row closing error: %v\n", err)
	}
	err = rows.Err()
	if err != nil {
		return fmt.Errorf("row has error: %v\n", err)
	}
	return nil
}

type EventType string

const (
	EvtCreateApplicationVersion         EventType = "CreateApplicationVersion"
	EvtDeployApplicationVersion         EventType = "DeployApplicationVersion"
	EvtCreateUndeployApplicationVersion EventType = "CreateUndeployApplicationVersion"
	EvtUndeployApplication              EventType = "UndeployApplication"
	EvtDeleteEnvFromApp                 EventType = "DeleteEnvFromApp"
	EvtCreateEnvironmentLock            EventType = "CreateEnvironmentLock"
	EvtDeleteEnvironmentLock            EventType = "DeleteEnvironmentLock"
	EvtCreateEnvironmentTeamLock        EventType = "CreateEnvironmentTeamLock"
	EvtDeleteEnvironmentTeamLock        EventType = "DeleteEnvironmentTeamLock"
	EvtCreateEnvironmentGroupLock       EventType = "CreateEnvironmentGroupLock"
	EvtDeleteEnvironmentGroupLock       EventType = "DeleteEnvironmentGroupLock"
	EvtCreateEnvironment                EventType = "CreateEnvironment"
	EvtCreateEnvironmentApplicationLock EventType = "CreateEnvironmentApplicationLock"
	EvtDeleteEnvironmentApplicationLock EventType = "DeleteEnvironmentApplicationLock"
	EvtReleaseTrain                     EventType = "ReleaseTrain"
	EvtMigrationTransformer             EventType = "MigrationTransformer"
)

// ESL EVENTS

type ESLMetadata struct {
	AuthorName  string `json:"authorName"`
	AuthorEmail string `json:"authorEmail"`
}

// DBWriteEslEventInternal writes one event to the event-sourcing-light table, taking arbitrary data as input
func (h *DBHandler) DBWriteEslEventInternal(ctx context.Context, eventType EventType, tx *sql.Tx, data interface{}, metadata ESLMetadata) error {
	if h == nil {
		return nil
	}
	if tx == nil {
		return fmt.Errorf("DBWriteEslEventInternal: no transaction provided")
	}
	span, _ := tracer.StartSpanFromContext(ctx, "DBWriteEslEventInternal")
	defer span.Finish()

	dataMap, err := convertObjectToMap(data)

	if err != nil {
		return fmt.Errorf("could not convert object to map: %w", err)
	}
	metadataMap, err := convertObjectToMap(metadata)
	if err != nil {
		return fmt.Errorf("could not convert object to map: %w", err)
	}
	dataMap["metadata"] = metadataMap
	jsonToInsert, err := json.Marshal(dataMap)
	if err != nil {
		return fmt.Errorf("could not marshal combined json data: %w", err)
	}

	insertQuery := h.AdaptQuery("INSERT INTO event_sourcing_light (created, event_type , json)  VALUES (?, ?, ?);")

	span.SetTag("query", insertQuery)
	_, err = tx.Exec(
		insertQuery,
		time.Now().UTC(),
		eventType,
		jsonToInsert)

	if err != nil {
		return fmt.Errorf("could not write internal esl event into DB. Error: %w\n", err)
	}
	return nil
}

func convertObjectToMap(obj interface{}) (map[string]interface{}, error) {
	if obj == nil {
		return map[string]interface{}{}, nil
	}
	data, err := json.Marshal(obj)
	if err != nil {
		return nil, err
	}
	var result = make(map[string]interface{})
	err = json.Unmarshal(data, &result)
	if err != nil {
		return nil, err
	}
	return result, nil
}

type EslEventRow struct {
	EslVersion EslVersion
	Created    time.Time
	EventType  EventType
	EventJson  string
}

// DBDiscoverCurrentEsldID: Returns the current sequence number of event_sourcing_light table.
// Next value should be the returned on + 1
func (h *DBHandler) DBDiscoverCurrentEsldID(ctx context.Context, tx *sql.Tx) (*int, error) {
	if h == nil {
		return nil, nil
	}
	if tx == nil {
		return nil, fmt.Errorf("DBDiscoverCurrentEsldID: no transaction provided")
	}
	var selectQuery string
	if h.DriverName == "postgres" {
		selectQuery = h.AdaptQuery("SELECT last_value from event_sourcing_light_eslversion_seq;")

	} else if h.DriverName == "sqlite3" {
		selectQuery = h.AdaptQuery("SELECT seq FROM SQLITE_SEQUENCE WHERE name='event_sourcing_light';")
	} else {
		return nil, fmt.Errorf("Driver: '%s' not supported.\n", h.DriverName)
	}
	rows, err := tx.QueryContext(
		ctx,
		selectQuery,
	)
	if err != nil {
		return nil, fmt.Errorf("could not get current eslVersion. Error: %w\n", err)
	}
	defer func(rows *sql.Rows) {
		err := rows.Close()
		if err != nil {
			logger.FromContext(ctx).Sugar().Warnf("row closing error: %v", err)
		}
	}(rows)

	var value *int
	value = new(int)
	if rows.Next() {
		err := rows.Scan(value)
		if err != nil {
			if errors.Is(err, sql.ErrNoRows) {
				return nil, nil
			}
			return nil, fmt.Errorf("Error table for next eslVersion. Error: %w\n", err)
		}
	} else {
		value = nil
	}
	err = closeRows(rows)
	if err != nil {
		return nil, err
	}
	return value, nil
}

// DBReadEslEventInternal returns either the first or the last row of the esl table
func (h *DBHandler) DBReadEslEventInternal(ctx context.Context, tx *sql.Tx, firstRow bool) (*EslEventRow, error) {
	if h == nil {
		return nil, nil
	}
	if tx == nil {
		return nil, fmt.Errorf("DBReadEslEventInternal: no transaction provided")
	}
	sort := "DESC"
	if firstRow {
		sort = "ASC"
	}
	selectQuery := h.AdaptQuery(fmt.Sprintf("SELECT eslVersion, created, event_type , json FROM event_sourcing_light ORDER BY created %s LIMIT 1;", sort))
	rows, err := tx.QueryContext(
		ctx,
		selectQuery,
	)
	if err != nil {
		return nil, fmt.Errorf("could not query event_sourcing_light table from DB. Error: %w\n", err)
	}
	defer func(rows *sql.Rows) {
		err := rows.Close()
		if err != nil {
			logger.FromContext(ctx).Sugar().Warnf("row closing error: %v", err)
		}
	}(rows)
	var row = &EslEventRow{
		EslVersion: 0,
		Created:    time.Unix(0, 0),
		EventType:  "",
		EventJson:  "",
	}
	if rows.Next() {
		err := rows.Scan(&row.EslVersion, &row.Created, &row.EventType, &row.EventJson)
		if err != nil {
			if errors.Is(err, sql.ErrNoRows) {
				return nil, nil
			}
			return nil, fmt.Errorf("Error scanning event_sourcing_light row from DB. Error: %w\n", err)
		}
	} else {
		row = nil
	}
	err = closeRows(rows)
	if err != nil {
		return nil, err
	}
	return row, nil
}

// DBReadEslEventLaterThan returns the first row of the esl table that has an eslVersion > the given eslVersion
func (h *DBHandler) DBReadEslEventLaterThan(ctx context.Context, tx *sql.Tx, eslVersion EslVersion) (*EslEventRow, error) {
	span, _ := tracer.StartSpanFromContext(ctx, "DBReadEslEventLaterThan")
	defer span.Finish()

	sort := "ASC"
	selectQuery := h.AdaptQuery(fmt.Sprintf("SELECT eslVersion, created, event_type, json FROM event_sourcing_light WHERE eslVersion > (?) ORDER BY created %s LIMIT 1;", sort))
	span.SetTag("query", selectQuery)
	rows, err := tx.QueryContext(
		ctx,
		selectQuery,
		eslVersion,
	)
	if err != nil {
		return nil, fmt.Errorf("could not query event_sourcing_light table from DB. Error: %w\n", err)
	}
	defer func(rows *sql.Rows) {
		err := rows.Close()
		if err != nil {
			logger.FromContext(ctx).Sugar().Warnf("row closing error for event_sourcing_light: %v", err)
		}
	}(rows)
	var row = &EslEventRow{
		EslVersion: 0,
		Created:    time.Unix(0, 0),
		EventType:  "",
		EventJson:  "",
	}
	if !rows.Next() {
		row = nil
	} else {
		err := rows.Scan(&row.EslVersion, &row.Created, &row.EventType, &row.EventJson)
		if err != nil {
			if errors.Is(err, sql.ErrNoRows) {
				return nil, nil
			}
			return nil, fmt.Errorf("event_sourcing_light: Error scanning row from DB. Error: %w\n", err)
		}
	}
	err = closeRows(rows)
	if err != nil {
		return nil, err
	}
	return row, nil
}

// RELEASES
// Releases work a bit different, because they are already immutable.
// We still store the eslVersion for consistency with other tables,
// but technically it's not required here.

type DBReleaseMetaData struct {
	SourceAuthor    string
	SourceCommitId  string
	SourceMessage   string
	DisplayVersion  string
	UndeployVersion bool
}

type DBReleaseManifests struct {
	Manifests map[string]string
}

type DBReleaseWithMetaData struct {
	EslVersion    EslVersion
	ReleaseNumber uint64
	Created       time.Time
	App           string
	Manifests     DBReleaseManifests
	Metadata      DBReleaseMetaData
	Deleted       bool
}

type DBAllReleaseMetaData struct {
	Releases []int64
}
type DBAllReleasesWithMetaData struct {
	EslVersion EslVersion
	Created    time.Time
	App        string
	Metadata   DBAllReleaseMetaData
}

func (h *DBHandler) DBSelectAnyRelease(ctx context.Context, tx *sql.Tx) (*DBReleaseWithMetaData, error) {
	selectQuery := h.AdaptQuery(fmt.Sprintf(
		"SELECT eslVersion, created, appName, metadata, manifests, releaseVersion, deleted " +
			" FROM releases " +
			" LIMIT 1;"))
	span, _ := tracer.StartSpanFromContext(ctx, "DBSelectAnyRelease")
	defer span.Finish()
	span.SetTag("query", selectQuery)

	rows, err := tx.QueryContext(
		ctx,
		selectQuery,
	)
	processedRows, err := h.processReleaseRows(ctx, err, rows)
	if err != nil {
		return nil, err
	}
	if len(processedRows) == 0 {
		return nil, nil
	}
	return processedRows[0], nil
}

func (h *DBHandler) DBSelectReleaseByVersion(ctx context.Context, tx *sql.Tx, app string, releaseVersion uint64) (*DBReleaseWithMetaData, error) {
	selectQuery := h.AdaptQuery(fmt.Sprintf(
		"SELECT eslVersion, created, appName, metadata, manifests, releaseVersion, deleted " +
			" FROM releases " +
			" WHERE appName=? AND releaseVersion=?" +
			" ORDER BY eslVersion DESC " +
			" LIMIT 1;"))
	span, ctx := tracer.StartSpanFromContext(ctx, "DBSelectReleaseByVersion")
	defer span.Finish()
	span.SetTag("query", selectQuery)
	rows, err := tx.QueryContext(
		ctx,
		selectQuery,
		app,
		releaseVersion,
	)

	processedRows, err := h.processReleaseRows(ctx, err, rows)
	if err != nil {
		return nil, err
	}
	if len(processedRows) == 0 {
		return nil, nil
	}
	return processedRows[0], nil
}

func (h *DBHandler) DBSelectReleasesByApp(ctx context.Context, tx *sql.Tx, app string, deleted bool) ([]*DBReleaseWithMetaData, error) {
	span, ctx := tracer.StartSpanFromContext(ctx, "DBSelectReleasesByApp")
	defer span.Finish()
	selectQuery := h.AdaptQuery(fmt.Sprintf(
		"SELECT eslVersion, created, appName, metadata, manifests, releaseVersion, deleted " +
			" FROM releases " +
			" WHERE appName=? AND deleted=?" +
			" ORDER BY releaseVersion DESC, eslVersion DESC, created DESC;"))
	span.SetTag("query", selectQuery)
	rows, err := tx.QueryContext(
		ctx,
		selectQuery,
		app,
		deleted,
	)

	return h.processReleaseRows(ctx, err, rows)
}

func (h *DBHandler) DBSelectAllReleasesOfApp(ctx context.Context, tx *sql.Tx, app string) (*DBAllReleasesWithMetaData, error) {
	span, _ := tracer.StartSpanFromContext(ctx, "DBSelectAllReleasesOfApp")
	defer span.Finish()
	selectQuery := h.AdaptQuery(fmt.Sprintf(
		"SELECT eslVersion, created, appName, metadata " +
			" FROM all_releases " +
			" WHERE appName=?" +
			" ORDER BY eslVersion DESC " +
			" LIMIT 1;"))
	span.SetTag("query", selectQuery)
	rows, err := tx.QueryContext(
		ctx,
		selectQuery,
		app,
	)
	return h.processAllReleasesRow(ctx, err, rows)
}

func (h *DBHandler) processAllReleasesRow(ctx context.Context, err error, rows *sql.Rows) (*DBAllReleasesWithMetaData, error) {
	span, ctx := tracer.StartSpanFromContext(ctx, "processAllReleasesRow")
	defer span.Finish()

	if err != nil {
		return nil, fmt.Errorf("could not query releases table from DB. Error: %w\n", err)
	}
	defer func(rows *sql.Rows) {
		err := rows.Close()
		if err != nil {
			logger.FromContext(ctx).Sugar().Warnf("releases: row could not be closed: %v", err)
		}
	}(rows)
	//exhaustruct:ignore
	var row = &DBAllReleasesWithMetaData{}
	if rows.Next() {
		var metadataStr string
		err := rows.Scan(&row.EslVersion, &row.Created, &row.App, &metadataStr)
		if err != nil {
			if errors.Is(err, sql.ErrNoRows) {
				return nil, nil
			}
			return nil, fmt.Errorf("Error scanning releases row from DB. Error: %w\n", err)
		}
		var metaData = DBAllReleaseMetaData{
			Releases: []int64{},
		}
		err = json.Unmarshal(([]byte)(metadataStr), &metaData)
		if err != nil {
			return nil, fmt.Errorf("Error during json unmarshal of releases. Error: %w. Data: %s\n", err, metadataStr)
		}
		row.Metadata = metaData
	} else {
		row = nil
	}
	err = closeRows(rows)
	if err != nil {
		return nil, err
	}
	return row, nil
}
func (h *DBHandler) processReleaseRows(ctx context.Context, err error, rows *sql.Rows) ([]*DBReleaseWithMetaData, error) {
	span, ctx := tracer.StartSpanFromContext(ctx, "processReleaseRows")
	defer span.Finish()

	if err != nil {
		return nil, fmt.Errorf("could not query releases table from DB. Error: %w\n", err)
	}
	defer func(rows *sql.Rows) {
		err := rows.Close()
		if err != nil {
			logger.FromContext(ctx).Sugar().Warnf("releases: row could not be closed: %v", err)
		}
	}(rows)
	//exhaustruct:ignore
	var result []*DBReleaseWithMetaData
	var lastSeenRelease uint64 = 0
	for rows.Next() {
		//exhaustruct:ignore
		var row = &DBReleaseWithMetaData{}
		var metadataStr string
		var manifestStr string
		err := rows.Scan(&row.EslVersion, &row.Created, &row.App, &metadataStr, &manifestStr, &row.ReleaseNumber, &row.Deleted)
		if err != nil {
			if errors.Is(err, sql.ErrNoRows) {
				return nil, nil
			}
			return nil, fmt.Errorf("Error scanning releases row from DB. Error: %w\n", err)
		}
		if row.ReleaseNumber != lastSeenRelease {
			lastSeenRelease = row.ReleaseNumber
		} else {
			continue
		}
		// handle meta data
		var metaData = DBReleaseMetaData{
			SourceAuthor:    "",
			SourceCommitId:  "",
			SourceMessage:   "",
			DisplayVersion:  "",
			UndeployVersion: false,
		}
		err = json.Unmarshal(([]byte)(metadataStr), &metaData)
		if err != nil {
			return nil, fmt.Errorf("Error during json unmarshal of metadata for releases. Error: %w. Data: %s\n", err, metadataStr)
		}
		row.Metadata = metaData

		// handle manifests
		var manifestData = DBReleaseManifests{
			Manifests: map[string]string{},
		}
		err = json.Unmarshal(([]byte)(manifestStr), &manifestData)
		if err != nil {
			return nil, fmt.Errorf("Error during json unmarshal of manifests for releases. Error: %w. Data: %s\n", err, metadataStr)
		}
		row.Manifests = manifestData
		result = append(result, row)
	}
	err = closeRows(rows)
	if err != nil {
		return nil, err
	}
	return result, nil
}

func (h *DBHandler) DBInsertRelease(ctx context.Context, transaction *sql.Tx, release DBReleaseWithMetaData, previousEslVersion EslVersion) error {
	span, _ := tracer.StartSpanFromContext(ctx, "DBInsertRelease")
	defer span.Finish()
	metadataJson, err := json.Marshal(release.Metadata)
	if err != nil {
		return fmt.Errorf("insert release: could not marshal json data: %w", err)
	}
	insertQuery := h.AdaptQuery(
		"INSERT INTO releases (eslVersion, created, releaseVersion, appName, manifests, metadata, deleted)  VALUES (?, ?, ?, ?, ?, ?, ?);",
	)
	span.SetTag("query", insertQuery)
	manifestJson, err := json.Marshal(release.Manifests)
	if err != nil {
		return fmt.Errorf("could not marshal json data: %w", err)
	}

	_, err = transaction.Exec(
		insertQuery,
		previousEslVersion+1,
		time.Now().UTC(),
		release.ReleaseNumber,
		release.App,
		manifestJson,
		metadataJson,
		release.Deleted,
	)
	if err != nil {
		return fmt.Errorf(
			"could not insert release for app '%s' and version '%v' and eslVersion '%v' into DB. Error: %w\n",
			release.App,
			release.ReleaseNumber,
			previousEslVersion+1,
			err)
	}
	err = h.UpdateOverviewRelease(ctx, transaction, release)
	if err != nil {
		return err
	}
	logger.FromContext(ctx).Sugar().Infof(
		"inserted release: app '%s' and version '%v' and eslVersion %v",
		release.App,
		release.ReleaseNumber,
		previousEslVersion+1)
	return nil
}

func (h *DBHandler) DBDeleteReleaseFromAllReleases(ctx context.Context, transaction *sql.Tx, application string, releaseToDelete uint64) error {
	span, _ := tracer.StartSpanFromContext(ctx, "DBDeleteReleaseFromAllReleases")
	defer span.Finish()

	allReleases, err := h.DBSelectAllReleasesOfApp(ctx, transaction, application)
	if err != nil {
		return err
	}
	if allReleases == nil {
		logger.FromContext(ctx).Sugar().Infof("Could not find release '%d' for appliation '%s' to delete. No releases found.", releaseToDelete, application)
		return nil
	}
	idxToDelete := slices.Index(allReleases.Metadata.Releases, int64(releaseToDelete))

	if idxToDelete == -1 {
		logger.FromContext(ctx).Sugar().Infof("Could not find release '%d' for appliation '%s' to delete.", releaseToDelete, application)
		return nil //If we don't find it, not an error, but we do nothing
	}
	allReleases.Metadata.Releases = append(allReleases.Metadata.Releases[:idxToDelete], allReleases.Metadata.Releases[idxToDelete+1:]...)
	if err := h.DBInsertAllReleases(ctx, transaction, application, allReleases.Metadata.Releases, allReleases.EslVersion); err != nil {
		return err
	}
	return nil
}

// DBClearReleases : Sets all_releases for app to empty list and marks every release as deleted
func (h *DBHandler) DBClearReleases(ctx context.Context, transaction *sql.Tx, application string) error {
	span, _ := tracer.StartSpanFromContext(ctx, "DBClearReleases")
	defer span.Finish()

	allReleases, err := h.DBSelectAllReleasesOfApp(ctx, transaction, application)
	if err != nil {
		return err
	}
	if allReleases == nil {
		logger.FromContext(ctx).Sugar().Infof("App %s does not contain any releases. No action taken", application)
		return nil
	}
	for _, releaseToDelete := range allReleases.Metadata.Releases {
		err = h.DBDeleteFromReleases(ctx, transaction, application, uint64(releaseToDelete))
		if err != nil {
			return err
		}
	}

	return h.DBInsertAllReleases(ctx, transaction, application, []int64{}, allReleases.EslVersion)
}

func (h *DBHandler) DBDeleteFromReleases(ctx context.Context, transaction *sql.Tx, application string, releaseToDelete uint64) error {
	span, _ := tracer.StartSpanFromContext(ctx, "DBDeleteFromReleases")
	defer span.Finish()

	targetRelease, err := h.DBSelectReleaseByVersion(ctx, transaction, application, releaseToDelete)
	if err != nil {
		return err
	}

	if targetRelease.Deleted {
		logger.FromContext(ctx).Sugar().Infof("Release '%d' for application '%s' has already been deleted.", releaseToDelete, application)
		return nil
	}

	targetRelease.Deleted = true
	if err := h.DBInsertRelease(ctx, transaction, *targetRelease, targetRelease.EslVersion); err != nil {
		return err
	}
	return nil
}

func (h *DBHandler) DBInsertAllReleases(ctx context.Context, transaction *sql.Tx, app string, allVersions []int64, previousEslVersion EslVersion) error {
	span, _ := tracer.StartSpanFromContext(ctx, "DBInsertAllReleases")
	defer span.Finish()
	slices.Sort(allVersions)
	metadataJson, err := json.Marshal(DBAllReleaseMetaData{
		Releases: allVersions,
	})
	if err != nil {
		return fmt.Errorf("insert release: could not marshal json data: %w", err)
	}
	insertQuery := h.AdaptQuery(
		"INSERT INTO all_releases (eslVersion, created, appName, metadata)  VALUES (?, ?, ?, ?);",
	)
	span.SetTag("query", insertQuery)

	_, err = transaction.Exec(
		insertQuery,
		previousEslVersion+1,
		time.Now().UTC(),
		app,
		metadataJson,
	)
	if err != nil {
		return fmt.Errorf("could not insert all_releases for app '%s' and esl '%v' into DB. Error: %w\n", app, previousEslVersion+1, err)
	}
	logger.FromContext(ctx).Sugar().Infof("inserted all_releases for app '%s'", app)
	return nil
}

// APPS

func (h *DBHandler) DBWriteAllApplications(ctx context.Context, transaction *sql.Tx, previousVersion int64, applications []string) error {
	span, _ := tracer.StartSpanFromContext(ctx, "DBWriteAllApplications")
	defer span.Finish()
	slices.Sort(applications) // we don't really *need* the sorting, it's just for convenience
	jsonToInsert, err := json.Marshal(AllApplicationsJson{
		Apps: applications,
	})
	if err != nil {
		return fmt.Errorf("could not marshal json data: %w", err)
	}
	insertQuery := h.AdaptQuery("INSERT INTO all_apps (version , created , json)  VALUES (?, ?, ?);")
	span.SetTag("query", insertQuery)
	_, err = transaction.Exec(
		insertQuery,
		previousVersion+1,
		time.Now().UTC(),
		jsonToInsert)

	if err != nil {
		return fmt.Errorf("could not insert all apps into DB. Error: %w\n", err)
	}
	return nil
}

func (h *DBHandler) WriteEvent(ctx context.Context, transaction *sql.Tx, transformerID TransformerID, eventuuid string, eventType event.EventType, sourceCommitHash string, eventJson []byte) error {
	span, _ := tracer.StartSpanFromContext(ctx, "WriteEvent")
	defer span.Finish()

	insertQuery := h.AdaptQuery("INSERT INTO commit_events (uuid, timestamp, commitHash, eventType, json, transformereslVersion)  VALUES (?, ?, ?, ?, ?, ?);")
	span.SetTag("query", insertQuery)

	rawUUID, err := timeuuid.ParseUUID(eventuuid)
	if err != nil {
		return fmt.Errorf("error parsing UUID. Error: %w", err)
	}
	_, err = transaction.Exec(
		insertQuery,
		rawUUID.String(),
		uuid2.GetTime(&rawUUID).AsTime(),
		sourceCommitHash,
		eventType,
		eventJson,
		transformerID)

	if err != nil {
		return fmt.Errorf("Error inserting event information into DB. Error: %w\n", err)
	}
	return nil
}

func (h *DBHandler) DBWriteNewReleaseEvent(ctx context.Context, transaction *sql.Tx, transformerID TransformerID, uuid, sourceCommitHash string, newReleaseEvent *event.NewRelease) error {
	//func (h *DBHandler) DBWriteDeploymentEvent(ctx context.Context, transaction *sql.Tx, uuid, sourceCommitHash, email string, deployment *event.Deployment) error {
	span, ctx := tracer.StartSpanFromContext(ctx, "DBWriteDeploymentEvent")
	defer span.Finish()

	metadata := event.Metadata{
		Uuid:      uuid,
		EventType: string(event.EventTypeNewRelease),
	}
	jsonToInsert, err := json.Marshal(event.DBEventGo{
		EventData:     newReleaseEvent,
		EventMetadata: metadata,
	})

	if err != nil {
		return fmt.Errorf("error marshalling lock new release event to Json. Error: %v\n", err)
	}
	return h.WriteEvent(ctx, transaction, transformerID, uuid, event.EventTypeNewRelease, sourceCommitHash, jsonToInsert)
}

func (h *DBHandler) DBWriteLockPreventedDeploymentEvent(ctx context.Context, transaction *sql.Tx, transformerID TransformerID, uuid, sourceCommitHash string, lockPreventedDeploymentEvent *event.LockPreventedDeployment) error {
	metadata := event.Metadata{
		Uuid:      uuid,
		EventType: string(event.EventTypeLockPreventeDeployment),
	}
	jsonToInsert, err := json.Marshal(event.DBEventGo{
		EventData:     lockPreventedDeploymentEvent,
		EventMetadata: metadata,
	})

	if err != nil {
		return fmt.Errorf("error marshalling lock prevented deployment event to Json. Error: %v\n", err)
	}
	return h.WriteEvent(ctx, transaction, transformerID, uuid, event.EventTypeLockPreventeDeployment, sourceCommitHash, jsonToInsert)
}

func (h *DBHandler) DBWriteReplacedByEvent(ctx context.Context, transaction *sql.Tx, transformerID TransformerID, uuid, sourceCommitHash string, replacedBy *event.ReplacedBy) error {
	metadata := event.Metadata{
		Uuid:      uuid,
		EventType: string(event.EventTypeReplaceBy),
	}
	jsonToInsert, err := json.Marshal(event.DBEventGo{
		EventData:     replacedBy,
		EventMetadata: metadata,
	})

	if err != nil {
		return fmt.Errorf("error marshalling replacedBys event to Json. Error: %v\n", err)
	}
	return h.WriteEvent(ctx, transaction, transformerID, uuid, event.EventTypeReplaceBy, sourceCommitHash, jsonToInsert)
}

func (h *DBHandler) DBWriteDeploymentEvent(ctx context.Context, transaction *sql.Tx, transformerID TransformerID, uuid, sourceCommitHash string, deployment *event.Deployment) error {
	metadata := event.Metadata{
		Uuid:      uuid,
		EventType: string(event.EventTypeDeployment),
	}
	jsonToInsert, err := json.Marshal(event.DBEventGo{
		EventData:     deployment,
		EventMetadata: metadata,
	})
	if !valid.SHA1CommitID(sourceCommitHash) {
		return fmt.Errorf("refusing to write deployment event without commit hash for transformer %v with uuid %s",
			transformerID,
			uuid,
		)
	}

	if err != nil {
		return fmt.Errorf("error marshalling deployment event to Json. Error: %v\n", err)
	}
	return h.WriteEvent(ctx, transaction, transformerID, uuid, event.EventTypeDeployment, sourceCommitHash, jsonToInsert)
}

func (h *DBHandler) DBSelectAnyEvent(ctx context.Context, transaction *sql.Tx) (*EventRow, error) {
	if h == nil {
		return nil, nil
	}
	if transaction == nil {
		return nil, fmt.Errorf("DBSelectAnyEvent: no transaction provided")
	}
	span, ctx := tracer.StartSpanFromContext(ctx, "DBSelectAnyEvent")
	defer span.Finish()

	query := h.AdaptQuery("SELECT uuid, timestamp, commitHash, eventType, json, transformereslVersion FROM commit_events ORDER BY timestamp DESC LIMIT 1;")
	span.SetTag("query", query)
	rows, err := transaction.QueryContext(ctx, query)
	return h.processSingleEventsRow(ctx, rows, err)
}

func (h *DBHandler) DBContainsMigrationCommitEvent(ctx context.Context, transaction *sql.Tx) (bool, error) {
	if h == nil {
		return false, nil
	}
	if transaction == nil {
		return false, fmt.Errorf("DBContainsMigrationCommitEvent: no transaction provided")
	}
	span, ctx := tracer.StartSpanFromContext(ctx, "DBContainsMigrationCommitEvent")
	defer span.Finish()

	query := h.AdaptQuery("SELECT uuid, timestamp, commitHash, eventType, json, transformereslVersion FROM commit_events WHERE commitHash = (?) ORDER BY timestamp DESC LIMIT 1;")
	span.SetTag("query", query)
	rows, err := transaction.QueryContext(ctx, query, MigrationCommitEventHash)

	row, err := h.processSingleEventsRow(ctx, rows, err)

	if err != nil {
		return false, err
	}

	return row != nil, nil
}

func (h *DBHandler) DBSelectAllCommitEventsForTransformer(ctx context.Context, transaction *sql.Tx, transformerID TransformerID, eventType event.EventType, limit uint) ([]event.DBEventGo, error) {
	if h == nil {
		return nil, nil
	}
	if transaction == nil {
		return nil, fmt.Errorf("DBSelectAllCommitEventsForTransformer: no transaction provided")
	}
	span, ctx := tracer.StartSpanFromContext(ctx, "DBSelectAllCommitEventsForTransformer")
	defer span.Finish()

	query := h.AdaptQuery("SELECT uuid, timestamp, commitHash, eventType, json, transformereslVersion FROM commit_events WHERE eventType = (?) AND transformereslVersion = (?) ORDER BY timestamp DESC LIMIT ?;")
	span.SetTag("query", query)

	rows, err := transaction.QueryContext(ctx, query, string(eventType), transformerID, limit)
	if err != nil {
		return nil, fmt.Errorf("Error querying commit_events. Error: %w\n", err)
	}
	defer func(rows *sql.Rows) {
		err := rows.Close()
		if err != nil {
			logger.FromContext(ctx).Sugar().Warnf("commit_events row could not be closed: %v", err)
		}
	}(rows)

	var result []event.DBEventGo
	for rows.Next() {
		//exhaustruct:ignore
		var row = &EventRow{}
		err := rows.Scan(&row.Uuid, &row.Timestamp, &row.CommitHash, &row.EventType, &row.EventJson, &row.TransformerID)
		if err != nil {
			if errors.Is(err, sql.ErrNoRows) {
				return nil, nil
			}
			return nil, fmt.Errorf("Error scanning commit_events row from DB. Error: %w\n", err)
		}

		eventGo, err := event.UnMarshallEvent(row.EventType, row.EventJson)
		if err != nil {
			return nil, fmt.Errorf("Could not unmarshall commit event: %v\n", err)
		}
		result = append(result, eventGo)
	}
	err = rows.Close()
	if err != nil {
		return nil, fmt.Errorf("commit_events: row closing error: %v\n", err)
	}
	err = rows.Err()
	if err != nil {
		return nil, fmt.Errorf("commit_events: row has error: %v\n", err)
	}
	return result, nil
}

func (h *DBHandler) processSingleEventsRow(ctx context.Context, rows *sql.Rows, err error) (*EventRow, error) {
	if err != nil {
		return nil, fmt.Errorf("Error querying commit_events. Error: %w\n", err)
	}
	defer func(rows *sql.Rows) {
		err := rows.Close()
		if err != nil {
			logger.FromContext(ctx).Sugar().Warnf("commit_events row could not be closed: %v", err)
		}
	}(rows)

	//exhaustruct:ignore
	var row = &EventRow{}
	if rows.Next() {
		err := rows.Scan(&row.Uuid, &row.Timestamp, &row.CommitHash, &row.EventType, &row.EventJson, &row.TransformerID)
		if err != nil {
			if errors.Is(err, sql.ErrNoRows) {
				return nil, nil
			}
			return nil, fmt.Errorf("Error scanning commit_events row from DB. Error: %w\n", err)
		}
	} else {
		row = nil
	}
	err = rows.Close()
	if err != nil {
		return nil, fmt.Errorf("commit_events: row closing error: %v\n", err)
	}
	err = rows.Err()
	if err != nil {
		return nil, fmt.Errorf("commit_events: row has error: %v\n", err)
	}
	return row, nil
}

func (h *DBHandler) DBSelectAllEventsForCommit(ctx context.Context, transaction *sql.Tx, commitHash string, pageNumber, pageSize uint64) ([]EventRow, error) {
	if h == nil {
		return nil, nil
	}
	if transaction == nil {
		return nil, fmt.Errorf("DBSelectAllEventsForCommit: no transaction provided")
	}
	span, ctx := tracer.StartSpanFromContext(ctx, "DBSelectAllEventsForCommit")
	defer span.Finish()

	// NOTE: We add one so we know if there is more to load
	query := h.AdaptQuery("SELECT uuid, timestamp, commitHash, eventType, json, transformereslVersion FROM commit_events WHERE commitHash = (?) ORDER BY timestamp ASC LIMIT (?) OFFSET (?);")
	span.SetTag("query", query)

	rows, err := transaction.QueryContext(ctx, query, commitHash, pageSize+1, pageNumber*pageSize)
	return processAllCommitEventRow(ctx, rows, err)
}

func (h *DBHandler) DBSelectAllCommitEventsForTransformerID(ctx context.Context, transaction *sql.Tx, transformerID TransformerID) ([]EventRow, error) {
	if h == nil {
		return nil, nil
	}
	if transaction == nil {
		return nil, fmt.Errorf("DBSelectAllEventsForCommit: no transaction provided")
	}
	span, ctx := tracer.StartSpanFromContext(ctx, "DBSelectAllEventsForCommit")
	defer span.Finish()

	query := h.AdaptQuery("SELECT uuid, timestamp, commitHash, eventType, json, transformereslVersion FROM commit_events WHERE transformereslVersion = (?) ORDER BY timestamp DESC LIMIT 100;")
	span.SetTag("query", query)

	rows, err := transaction.QueryContext(ctx, query, transformerID)
	return processAllCommitEventRow(ctx, rows, err)
}

func processAllCommitEventRow(ctx context.Context, rows *sql.Rows, err error) ([]EventRow, error) {
	if err != nil {
		return nil, fmt.Errorf("Error querying commit_events. Error: %w\n", err)
	}
	defer func(rows *sql.Rows) {
		err := rows.Close()
		if err != nil {
			logger.FromContext(ctx).Sugar().Warnf("commit_events row could not be closed: %v", err)
		}
	}(rows)

	var result []EventRow

	for rows.Next() {
		row, err := processSingleCommitEventRow(rows)
		if err != nil {
			return nil, err
		}

		result = append(result, *row)
	}
	err = rows.Close()
	if err != nil {
		return nil, fmt.Errorf("commit_events: row closing error: %v\n", err)
	}
	err = rows.Err()
	if err != nil {
		return nil, fmt.Errorf("commit_events: row has error: %v\n", err)
	}
	return result, nil
}

func processSingleCommitEventRow(rows *sql.Rows) (*EventRow, error) {
	var row = EventRow{
		Uuid:          "",
		Timestamp:     time.Unix(0, 0), //will be overwritten, prevents CI linter from complaining from missing fields
		CommitHash:    "",
		EventType:     "",
		EventJson:     "",
		TransformerID: 0,
	}
	err := rows.Scan(&row.Uuid, &row.Timestamp, &row.CommitHash, &row.EventType, &row.EventJson, &row.TransformerID)
	if err != nil {
		if errors.Is(err, sql.ErrNoRows) {
			return nil, nil
		}
		return nil, fmt.Errorf("Error scanning commit_events row from DB. Error: %w\n", err)
	}
	return &row, nil
}

// DBSelectAllApplications returns (nil, nil) if there are no rows
func (h *DBHandler) DBSelectAllApplications(ctx context.Context, transaction *sql.Tx) (*AllApplicationsGo, error) {
	if h == nil {
		return nil, nil
	}
	if transaction == nil {
		return nil, fmt.Errorf("DBSelectAllEventsForCommit: no transaction provided")
	}
	span, ctx := tracer.StartSpanFromContext(ctx, "DBSelectAllApplications")
	defer span.Finish()
	query := "SELECT version, created, json FROM all_apps ORDER BY version DESC LIMIT 1;"
	span.SetTag("query", query)
	rows := transaction.QueryRowContext(ctx, query)
	result := AllApplicationsRow{
		version: 0,
		created: time.Time{},
		data:    "",
	}
	err := rows.Scan(&result.version, &result.created, &result.data)
	if err != nil {
		if errors.Is(err, sql.ErrNoRows) {
			return nil, nil
		}
		return nil, fmt.Errorf("Error scanning all_apps row from DB. Error: %w\n", err)
	}
	err = rows.Err()
	if err != nil {
		return nil, fmt.Errorf("all_apps: row has error: %v\n", err)
	}

	//exhaustruct:ignore
	var resultJson = AllApplicationsJson{}
	err = json.Unmarshal(([]byte)(result.data), &resultJson)
	if err != nil {
		return nil, fmt.Errorf("Error during json unmarshal of all_apps. Error: %w. Data: %s\n", err, result.data)
	}
	var resultGo = AllApplicationsGo{
		Version:             result.version,
		Created:             result.created,
		AllApplicationsJson: AllApplicationsJson{Apps: resultJson.Apps},
	}
	return &resultGo, nil
}

type DBDeployment struct {
	EslVersion     EslVersion
	Created        time.Time
	ReleaseVersion *int64
	App            string
	Env            string
	TransformerID  TransformerID
	Metadata       string // json
}

type Deployment struct {
	EslVersion    EslVersion
	Created       time.Time
	App           string
	Env           string
	Version       *int64
	Metadata      DeploymentMetadata
	TransformerID TransformerID
}

type DeploymentMetadata struct {
	DeployedByName  string
	DeployedByEmail string
}

type EnvironmentLock struct {
	EslVersion EslVersion
	Created    time.Time
	LockID     string
	Env        string
	Deleted    bool
	Metadata   LockMetadata
}

// DBEnvironmentLock Just used to fetch info from DB
type DBEnvironmentLock struct {
	EslVersion EslVersion
	Created    time.Time
	LockID     string
	Env        string
	Deleted    bool
	Metadata   string
}

type LockMetadata struct {
	CreatedByName  string
	CreatedByEmail string
	Message        string
}

type ReleaseWithManifest struct {
	Version uint64
	/**
	"UndeployVersion=true" means that this version is empty, and has no manifest that could be deployed.
	It is intended to help cleanup old services within the normal release cycle (e.g. dev->staging->production).
	*/
	UndeployVersion bool
	SourceAuthor    string
	SourceCommitId  string
	SourceMessage   string
	CreatedAt       time.Time
	DisplayVersion  string

	Manifests map[string]string // keys: environment; value: manifest
}

type AllDeployments []Deployment
type AllEnvLocks map[string][]EnvironmentLock
type AllReleases map[uint64]ReleaseWithManifest // keys: releaseVersion; value: release with manifests

// WriteAllDeploymentsFun and other functions here are used during migration.
// They are supposed to read data from files in the manifest repo and write it to the databse,
// and therefore need to access the Database.
type WriteAllDeploymentsFun = func(ctx context.Context, transaction *sql.Tx, dbHandler *DBHandler) error
type GetAllAppLocksFun = func(ctx context.Context) (AllAppLocks, error)

type AllAppLocks map[string]map[string][]ApplicationLock // EnvName-> AppName -> []Locks
type AllTeamLocks map[string]map[string][]TeamLock       // EnvName-> Team -> []Locks
type AllQueuedVersions map[string]map[string]*int64      // EnvName-> AppName -> queuedVersion
type AllCommitEvents map[string][]event.DBEventGo        // CommitId -> uuid -> Event

type GetAllEnvLocksFun = func(ctx context.Context) (AllEnvLocks, error)
type GetAllTeamLocksFun = func(ctx context.Context) (AllTeamLocks, error)
type WriteAllReleasesFun = func(ctx context.Context, transaction *sql.Tx, app string, dbHandler *DBHandler) error
<<<<<<< HEAD
type WriteAllQueuedVersionsFun = func(ctx context.Context, transaction *sql.Tx, dbHandler *DBHandler) error
type GetAllEventsFun = func(ctx context.Context) (AllCommitEvents, error)
=======
type GetAllQueuedVersionsFun = func(ctx context.Context) (AllQueuedVersions, error)
type WriteAllEventsFun = func(ctx context.Context, transaction *sql.Tx, dbHandler *DBHandler) error
>>>>>>> e68096c4

// GetAllAppsFun returns a map where the Key is an app name, and the value is a team name of that app
type GetAllAppsFun = func() (map[string]string, error)

// return value is a map from environment name to environment config
type GetAllEnvironmentsFun = func(ctx context.Context) (map[string]config.EnvironmentConfig, error)

func (h *DBHandler) RunCustomMigrations(
	ctx context.Context,
	getAllAppsFun GetAllAppsFun,
	writeAllDeploymentsFun WriteAllDeploymentsFun,
	writeAllReleasesFun WriteAllReleasesFun,
	getAllEnvLocksFun GetAllEnvLocksFun,
	getAllAppLocksFun GetAllAppLocksFun,
	getAllTeamLocksFun GetAllTeamLocksFun,
	getAllEnvironmentsFun GetAllEnvironmentsFun,
<<<<<<< HEAD
	writeAllQueuedVersionsFun WriteAllQueuedVersionsFun,
	getAllEventsFun GetAllEventsFun,
=======
	getAllQueuedVersionsFun GetAllQueuedVersionsFun,
	writeAllEventsFun WriteAllEventsFun,
>>>>>>> e68096c4
) error {
	span, ctx := tracer.StartSpanFromContext(ctx, "RunCustomMigrations")
	defer span.Finish()
	err := h.RunCustomMigrationsEventSourcingLight(ctx)
	if err != nil {
		return err
	}
	err = h.RunAllCustomMigrationsForApps(ctx, getAllAppsFun)
	if err != nil {
		return err
	}
	err = h.RunCustomMigrationDeployments(ctx, writeAllDeploymentsFun)
	if err != nil {
		return err
	}
	err = h.RunCustomMigrationReleases(ctx, getAllAppsFun, writeAllReleasesFun)
	if err != nil {
		return err
	}
	err = h.RunCustomMigrationEnvLocks(ctx, getAllEnvLocksFun)
	if err != nil {
		return err
	}
	err = h.RunCustomMigrationAppLocks(ctx, getAllAppLocksFun)
	if err != nil {
		return err
	}
	err = h.RunCustomMigrationTeamLocks(ctx, getAllTeamLocksFun)
	if err != nil {
		return err
	}
	err = h.RunCustomMigrationQueuedApplicationVersions(ctx, writeAllQueuedVersionsFun)
	if err != nil {
		return err
	}
	err = h.RunCustomMigrationsCommitEvents(ctx, writeAllEventsFun)
	if err != nil {
		return err
	}
	err = h.RunCustomMigrationEnvironments(ctx, getAllEnvironmentsFun)
	if err != nil {
		return err // better wrap the error in a descriptive message?
	}
	return nil
}

func (h *DBHandler) DBSelectDeployment(ctx context.Context, tx *sql.Tx, appSelector string, envSelector string) (*Deployment, error) {
	span, _ := tracer.StartSpanFromContext(ctx, "DBSelectDeployment")
	defer span.Finish()

	selectQuery := h.AdaptQuery(fmt.Sprintf(
		"SELECT eslVersion, created, releaseVersion, appName, envName, metadata, transformereslVersion" +
			" FROM deployments " +
			" WHERE appName=? AND envName=? " +
			" ORDER BY eslVersion DESC " +
			" LIMIT 1;"))
	span.SetTag("query", selectQuery)
	rows, err := tx.QueryContext(
		ctx,
		selectQuery,
		appSelector,
		envSelector,
	)
	if err != nil {
		return nil, fmt.Errorf("could not select deployment from DB. Error: %w\n", err)
	}
	defer func(rows *sql.Rows) {
		err := rows.Close()
		if err != nil {
			logger.FromContext(ctx).Sugar().Warnf("deployments: row closing error: %v", err)
		}
	}(rows)
	var row = &DBDeployment{
		EslVersion:     0,
		Created:        time.Time{},
		ReleaseVersion: nil,
		App:            "",
		Env:            "",
		Metadata:       "",
		TransformerID:  0,
	}
	var releaseVersion sql.NullInt64
	//exhaustruct:ignore
	var resultJson = DeploymentMetadata{}
	if rows.Next() {
		err := rows.Scan(&row.EslVersion, &row.Created, &releaseVersion, &row.App, &row.Env, &row.Metadata, &row.TransformerID)
		if err != nil {
			if errors.Is(err, sql.ErrNoRows) {
				return nil, nil
			}
			return nil, fmt.Errorf("Error scanning deployments row from DB. Error: %w\n", err)
		}
		if releaseVersion.Valid {
			row.ReleaseVersion = &releaseVersion.Int64
		}

		err = json.Unmarshal(([]byte)(row.Metadata), &resultJson)
		if err != nil {
			return nil, fmt.Errorf("Error during json unmarshal in deployments. Error: %w. Data: %s\n", err, row.Metadata)
		}
	}
	err = rows.Close()
	if err != nil {
		return nil, fmt.Errorf("deployments: row closing error: %v\n", err)
	}
	err = rows.Err()
	if err != nil {
		return nil, fmt.Errorf("deployments: row has error: %v\n", err)
	}
	return &Deployment{
		EslVersion:    row.EslVersion,
		Created:       row.Created,
		App:           row.App,
		Env:           row.Env,
		Version:       row.ReleaseVersion,
		Metadata:      resultJson,
		TransformerID: row.TransformerID,
	}, nil
}

func (h *DBHandler) DBSelectDeploymentHistory(ctx context.Context, tx *sql.Tx, appSelector string, envSelector string, limit int) ([]Deployment, error) {
	span, _ := tracer.StartSpanFromContext(ctx, "DBSelectDeploymentHistory")
	defer span.Finish()

	selectQuery := h.AdaptQuery(fmt.Sprintf(
		"SELECT eslVersion, created, releaseVersion, appName, envName, metadata, transformereslVersion" +
			" FROM deployments " +
			" WHERE appName=? AND envName=? " +
			" ORDER BY eslVersion DESC " +
			" LIMIT ?;"))
	span.SetTag("query", selectQuery)
	rows, err := tx.QueryContext(
		ctx,
		selectQuery,
		appSelector,
		envSelector,
		limit,
	)
	if err != nil {
		return nil, fmt.Errorf("could not select deployment history from DB. Error: %w\n", err)
	}
	defer func(rows *sql.Rows) {
		err := rows.Close()
		if err != nil {
			logger.FromContext(ctx).Sugar().Warnf("deployments: row closing error: %v", err)
		}
	}(rows)

	result := make([]Deployment, 0)

	for rows.Next() {
		row, err := h.processSingleDeploymentRow(ctx, rows)
		if err != nil {
			return nil, err
		}
		result = append(result, *row)
	}
	err = closeRows(rows)
	if err != nil {
		return nil, err
	}
	return result, nil
}

func (h *DBHandler) DBSelectDeploymentsByTransformerID(ctx context.Context, tx *sql.Tx, transformerID TransformerID, limit uint) ([]Deployment, error) {
	span, ctx := tracer.StartSpanFromContext(ctx, "DBSelectDeploymentsByTransformerID")
	defer span.Finish()

	selectQuery := h.AdaptQuery(fmt.Sprintf(
		"SELECT eslVersion, created, releaseVersion, appName, envName, metadata, transformereslVersion" +
			" FROM deployments " +
			" WHERE transformereslVersion=? " +
			" ORDER BY eslVersion DESC " +
			" LIMIT ?;"))

	span.SetTag("query", selectQuery)
	rows, err := tx.QueryContext(
		ctx,
		selectQuery,
		transformerID,
		limit,
	)
	if err != nil {
		return nil, fmt.Errorf("could not select deployments by transformer id from DB. Error: %w\n", err)
	}
	defer func(rows *sql.Rows) {
		err := rows.Close()
		if err != nil {
			logger.FromContext(ctx).Sugar().Warnf("deployments: row closing error: %v", err)
		}
	}(rows)
	deployments := make([]Deployment, 0)
	for rows.Next() {
		row, err := h.processSingleDeploymentRow(ctx, rows)
		if err != nil {
			return nil, err
		}
		deployments = append(deployments, *row)
	}
	err = closeRows(rows)
	if err != nil {
		return nil, err
	}
	return deployments, nil
}

func (h *DBHandler) DBSelectAnyDeployment(ctx context.Context, tx *sql.Tx) (*DBDeployment, error) {
	span, ctx := tracer.StartSpanFromContext(ctx, "DBSelectAnyDeployment")
	defer span.Finish()
	selectQuery := h.AdaptQuery(fmt.Sprintf(
		"SELECT eslVersion, created, releaseVersion, appName, envName" +
			" FROM deployments " +
			" LIMIT 1;"))
	span.SetTag("query", selectQuery)

	rows, err := tx.QueryContext(
		ctx,
		selectQuery,
	)
	if err != nil {
		return nil, fmt.Errorf("could not select any deployments from DB. Error: %w\n", err)
	}
	defer func(rows *sql.Rows) {
		err := rows.Close()
		if err != nil {
			logger.FromContext(ctx).Sugar().Warnf("deployments row could not be closed: %v", err)
		}
	}(rows)
	//exhaustruct:ignore
	var row = &DBDeployment{}
	if rows.Next() {
		var releaseVersion sql.NullInt64
		err := rows.Scan(&row.EslVersion, &row.Created, &releaseVersion, &row.App, &row.Env)
		if err != nil {
			if errors.Is(err, sql.ErrNoRows) {
				return nil, nil
			}
			return nil, fmt.Errorf("Error scanning deployments row from DB. Error: %w\n", err)
		}
		if releaseVersion.Valid {
			row.ReleaseVersion = &releaseVersion.Int64
		}
	} else {
		row = nil
	}
	err = closeRows(rows)
	if err != nil {
		return nil, err
	}
	return row, nil
}

type DBApp struct {
	EslVersion EslVersion
	App        string
}

type DBAppMetaData struct {
	Team string
}

type DBAppWithMetaData struct {
	EslVersion  EslVersion
	App         string
	Metadata    DBAppMetaData
	StateChange AppStateChange
}

func (h *DBHandler) DBInsertApplication(ctx context.Context, transaction *sql.Tx, appName string, previousEslVersion EslVersion, stateChange AppStateChange, metaData DBAppMetaData) error {
	span, _ := tracer.StartSpanFromContext(ctx, "DBInsertApplication")
	defer span.Finish()
	jsonToInsert, err := json.Marshal(metaData)
	if err != nil {
		return fmt.Errorf("could not marshal json data: %w", err)
	}
	insertQuery := h.AdaptQuery(
		"INSERT INTO apps (eslVersion, created, appName, stateChange, metadata)  VALUES (?, ?, ?, ?, ?);",
	)
	span.SetTag("query", insertQuery)
	_, err = transaction.Exec(
		insertQuery,
		previousEslVersion+1,
		time.Now().UTC(),
		appName,
		stateChange,
		jsonToInsert,
	)
	if err != nil {
		return fmt.Errorf("could not insert app %s into DB. Error: %w\n", appName, err)
	}
	err = h.ForceOverviewRecalculation(ctx, transaction)
	if err != nil {
		return fmt.Errorf("could not update overview table. Error: %w\n", err)
	}
	return nil
}

func NewNullInt(s *int64) sql.NullInt64 {
	if s == nil {
		return sql.NullInt64{
			Int64: 0,
			Valid: false,
		}
	}
	return sql.NullInt64{
		Int64: *s,
		Valid: true,
	}
}

func (h *DBHandler) DBSelectAnyApp(ctx context.Context, tx *sql.Tx) (*DBAppWithMetaData, error) {
	span, ctx := tracer.StartSpanFromContext(ctx, "DBSelectAnyApp")
	defer span.Finish()
	selectQuery := h.AdaptQuery(fmt.Sprintf(
		"SELECT eslVersion, appName, metadata " +
			" FROM apps " +
			" LIMIT 1;"))
	span.SetTag("query", selectQuery)
	rows, err := tx.QueryContext(
		ctx,
		selectQuery,
	)
	if err != nil {
		return nil, fmt.Errorf("could not query apps table from DB. Error: %w\n", err)
	}
	defer func(rows *sql.Rows) {
		err := rows.Close()
		if err != nil {
			logger.FromContext(ctx).Sugar().Warnf("row could not be closed: %v", err)
		}
	}(rows)
	//exhaustruct:ignore
	var row = &DBAppWithMetaData{}
	if rows.Next() {
		var metadataStr string
		err := rows.Scan(&row.EslVersion, &row.App, &metadataStr)
		if err != nil {
			if errors.Is(err, sql.ErrNoRows) {
				return nil, nil
			}
			return nil, fmt.Errorf("Error scanning apps row from DB. Error: %w\n", err)
		}
		var metaData = DBAppMetaData{
			Team: "",
		}
		err = json.Unmarshal(([]byte)(metadataStr), &metaData)
		if err != nil {
			return nil, fmt.Errorf("Error during json unmarshal of apps. Error: %w. Data: %s\n", err, metadataStr)
		}
		row.Metadata = metaData
	} else {
		row = nil
	}
	err = closeRows(rows)
	if err != nil {
		return nil, err
	}
	return row, nil
}

func (h *DBHandler) DBSelectApp(ctx context.Context, tx *sql.Tx, appName string) (*DBAppWithMetaData, error) {
	span, ctx := tracer.StartSpanFromContext(ctx, "DBSelectApp")
	defer span.Finish()
	selectQuery := h.AdaptQuery(fmt.Sprintf(
		"SELECT eslVersion, appName, stateChange, metadata" +
			" FROM apps " +
			" WHERE appName=? " +
			" ORDER BY eslVersion DESC " +
			" LIMIT 1;"))
	span.SetTag("query", selectQuery)

	rows, err := tx.QueryContext(
		ctx,
		selectQuery,
		appName,
	)
	if err != nil {
		return nil, fmt.Errorf("could not query apps table from DB. Error: %w\n", err)
	}
	defer func(rows *sql.Rows) {
		err := rows.Close()
		if err != nil {
			logger.FromContext(ctx).Sugar().Warnf("row could not be closed: %v", err)
		}
	}(rows)

	//exhaustruct:ignore
	var row = &DBAppWithMetaData{}
	if rows.Next() {
		var metadataStr string
		err := rows.Scan(&row.EslVersion, &row.App, &row.StateChange, &metadataStr)
		if err != nil {
			if errors.Is(err, sql.ErrNoRows) {
				return nil, nil
			}
			return nil, fmt.Errorf("Error scanning apps row from DB. Error: %w\n", err)
		}
		var metaData = DBAppMetaData{Team: ""}
		err = json.Unmarshal(([]byte)(metadataStr), &metaData)
		if err != nil {
			return nil, fmt.Errorf("Error during json unmarshal of apps. Error: %w. Data: %s\n", err, metadataStr)
		}
		row.Metadata = metaData
	} else {
		row = nil
	}
	err = closeRows(rows)
	if err != nil {
		return nil, err
	}
	return row, nil
}

// DBWriteDeployment writes one deployment, meaning "what should be deployed"
func (h *DBHandler) DBWriteDeployment(ctx context.Context, tx *sql.Tx, deployment Deployment, previousEslVersion EslVersion) error {
	span, _ := tracer.StartSpanFromContext(ctx, "DBWriteEslEventInternal")
	defer span.Finish()
	if h == nil {
		return nil
	}
	if tx == nil {
		return fmt.Errorf("DBWriteEslEventInternal: no transaction provided")
	}

	jsonToInsert, err := json.Marshal(deployment.Metadata)
	if err != nil {
		return fmt.Errorf("could not marshal json data: %w", err)
	}

	insertQuery := h.AdaptQuery(
		"INSERT INTO deployments (eslVersion, created, releaseVersion, appName, envName, metadata, transformereslVersion) VALUES (?, ?, ?, ?, ?, ?, ?);")

	span.SetTag("query", insertQuery)
	nullVersion := NewNullInt(deployment.Version)
	createdTime := time.Now().UTC()
	_, err = tx.Exec(
		insertQuery,
		previousEslVersion+1,
		createdTime,
		nullVersion,
		deployment.App,
		deployment.Env,
		jsonToInsert,
		deployment.TransformerID)

	if err != nil {
		return fmt.Errorf("could not write deployment into DB. Error: %w\n", err)
	}
	err = h.UpdateOverviewDeployment(ctx, tx, deployment, createdTime)
	if err != nil {
		return fmt.Errorf("could not update overview table. Error: %w\n", err)
	}
	return nil
}

// CUSTOM MIGRATIONS

func (h *DBHandler) RunCustomMigrationReleases(ctx context.Context, getAllAppsFun GetAllAppsFun, writeAllReleasesFun WriteAllReleasesFun) error {
	span, _ := tracer.StartSpanFromContext(ctx, "RunCustomMigrationReleases")
	defer span.Finish()

	return h.WithTransaction(ctx, false, func(ctx context.Context, transaction *sql.Tx) error {
		l := logger.FromContext(ctx).Sugar()
		needsMigrating, err := h.needsReleasesMigrations(ctx, transaction)
		if err != nil {
			return err
		}
		if !needsMigrating {
			return nil
		}
		allAppsMap, err := getAllAppsFun()
		if err != nil {
			return err
		}
		for app := range allAppsMap {
			l.Infof("processing app %s ...", app)

			err := writeAllReleasesFun(ctx, transaction, app, h)
			if err != nil {
				return fmt.Errorf("could not migrate releases to database: %v", err)
			}
			l.Infof("done with app %s", app)
		}
		return nil
	})
}

func (h *DBHandler) needsReleasesMigrations(ctx context.Context, transaction *sql.Tx) (bool, error) {
	l := logger.FromContext(ctx).Sugar()
	allReleasesDb, err := h.DBSelectAnyRelease(ctx, transaction)
	if err != nil {
		return true, err
	}
	if allReleasesDb != nil {
		l.Warnf("There are already deployments in the DB - skipping migrations")
		return false, nil
	}
	return true, nil

}

func (h *DBHandler) RunCustomMigrationDeployments(ctx context.Context, getAllDeploymentsFun WriteAllDeploymentsFun) error {
	span, _ := tracer.StartSpanFromContext(ctx, "RunCustomMigrationDeployments")
	defer span.Finish()

	return h.WithTransaction(ctx, false, func(ctx context.Context, transaction *sql.Tx) error {
		needsMigrating, err := h.needsDeploymentsMigrations(ctx, transaction)
		if err != nil {
			return err
		}
		if !needsMigrating {
			return nil
		}
		err = getAllDeploymentsFun(ctx, transaction, h)
		if err != nil {
			return fmt.Errorf("could not get current deployments to run custom migrations: %v", err)
		}

		return nil
	})
}

func (h *DBHandler) needsDeploymentsMigrations(ctx context.Context, transaction *sql.Tx) (bool, error) {
	l := logger.FromContext(ctx).Sugar()
	allAppsDb, err := h.DBSelectAnyDeployment(ctx, transaction)
	if err != nil {
		return true, err
	}
	if allAppsDb != nil {
		l.Warnf("There are already deployments in the DB - skipping migrations")
		return false, nil
	}
	return true, nil
}

type AllApplicationsJson struct {
	Apps []string `json:"apps"`
}

type AllApplicationsRow struct {
	version int64
	created time.Time
	data    string
}

type AllApplicationsGo struct {
	Version int64
	Created time.Time
	AllApplicationsJson
}

type EventRow struct {
	Uuid          string
	Timestamp     time.Time
	CommitHash    string
	EventType     event.EventType
	EventJson     string
	TransformerID TransformerID
}

func (h *DBHandler) RunCustomMigrationEnvLocks(ctx context.Context, getAllEnvLocksFun GetAllEnvLocksFun) error {
	span, ctx := tracer.StartSpanFromContext(ctx, "RunCustomMigrationEnvLocks")
	defer span.Finish()

	return h.WithTransaction(ctx, false, func(ctx context.Context, transaction *sql.Tx) error {
		needsMigrating, err := h.needsEnvLocksMigrations(ctx, transaction)
		if err != nil {
			return err
		}
		if !needsMigrating {
			return nil
		}

		allEnvLocksInRepo, err := getAllEnvLocksFun(ctx)
		if err != nil {
			return fmt.Errorf("could not get current environment locks to run custom migrations: %v", err)
		}

		for envName, locks := range allEnvLocksInRepo {
			var activeLockIds []string
			for _, currentLock := range locks {
				activeLockIds = append(activeLockIds, currentLock.LockID)

				err = h.DBWriteEnvironmentLockInternal(ctx, transaction, currentLock, 0, true)
				if err != nil {
					return fmt.Errorf("error writing environment locks to DB for environment %s: %v",
						envName, err)
				}
			}

			if len(activeLockIds) == 0 {
				activeLockIds = []string{}
			}
			err = h.DBWriteAllEnvironmentLocks(ctx, transaction, 0, envName, activeLockIds)
			if err != nil {
				return fmt.Errorf("error writing environment locks ids to DB for environment %s: %v",
					envName, err)
			}
		}

		return nil
	})
}

func (h *DBHandler) needsEnvLocksMigrations(ctx context.Context, transaction *sql.Tx) (bool, error) {
	l := logger.FromContext(ctx).Sugar()
	allEnvLocksDb, err := h.DBSelectAnyActiveEnvLocks(ctx, transaction)
	if err != nil {
		return true, err
	}
	if allEnvLocksDb != nil {
		l.Infof("There are already environment locks in the DB - skipping migrations")
		return false, nil
	}
	return true, nil
}

func (h *DBHandler) RunCustomMigrationAppLocks(ctx context.Context, getAllAppLocksFun GetAllAppLocksFun) error {
	span, ctx := tracer.StartSpanFromContext(ctx, "RunCustomMigrationAppLocks")
	defer span.Finish()

	return h.WithTransaction(ctx, false, func(ctx context.Context, transaction *sql.Tx) error {
		needsMigrating, err := h.needsAppLocksMigrations(ctx, transaction)
		if err != nil {
			return err
		}
		if !needsMigrating {
			return nil
		}
		allAppLocksInRepo, err := getAllAppLocksFun(ctx)
		if err != nil {
			return fmt.Errorf("could not get current application locks to run custom migrations: %v", err)
		}

		for envName, apps := range allAppLocksInRepo {
			for appName, currentAppLocks := range apps {
				var activeLockIds []string
				for _, currentLock := range currentAppLocks {
					activeLockIds = append(activeLockIds, currentLock.LockID)
					err = h.DBWriteApplicationLockInternal(ctx, transaction, currentLock, 0, true)
					if err != nil {
						return fmt.Errorf("error writing application locks to DB for application '%s' on '%s': %v",
							appName, envName, err)
					}
				}
				if len(activeLockIds) == 0 {
					activeLockIds = []string{}
				}

				err := h.DBWriteAllAppLocks(ctx, transaction, 0, envName, appName, activeLockIds)
				if err != nil {
					return fmt.Errorf("error writing existing locks to DB for application '%s' on environment '%s': %v",
						appName, envName, err)
				}
			}
		}
		return nil
	})
}

func (h *DBHandler) needsAppLocksMigrations(ctx context.Context, transaction *sql.Tx) (bool, error) {
	l := logger.FromContext(ctx).Sugar()
	allAppLocksDb, err := h.DBSelectAnyActiveAppLock(ctx, transaction)
	if err != nil {
		return true, err
	}
	if allAppLocksDb != nil {
		l.Infof("There are already application locks in the DB - skipping migrations")
		return false, nil
	}
	return true, nil
}

func (h *DBHandler) RunCustomMigrationTeamLocks(ctx context.Context, getAllTeamLocksFun GetAllTeamLocksFun) error {
	span, ctx := tracer.StartSpanFromContext(ctx, "RunCustomMigrationTeamLocks")
	defer span.Finish()

	return h.WithTransaction(ctx, false, func(ctx context.Context, transaction *sql.Tx) error {
		needsMigrating, err := h.needsTeamLocksMigrations(ctx, transaction)
		if err != nil {
			return err
		}
		if !needsMigrating {
			return nil
		}

		allTeamLocksInRepo, err := getAllTeamLocksFun(ctx)
		if err != nil {
			return fmt.Errorf("could not get current team locks to run custom migrations: %v", err)
		}

		for envName, apps := range allTeamLocksInRepo {
			for teamName, currentTeamLocks := range apps {
				var activeLockIds []string
				for _, currentLock := range currentTeamLocks {
					activeLockIds = append(activeLockIds, currentLock.LockID)
					err = h.DBWriteTeamLockInternal(ctx, transaction, currentLock, 0, true)
					if err != nil {
						return fmt.Errorf("error writing team locks to DB for team '%s' on '%s': %v",
							teamName, envName, err)
					}
				}
				if len(activeLockIds) == 0 {
					activeLockIds = []string{}
				}
				err := h.DBWriteAllTeamLocks(ctx, transaction, 0, envName, teamName, activeLockIds)
				if err != nil {
					return fmt.Errorf("error writing existing locks to DB for team '%s' on environment '%s': %v",
						teamName, envName, err)
				}
			}
		}
		return nil
	})
}

func (h *DBHandler) needsTeamLocksMigrations(ctx context.Context, transaction *sql.Tx) (bool, error) {
	l := logger.FromContext(ctx).Sugar()
	allTeamLocksDb, err := h.DBSelectAnyActiveTeamLock(ctx, transaction)
	if err != nil {
		return true, err
	}
	if allTeamLocksDb != nil {
		l.Infof("There are already team locks in the DB - skipping migrations")
		return false, nil
	}
	return true, nil
}

func (h *DBHandler) RunCustomMigrationsCommitEvents(ctx context.Context, writeAllEvents WriteAllEventsFun) error {
	return h.WithTransaction(ctx, false, func(ctx context.Context, transaction *sql.Tx) error {
		needsMigrating, err := h.needsCommitEventsMigrations(ctx, transaction)
		if err != nil {
			return err
		}
		if !needsMigrating {
			return nil
		}

		err = writeAllEvents(ctx, transaction, h)
		if err != nil {
			return fmt.Errorf("could not get current commit events to run custom migrations: %w", err)
		}
		//Migration event
		err = h.WriteEvent(ctx, transaction, 0, MigrationCommitEventUUID, event.EventTypeDBMigrationEventType, MigrationCommitEventHash, []byte("{}"))
		if err != nil {
			return fmt.Errorf("error writing migration commit event to the database: %w\n", err)
		}
		return nil
	})
}

func (h *DBHandler) needsCommitEventsMigrations(ctx context.Context, transaction *sql.Tx) (bool, error) {
	l := logger.FromContext(ctx).Sugar()

	//Checks for 'migration' commit event with hash 0000(...)0000
	contains, err := h.DBContainsMigrationCommitEvent(ctx, transaction)
	if err != nil {
		return true, err
	}
	if contains {
		l.Infof("detected migration commit event on the database - skipping migrations")
		return false, nil
	}
	return true, nil
}

func (h *DBHandler) RunCustomMigrationQueuedApplicationVersions(ctx context.Context, writeAllQueuedVersionsFun WriteAllQueuedVersionsFun) error {
	span, ctx := tracer.StartSpanFromContext(ctx, "RunCustomMigrationQueuedApplicationVersions")
	defer span.Finish()

	return h.WithTransaction(ctx, false, func(ctx context.Context, transaction *sql.Tx) error {
		needsMigrating, err := h.needsQueuedDeploymentsMigrations(ctx, transaction)
		if err != nil {
			return err
		}
		if !needsMigrating {
			return nil
		}

		err = writeAllQueuedVersionsFun(ctx, transaction, h)
		if err != nil {
			return fmt.Errorf("could not get current queued versions to run custom migrations: %w", err)
		}
		return nil
	})
}

func (h *DBHandler) needsQueuedDeploymentsMigrations(ctx context.Context, transaction *sql.Tx) (bool, error) {
	l := logger.FromContext(ctx).Sugar()
	allTeamLocksDb, err := h.DBSelectAnyDeploymentAttempt(ctx, transaction)
	if err != nil {
		return true, err
	}
	if allTeamLocksDb != nil {
		l.Infof("There are already queued deployments in the DB - skipping migrations")
		return false, nil
	}
	return true, nil
}

// NeedsMigrations: Checks if we need migrations for any table.
func (h *DBHandler) NeedsMigrations(ctx context.Context) (bool, error) {
	span, ctx := tracer.StartSpanFromContext(ctx, "NeedsMigrations")
	defer span.Finish()
	var needsMigration bool = false
	txError := h.WithTransaction(ctx, true, func(ctx context.Context, transaction *sql.Tx) error {
		var checkFunctions = []CheckFun{
			(*DBHandler).NeedsEventSourcingLightMigrations,
			(*DBHandler).needsAppsMigrations,
			(*DBHandler).needsDeploymentsMigrations,
			(*DBHandler).needsReleasesMigrations,
			(*DBHandler).needsEnvLocksMigrations,
			(*DBHandler).needsAppLocksMigrations,
			(*DBHandler).needsTeamLocksMigrations,
			(*DBHandler).needsQueuedDeploymentsMigrations,
			(*DBHandler).needsCommitEventsMigrations,
			(*DBHandler).needsEnvironmentsMigrations,
		}
		for i := range checkFunctions {
			f := checkFunctions[i]
			needs, err := f(h, ctx, transaction)
			if err != nil {
				return err
			}
			if needs {
				needsMigration = true
				return nil
			}
		}
		return nil
	})
	return needsMigration, txError
}

// For commit_events migrations, we need some transformer to be on the database before we run their migrations.
func (h *DBHandler) RunCustomMigrationsEventSourcingLight(ctx context.Context) error {
	return h.WithTransaction(ctx, false, func(ctx context.Context, transaction *sql.Tx) error {
		span, _ := tracer.StartSpanFromContext(ctx, "RunCustomMigrationsEventSourcingLight")
		defer span.Finish()

		needsMigrating, err := h.NeedsEventSourcingLightMigrations(ctx, transaction)
		if err != nil {
			return err
		}
		if !needsMigrating {
			return nil
		}

		return h.DBWriteMigrationsTransformer(ctx, transaction)
	})
}

type CheckFun = func(handler *DBHandler, ctx context.Context, transaction *sql.Tx) (bool, error)

func (h *DBHandler) NeedsEventSourcingLightMigrations(ctx context.Context, transaction *sql.Tx) (bool, error) {
	l := logger.FromContext(ctx).Sugar()
	eslEvent, err := h.DBReadEslEventInternal(ctx, transaction, true) //true sorts by asc
	if err != nil {
		return true, err
	}
	if eslEvent != nil && eslEvent.EslVersion == 0 { //Check if there is a 0th transformer already
		l.Infof("Found Migrations transformer on database.")
		return false, nil
	}
	return true, nil
}

func (h *DBHandler) DBWriteMigrationsTransformer(ctx context.Context, transaction *sql.Tx) error {
	if h == nil {
		return nil
	}
	if transaction == nil {
		return fmt.Errorf("DBWriteMigrationsTransformer: no transaction provided")
	}

	span, _ := tracer.StartSpanFromContext(ctx, "DBWriteMigrationsTransformer")
	defer span.Finish()

	dataMap := make(map[string]interface{})
	metadata := ESLMetadata{AuthorName: "Migration", AuthorEmail: "Migration"}
	metadataMap, err := convertObjectToMap(metadata)
	if err != nil {
		return fmt.Errorf("could not convert object to map: %w", err)
	}
	dataMap["metadata"] = metadataMap
	dataMap["eslVersion"] = 0
	jsonToInsert, err := json.Marshal(dataMap)

	if err != nil {
		return fmt.Errorf("could not marshal json transformer: %w", err)
	}

	insertQuery := h.AdaptQuery("INSERT INTO event_sourcing_light VALUES (0, ?, ?, ?);")

	span.SetTag("query", insertQuery)
	_, err = transaction.Exec(
		insertQuery,
		time.Now().UTC(),
		EvtMigrationTransformer,
		jsonToInsert)

	if err != nil {
		return fmt.Errorf("could not write internal esl event into DB. Error: %w\n", err)
	}
	return nil
}

// RunAllCustomMigrationsForApps : Performs necessary migrations for the apps and all_apps table
func (h *DBHandler) RunAllCustomMigrationsForApps(ctx context.Context, getAllAppsFun GetAllAppsFun) error {
	span, ctx := tracer.StartSpanFromContext(ctx, "RunAllCustomMigrationsForApps")
	defer span.Finish()

	//We need to join the all_apps and the apps table together as they need to be committed together on the same transaction
	return h.WithTransaction(ctx, false, func(ctx context.Context, transaction *sql.Tx) error {
		needMigrating, err := h.needsAppsMigrations(ctx, transaction)
		if err != nil {
			return err
		}
		if !needMigrating {
			return nil
		}

		allAppsRepo, err := getAllAppsFun()
		if err != nil {
			return fmt.Errorf("could not get applications from manifest to run custom migrations: %v", err)
		}

		err = h.runCustomMigrationAllAppsTable(ctx, transaction, &allAppsRepo)

		if err != nil {
			return fmt.Errorf("could not perform all_apps table migration: %v\n", err)
		}

		err = h.runCustomMigrationApps(ctx, transaction, &allAppsRepo)
		if err != nil {
			return fmt.Errorf("could not perform apps table migration: %v\n", err)
		}
		return nil
	})
}

func (h *DBHandler) runCustomMigrationAllAppsTable(ctx context.Context, transaction *sql.Tx, allAppsRepo *map[string]string) error {
	span, ctx := tracer.StartSpanFromContext(ctx, "runCustomMigrationAllAppsTable")
	defer span.Finish()
	sortedApps := sorting.SortKeys(*allAppsRepo)
	return h.DBWriteAllApplications(ctx, transaction, 0, sortedApps)
}

func (h *DBHandler) needsAppsMigrations(ctx context.Context, transaction *sql.Tx) (bool, error) {
	l := logger.FromContext(ctx).Sugar()
	allAppsDb, err := h.DBSelectAllApplications(ctx, transaction)
	if err != nil {
		l.Warnf("could not get applications from database - assuming the manifest repo is correct: %v", err)
		return false, err
	}
	return allAppsDb == nil, nil
}

// runCustomMigrationApps : Runs custom migrations for provided apps.
func (h *DBHandler) runCustomMigrationApps(ctx context.Context, transaction *sql.Tx, appsMap *map[string]string) error {
	span, ctx := tracer.StartSpanFromContext(ctx, "runCustomMigrationApps")
	defer span.Finish()

	for app, team := range *appsMap {
		err := h.DBInsertApplication(ctx, transaction, app, InitialEslVersion, AppStateChangeMigrate, DBAppMetaData{Team: team})
		if err != nil {
			return fmt.Errorf("could not write dbApp %s: %v", app, err)
		}
	}
	return nil
}

// ENV LOCKS

func (h *DBHandler) DBSelectAnyActiveEnvLocks(ctx context.Context, tx *sql.Tx) (*AllEnvLocksGo, error) {
	span, ctx := tracer.StartSpanFromContext(ctx, "DBSelectAnyActiveEnvLocks")
	defer span.Finish()

	selectQuery := h.AdaptQuery(
		"SELECT version, created, environment, json FROM all_env_locks ORDER BY version DESC LIMIT 1;")
	span.SetTag("query", selectQuery)
	rows, err := tx.QueryContext(
		ctx,
		selectQuery,
	)
	if err != nil {
		return nil, fmt.Errorf("could not query environment_locks table from DB. Error: %w\n", err)
	}
	defer func(rows *sql.Rows) {
		err := rows.Close()
		if err != nil {
			logger.FromContext(ctx).Sugar().Warnf("row closing error: %v", err)
		}
	}(rows)

	//exhaustruct:ignore
	var row = AllEnvLocksRow{}
	if rows.Next() {
		err := rows.Scan(&row.Version, &row.Created, &row.Environment, &row.Data)
		if err != nil {
			if errors.Is(err, sql.ErrNoRows) {
				return nil, nil
			}
			return nil, fmt.Errorf("Error scanning environment lock row from DB. Error: %w\n", err)
		}
		err = closeRows(rows)
		if err != nil {
			return nil, err
		}
		//exhaustruct:ignore
		var dataJson = AllEnvLocksJson{}
		err = json.Unmarshal(([]byte)(row.Data), &dataJson)
		if err != nil {
			return nil, fmt.Errorf("Error scanning application lock row from DB. Error: %w\n", err)
		}
		return &AllEnvLocksGo{
			Version:         row.Version,
			Created:         row.Created,
			Environment:     row.Environment,
			AllEnvLocksJson: AllEnvLocksJson{EnvLocks: dataJson.EnvLocks}}, nil
	}
	err = closeRows(rows)
	if err != nil {
		return nil, err
	}
	return nil, nil // no rows, but also no error
}

func (h *DBHandler) DBSelectEnvironmentLock(ctx context.Context, tx *sql.Tx, environment, lockID string) (*EnvironmentLock, error) {
	span, ctx := tracer.StartSpanFromContext(ctx, "DBReadEslEventLaterThan")
	defer span.Finish()

	selectQuery := h.AdaptQuery(fmt.Sprintf(
		"SELECT eslVersion, created, lockID, envName, metadata, deleted" +
			" FROM environment_locks " +
			" WHERE envName=? AND lockID=? " +
			" ORDER BY eslVersion DESC " +
			" LIMIT 1;"))
	span.SetTag("query", selectQuery)

	rows, err := tx.QueryContext(
		ctx,
		selectQuery,
		environment,
		lockID,
	)
	if err != nil {
		return nil, fmt.Errorf("could not query environment locks table from DB. Error: %w\n", err)
	}
	defer func(rows *sql.Rows) {
		err := rows.Close()
		if err != nil {
			logger.FromContext(ctx).Sugar().Warnf("row closing error: %v", err)
		}
	}(rows)

	if rows.Next() {
		var row = DBEnvironmentLock{
			EslVersion: 0,
			Created:    time.Time{},
			LockID:     "",
			Env:        "",
			Deleted:    true,
			Metadata:   "",
		}

		err := rows.Scan(&row.EslVersion, &row.Created, &row.LockID, &row.Env, &row.Metadata, &row.Deleted)
		if err != nil {
			if errors.Is(err, sql.ErrNoRows) {
				return nil, nil
			}
			return nil, fmt.Errorf("Error scanning environment locks row from DB. Error: %w\n", err)
		}

		//exhaustruct:ignore
		var resultJson = LockMetadata{}
		err = json.Unmarshal(([]byte)(row.Metadata), &resultJson)
		if err != nil {
			return nil, fmt.Errorf("Error during json unmarshal. Error: %w. Data: %s\n", err, row.Metadata)
		}
		err = closeRows(rows)
		if err != nil {
			return nil, err
		}
		return &EnvironmentLock{
			EslVersion: row.EslVersion,
			Created:    row.Created,
			LockID:     row.LockID,
			Env:        row.Env,
			Deleted:    row.Deleted,
			Metadata:   resultJson,
		}, nil
	}

	err = closeRows(rows)
	if err != nil {
		return nil, err
	}
	return nil, nil // no rows, but also no error

}

func (h *DBHandler) DBWriteEnvironmentLock(ctx context.Context, tx *sql.Tx, lockID, environment, message, authorName, authorEmail string) error {
	span, _ := tracer.StartSpanFromContext(ctx, "DBWriteEnvironmentLock")
	defer span.Finish()
	if h == nil {
		return nil
	}
	if tx == nil {
		return fmt.Errorf("DBWriteEnvironmentLock: no transaction provided")
	}

	var previousVersion EslVersion

	existingEnvLock, err := h.DBSelectEnvironmentLock(ctx, tx, environment, lockID)

	if err != nil {
		return fmt.Errorf("Could not obtain existing environment lock: %w\n", err)
	}

	if existingEnvLock == nil {
		previousVersion = 0
	} else {
		previousVersion = existingEnvLock.EslVersion
	}

	envLock := EnvironmentLock{
		EslVersion: 0,
		LockID:     lockID,
		Created:    time.Time{},
		Env:        environment,
		Metadata: LockMetadata{
			Message:        message,
			CreatedByName:  authorName,
			CreatedByEmail: authorEmail,
		},
		Deleted: false,
	}
	return h.DBWriteEnvironmentLockInternal(ctx, tx, envLock, previousVersion, false)
}

func (h *DBHandler) DBWriteEnvironmentLockInternal(ctx context.Context, tx *sql.Tx, envLock EnvironmentLock, previousEslVersion EslVersion, useTimeInLock bool) error {
	span, _ := tracer.StartSpanFromContext(ctx, "DBWriteEnvironmentLockInternal")
	defer span.Finish()

	if h == nil {
		return nil
	}
	if tx == nil {
		return fmt.Errorf("DBWriteEnvironmentLockInternal: no transaction provided")
	}

	jsonToInsert, err := json.Marshal(envLock.Metadata)
	if err != nil {
		return fmt.Errorf("could not marshal json data: %w", err)
	}

	insertQuery := h.AdaptQuery(
		"INSERT INTO environment_locks (eslVersion, created, lockID, envName, deleted, metadata) VALUES (?, ?, ?, ?, ?, ?);")

	var timetoInsert time.Time
	if useTimeInLock {
		timetoInsert = envLock.Created
	} else {
		timetoInsert = time.Now().UTC()
	}
	span.SetTag("query", insertQuery)
	_, err = tx.Exec(
		insertQuery,
		previousEslVersion+1,
		timetoInsert,
		envLock.LockID,
		envLock.Env,
		envLock.Deleted,
		jsonToInsert)

	if err != nil {
		return fmt.Errorf("could not write environment lock into DB. Error: %w\n", err)
	}
	err = h.UpdateOverviewEnvironmentLock(ctx, tx, envLock)
	if err != nil {
		return fmt.Errorf("could not update overview environment lock. Error: %w\n", err)
	}
	return nil
}

// DBSelectEnvLockHistory returns the last N events associated with some lock on some environment. Currently only used in testing.
func (h *DBHandler) DBSelectEnvLockHistory(ctx context.Context, tx *sql.Tx, environmentName, lockID string, limit int) ([]EnvironmentLock, error) {
	span, _ := tracer.StartSpanFromContext(ctx, "DBSelectEnvLocks")
	defer span.Finish()
	if h == nil {
		return nil, nil
	}
	if tx == nil {
		return nil, fmt.Errorf("DBSelectEnvLocks: no transaction provided")
	}

	selectQuery := h.AdaptQuery(
		fmt.Sprintf(
			"SELECT eslVersion, created, lockID, envName, metadata, deleted" +
				" FROM environment_locks " +
				" WHERE envName=? AND lockID=?" +
				" ORDER BY eslVersion DESC " +
				" LIMIT ?;"))

	span.SetTag("query", selectQuery)
	rows, err := tx.QueryContext(
		ctx,
		selectQuery,
		environmentName,
		lockID,
		limit,
	)
	if err != nil {
		return nil, fmt.Errorf("could not read environment lock from DB. Error: %w\n", err)
	}
	envLocks := make([]EnvironmentLock, 0)
	for rows.Next() {
		var row = DBEnvironmentLock{
			EslVersion: 0,
			Created:    time.Time{},
			LockID:     "",
			Env:        "",
			Deleted:    true,
			Metadata:   "",
		}

		err := rows.Scan(&row.EslVersion, &row.Created, &row.LockID, &row.Env, &row.Metadata, &row.Deleted)
		if err != nil {
			if errors.Is(err, sql.ErrNoRows) {
				return nil, nil
			}
			return nil, fmt.Errorf("Error scanning environment locks row from DB. Error: %w\n", err)
		}

		//exhaustruct:ignore
		var resultJson = LockMetadata{}
		err = json.Unmarshal(([]byte)(row.Metadata), &resultJson)
		if err != nil {
			return nil, fmt.Errorf("Error during json unmarshal. Error: %w. Data: %s\n", err, row.Metadata)
		}
		envLocks = append(envLocks, EnvironmentLock{
			EslVersion: row.EslVersion,
			Created:    row.Created,
			LockID:     row.LockID,
			Env:        row.Env,
			Deleted:    row.Deleted,
			Metadata:   resultJson,
		})
	}
	err = closeRows(rows)
	if err != nil {
		return nil, err
	}
	return envLocks, nil
}

func (h *DBHandler) DBSelectAllEnvironmentLocks(ctx context.Context, tx *sql.Tx, environment string) (*AllEnvLocksGo, error) {
	span, ctx := tracer.StartSpanFromContext(ctx, "DBSelectAllEnvironmentLocks")
	defer span.Finish()
	if h == nil {
		return nil, nil
	}
	if tx == nil {
		return nil, fmt.Errorf("DBSelectAllEnvironmentLocks: no transaction provided")
	}
	selectQuery := h.AdaptQuery(
		"SELECT version, created, environment, json FROM all_env_locks WHERE environment = ? ORDER BY version DESC LIMIT 1;")
	span.SetTag("query", selectQuery)

	rows, err := tx.QueryContext(ctx, selectQuery, environment)
	if err != nil {
		return nil, fmt.Errorf("could not query all env locks table from DB. Error: %w\n", err)
	}
	defer func(rows *sql.Rows) {
		err := rows.Close()
		if err != nil {
			logger.FromContext(ctx).Sugar().Warnf("row closing error: %v", err)
		}
	}(rows)

	if rows.Next() {
		var row = AllEnvLocksRow{
			Version:     0,
			Created:     time.Time{},
			Environment: "",
			Data:        "",
		}

		err := rows.Scan(&row.Version, &row.Created, &row.Environment, &row.Data)
		if err != nil {
			if errors.Is(err, sql.ErrNoRows) {
				return nil, nil
			}
			return nil, fmt.Errorf("Error scanning environment locks row from DB. Error: %w\n", err)
		}

		//exhaustruct:ignore
		var resultJson = AllEnvLocksJson{}
		err = json.Unmarshal(([]byte)(row.Data), &resultJson)
		if err != nil {
			return nil, fmt.Errorf("Error during json unmarshal. Error: %w. Data: %s\n", err, row.Data)
		}

		var resultGo = AllEnvLocksGo{
			Version:         row.Version,
			Created:         row.Created,
			Environment:     row.Environment,
			AllEnvLocksJson: AllEnvLocksJson{EnvLocks: resultJson.EnvLocks},
		}
		err = closeRows(rows)
		if err != nil {
			return nil, err
		}
		return &resultGo, nil
	}
	err = closeRows(rows)
	if err != nil {
		return nil, err
	}
	return nil, nil
}

func (h *DBHandler) DBSelectEnvironmentLockSet(ctx context.Context, tx *sql.Tx, environment string, lockIDs []string) ([]EnvironmentLock, error) {
	span, _ := tracer.StartSpanFromContext(ctx, "DBSelectEnvironmentLockSet")
	defer span.Finish()

	if len(lockIDs) == 0 {
		return nil, nil
	}
	if h == nil {
		return nil, nil
	}
	if tx == nil {
		return nil, fmt.Errorf("DBSelectEnvironmentLockSet: no transaction provided")
	}

	var envLocks []EnvironmentLock
	var rows *sql.Rows
	defer func(rows *sql.Rows) {
		if rows == nil {
			return
		}
		err := rows.Close()
		if err != nil {
			logger.FromContext(ctx).Sugar().Warnf("row closing error: %v", err)
		}
	}(rows)
	//Get the latest change to each lock
	for _, id := range lockIDs {
		var err error
		selectQuery := h.AdaptQuery(
			"SELECT eslVersion, created, lockID, envName, metadata, deleted" +
				" FROM environment_locks " +
				" WHERE envName=? AND lockID=? " +
				" ORDER BY eslVersion DESC " +
				" LIMIT 1;")
		rows, err = tx.QueryContext(ctx, selectQuery, environment, id)
		if err != nil {
			return nil, fmt.Errorf("could not query environment locks table from DB. Error: %w\n", err)
		}

		var row = DBEnvironmentLock{
			EslVersion: 0,
			Created:    time.Time{},
			LockID:     "",
			Env:        "",
			Deleted:    false,
			Metadata:   "",
		}
		if rows.Next() {
			err = rows.Scan(&row.EslVersion, &row.Created, &row.LockID, &row.Env, &row.Metadata, &row.Deleted)
			if err != nil {
				if errors.Is(err, sql.ErrNoRows) {
					return nil, nil
				}
				return nil, fmt.Errorf("Error scanning environment locks row from DB. Error: %w\n", err)
			}

			//exhaustruct:ignore
			var resultJson = LockMetadata{}
			err = json.Unmarshal(([]byte)(row.Metadata), &resultJson)
			if err != nil {
				return nil, fmt.Errorf("Error during json unmarshal. Error: %w. Data: %s\n", err, row.Metadata)
			}
			envLocks = append(envLocks, EnvironmentLock{
				EslVersion: row.EslVersion,
				Created:    row.Created,
				LockID:     row.LockID,
				Env:        row.Env,
				Deleted:    row.Deleted,
				Metadata:   resultJson,
			})
		}
		err = closeRows(rows)
		if err != nil {
			return nil, err
		}
	}
	err := closeRows(rows)
	if err != nil {
		return nil, err
	}
	return envLocks, nil
}

func (h *DBHandler) DBWriteAllEnvironmentLocks(ctx context.Context, transaction *sql.Tx, previousVersion int64, environment string, lockIds []string) error {
	span, _ := tracer.StartSpanFromContext(ctx, "DBWriteAllEnvironmentLocks")
	defer span.Finish()
	slices.Sort(lockIds) // we don't really *need* the sorting, it's just for convenience
	jsonToInsert, err := json.Marshal(AllEnvLocksJson{
		EnvLocks: lockIds,
	})
	if err != nil {
		return fmt.Errorf("could not marshal json data: %w", err)
	}
	insertQuery := h.AdaptQuery("INSERT INTO all_env_locks (version , created, environment, json)  VALUES (?, ?, ?, ?);")
	span.SetTag("query", insertQuery)
	_, err = transaction.Exec(
		insertQuery,
		previousVersion+1,
		time.Now().UTC(),
		environment,
		jsonToInsert)
	if err != nil {
		return fmt.Errorf("could not insert all env locks into DB. Error: %w\n", err)
	}
	return nil
}

func (h *DBHandler) DBDeleteEnvironmentLock(ctx context.Context, tx *sql.Tx, environment, lockID string) error {
	span, _ := tracer.StartSpanFromContext(ctx, "DBDeleteEnvironmentLock")
	defer span.Finish()
	if h == nil {
		return nil
	}
	if tx == nil {
		return fmt.Errorf("DBDeleteEnvironmentLock: no transaction provided")
	}
	var previousVersion EslVersion

	//See if there is an existing lock with the same lock id in this environment. If it exists, just add a +1 to the eslversion
	existingEnvLock, err := h.DBSelectEnvironmentLock(ctx, tx, environment, lockID)

	if err != nil {
		return fmt.Errorf("Could not obtain existing environment lock: %w\n", err)
	}

	if existingEnvLock == nil {
		logger.FromContext(ctx).Sugar().Warnf("could not delete lock. The environment lock '%s' on environment '%s' does not exist. Continuing anyway.", lockID, environment)
		return nil
	}

	if existingEnvLock.Deleted {
		logger.FromContext(ctx).Sugar().Warnf("could not delete lock. The environment lock '%s' on environment '%s' has already been deleted. Continuing anyway.", lockID, environment)
		return nil
	} else {
		previousVersion = existingEnvLock.EslVersion
	}

	existingEnvLock.Deleted = true
	err = h.DBWriteEnvironmentLockInternal(ctx, tx, *existingEnvLock, previousVersion, false)

	if err != nil {
		return fmt.Errorf("could not delete environment lock from DB. Error: %w\n", err)
	}
	return nil
}

type AllEnvLocksJson struct {
	EnvLocks []string `json:"envLocks"`
}

type AllEnvLocksRow struct {
	Version     int64
	Created     time.Time
	Environment string
	Data        string
}

type AllEnvLocksGo struct {
	Version     int64
	Created     time.Time
	Environment string
	AllEnvLocksJson
}

type AllAppLocksJson struct {
	AppLocks []string `json:"appLocks"`
}

type AllAppLocksRow struct {
	Version     int64
	Created     time.Time
	Environment string
	AppName     string
	Data        string
}

type AllAppLocksGo struct {
	Version     int64
	Created     time.Time
	Environment string
	AppName     string
	AllAppLocksJson
}

type ApplicationLock struct {
	EslVersion EslVersion
	Created    time.Time
	LockID     string
	Env        string
	App        string
	Deleted    bool
	Metadata   LockMetadata
}

// DBApplicationLock Just used to fetch info from DB
type DBApplicationLock struct {
	EslVersion EslVersion
	Created    time.Time
	LockID     string
	Env        string
	App        string
	Deleted    bool
	Metadata   string
}

func (h *DBHandler) DBWriteAllAppLocks(ctx context.Context, transaction *sql.Tx, previousVersion int64, environment, appName string, lockIds []string) error {
	span, _ := tracer.StartSpanFromContext(ctx, "DBWriteAllAppLocks")
	defer span.Finish()
	slices.Sort(lockIds) // we don't really *need* the sorting, it's just for convenience
	jsonToInsert, err := json.Marshal(AllAppLocksJson{
		AppLocks: lockIds,
	})
	if err != nil {
		return fmt.Errorf("could not marshal json data: %w", err)
	}
	insertQuery := h.AdaptQuery("INSERT INTO all_app_locks (version , created, environment, appName, json)  VALUES (?, ?, ?, ?, ?);")
	span.SetTag("query", insertQuery)
	_, err = transaction.Exec(
		insertQuery,
		previousVersion+1,
		time.Now().UTC(),
		environment,
		appName,
		jsonToInsert)
	if err != nil {
		return fmt.Errorf("could not insert all app locks into DB. Error: %w\n", err)
	}
	return nil
}

func (h *DBHandler) DBSelectAllAppLocks(ctx context.Context, tx *sql.Tx, environment, appName string) (*AllAppLocksGo, error) {
	span, _ := tracer.StartSpanFromContext(ctx, "DBSelectAllAppLocks")
	defer span.Finish()
	if h == nil {
		return nil, nil
	}
	if tx == nil {
		return nil, fmt.Errorf("DBSelectAllAppLocks: no transaction provided")
	}
	selectQuery := h.AdaptQuery(
		"SELECT version, created, environment, appName, json FROM all_app_locks WHERE environment = ? AND appName = ? ORDER BY version DESC LIMIT 1;")
	span.SetTag("query", selectQuery)

	rows, err := tx.QueryContext(ctx, selectQuery, environment, appName)
	if err != nil {
		return nil, fmt.Errorf("could not query all app locks table from DB. Error: %w\n", err)
	}
	defer func(rows *sql.Rows) {
		err := rows.Close()
		if err != nil {
			logger.FromContext(ctx).Sugar().Warnf("row closing error: %v", err)
		}
	}(rows)

	if rows.Next() {
		var row = AllAppLocksRow{
			Version:     0,
			Created:     time.Time{},
			Environment: "",
			AppName:     "",
			Data:        "",
		}

		err := rows.Scan(&row.Version, &row.Created, &row.Environment, &row.AppName, &row.Data)
		if err != nil {
			if errors.Is(err, sql.ErrNoRows) {
				return nil, nil
			}
			return nil, fmt.Errorf("Error scanning application locks row from DB. Error: %w\n", err)
		}

		//exhaustruct:ignore
		var resultJson = AllAppLocksJson{}
		err = json.Unmarshal(([]byte)(row.Data), &resultJson)
		if err != nil {
			return nil, fmt.Errorf("Error during json unmarshal. Error: %w. Data: %s\n", err, row.Data)
		}

		var resultGo = AllAppLocksGo{
			Version:         row.Version,
			Created:         row.Created,
			Environment:     row.Environment,
			AppName:         row.AppName,
			AllAppLocksJson: AllAppLocksJson{AppLocks: resultJson.AppLocks},
		}
		err = closeRows(rows)
		if err != nil {
			return nil, err
		}
		return &resultGo, nil
	}
	err = closeRows(rows)
	if err != nil {
		return nil, err
	}
	return nil, nil
}

func (h *DBHandler) DBSelectAppLock(ctx context.Context, tx *sql.Tx, environment, appName, lockID string) (*ApplicationLock, error) {
	span, ctx := tracer.StartSpanFromContext(ctx, "DBSelectAppLock")
	defer span.Finish()

	selectQuery := h.AdaptQuery(fmt.Sprintf(
		"SELECT eslVersion, created, lockID, envName, appName, metadata, deleted" +
			" FROM app_locks " +
			" WHERE envName=? AND appName=? AND lockID=? " +
			" ORDER BY eslVersion DESC " +
			" LIMIT 1;"))
	span.SetTag("query", selectQuery)

	rows, err := tx.QueryContext(
		ctx,
		selectQuery,
		environment,
		appName,
		lockID,
	)
	if err != nil {
		return nil, fmt.Errorf("could not query application locks table from DB. Error: %w\n", err)
	}
	defer func(rows *sql.Rows) {
		err := rows.Close()
		if err != nil {
			logger.FromContext(ctx).Sugar().Warnf("row closing error: %v", err)
		}
	}(rows)

	if rows.Next() {
		var row = DBApplicationLock{
			EslVersion: 0,
			Created:    time.Time{},
			LockID:     "",
			Env:        "",
			App:        "",
			Deleted:    true,
			Metadata:   "",
		}

		err := rows.Scan(&row.EslVersion, &row.Created, &row.LockID, &row.Env, &row.App, &row.Metadata, &row.Deleted)
		if err != nil {
			if errors.Is(err, sql.ErrNoRows) {
				return nil, nil
			}
			return nil, fmt.Errorf("Error scanning application locks row from DB. Error: %w\n", err)
		}

		//exhaustruct:ignore
		var resultJson = LockMetadata{}
		err = json.Unmarshal(([]byte)(row.Metadata), &resultJson)
		if err != nil {
			return nil, fmt.Errorf("Error during json unmarshal. Error: %w. Data: %s\n", err, row.Metadata)
		}
		err = closeRows(rows)
		if err != nil {
			return nil, err
		}
		return &ApplicationLock{
			EslVersion: row.EslVersion,
			Created:    row.Created,
			LockID:     row.LockID,
			Env:        row.Env,
			App:        row.App,
			Deleted:    row.Deleted,
			Metadata:   resultJson,
		}, nil
	}

	err = closeRows(rows)
	if err != nil {
		return nil, err
	}
	return nil, nil // no rows, but also no error

}

func (h *DBHandler) DBSelectAppLockSet(ctx context.Context, tx *sql.Tx, environment, appName string, lockIDs []string) ([]ApplicationLock, error) {
	span, _ := tracer.StartSpanFromContext(ctx, "DBSelectAppLockSet")
	defer span.Finish()

	if len(lockIDs) == 0 {
		return nil, nil
	}
	if h == nil {
		return nil, nil
	}
	if tx == nil {
		return nil, fmt.Errorf("DBSelectAppLockSet: no transaction provided")
	}

	var appLocks []ApplicationLock
	var rows *sql.Rows
	defer func(rows *sql.Rows) {
		if rows == nil {
			return
		}
		err := rows.Close()
		if err != nil {
			logger.FromContext(ctx).Sugar().Warnf("row closing error: %v", err)
		}
	}(rows)
	//Get the latest change to each lock
	for _, id := range lockIDs {
		var err error
		selectQuery := h.AdaptQuery(
			"SELECT eslVersion, created, lockID, envName, appName, metadata, deleted" +
				" FROM app_locks " +
				" WHERE envName=? AND lockID=? AND appName=?" +
				" ORDER BY eslVersion DESC " +
				" LIMIT 1;")
		rows, err = tx.QueryContext(ctx, selectQuery, environment, id, appName)
		if err != nil {
			return nil, fmt.Errorf("could not query application locks table from DB. Error: %w\n", err)
		}

		var row = DBApplicationLock{
			EslVersion: 0,
			Created:    time.Time{},
			LockID:     "",
			Env:        "",
			App:        "",
			Deleted:    false,
			Metadata:   "",
		}
		if rows.Next() {
			err = rows.Scan(&row.EslVersion, &row.Created, &row.LockID, &row.Env, &row.App, &row.Metadata, &row.Deleted)
			if err != nil {
				if errors.Is(err, sql.ErrNoRows) {
					return nil, nil
				}
				return nil, fmt.Errorf("Error scanning application locks row from DB. Error: %w\n", err)
			}

			//exhaustruct:ignore
			var resultJson = LockMetadata{}
			err = json.Unmarshal(([]byte)(row.Metadata), &resultJson)
			if err != nil {
				return nil, fmt.Errorf("Error during json unmarshal. Error: %w. Data: %s\n", err, row.Metadata)
			}
			appLocks = append(appLocks, ApplicationLock{
				EslVersion: row.EslVersion,
				Created:    row.Created,
				LockID:     row.LockID,
				Env:        row.Env,
				App:        row.App,
				Deleted:    row.Deleted,
				Metadata:   resultJson,
			})
		}
		err = closeRows(rows)
		if err != nil {
			return nil, err
		}
	}
	err := closeRows(rows)
	if err != nil {
		return nil, err
	}
	return appLocks, nil
}

func (h *DBHandler) DBWriteApplicationLock(ctx context.Context, tx *sql.Tx, lockID, environment, appName, message, authorName, authorEmail string) error {
	span, _ := tracer.StartSpanFromContext(ctx, "DBWriteApplicationLock")
	defer span.Finish()

	if h == nil {
		return nil
	}
	if tx == nil {
		return fmt.Errorf("DBWriteApplicationLock: no transaction provided")
	}

	var previousVersion EslVersion

	existingEnvLock, err := h.DBSelectAppLock(ctx, tx, environment, appName, lockID)

	if err != nil {
		return fmt.Errorf("Could not obtain existing application lock: %w\n", err)
	}

	if existingEnvLock == nil {
		previousVersion = 0
	} else {
		previousVersion = existingEnvLock.EslVersion
	}

	appLock := ApplicationLock{
		EslVersion: 0,
		LockID:     lockID,
		Created:    time.Time{},
		Env:        environment,
		Metadata: LockMetadata{
			Message:        message,
			CreatedByName:  authorName,
			CreatedByEmail: authorEmail,
		},
		App:     appName,
		Deleted: false,
	}
	return h.DBWriteApplicationLockInternal(ctx, tx, appLock, previousVersion, false)
}

func (h *DBHandler) DBWriteApplicationLockInternal(ctx context.Context, tx *sql.Tx, appLock ApplicationLock, previousEslVersion EslVersion, useTimeInLock bool) error {
	span, _ := tracer.StartSpanFromContext(ctx, "DBWriteApplicationLockInternal")
	defer span.Finish()

	if h == nil {
		return nil
	}
	if tx == nil {
		return fmt.Errorf("DBWriteApplicationLockInternal: no transaction provided")
	}

	jsonToInsert, err := json.Marshal(appLock.Metadata)
	if err != nil {
		return fmt.Errorf("could not marshal json data: %w", err)
	}

	insertQuery := h.AdaptQuery(
		"INSERT INTO app_locks (eslVersion, created, lockID, envName, appName, deleted, metadata) VALUES (?, ?, ?, ?, ?, ?, ?);")

	var timetoInsert time.Time
	if useTimeInLock {
		timetoInsert = appLock.Created
	} else {
		timetoInsert = time.Now().UTC()
	}
	span.SetTag("query", insertQuery)
	_, err = tx.Exec(
		insertQuery,
		previousEslVersion+1,
		timetoInsert,
		appLock.LockID,
		appLock.Env,
		appLock.App,
		appLock.Deleted,
		jsonToInsert)

	if err != nil {
		return fmt.Errorf("could not write application lock into DB. Error: %w\n", err)
	}
	err = h.UpdateOverviewApplicationLock(ctx, tx, appLock, timetoInsert)
	if err != nil {
		return fmt.Errorf("could not update overview application lock. Error: %w\n", err)
	}
	return nil
}

func (h *DBHandler) DBDeleteApplicationLock(ctx context.Context, tx *sql.Tx, environment, appName, lockID string) error {
	span, _ := tracer.StartSpanFromContext(ctx, "DBDeleteApplicationLock")
	defer span.Finish()

	if h == nil {
		return nil
	}
	if tx == nil {
		return fmt.Errorf("DBDeleteApplicationLock: no transaction provided")
	}
	var previousVersion EslVersion

	existingAppLock, err := h.DBSelectAppLock(ctx, tx, environment, appName, lockID)

	if err != nil {
		return fmt.Errorf("Could not obtain existing application lock: %w\n", err)
	}

	if existingAppLock == nil {
		logger.FromContext(ctx).Sugar().Warnf("could not delete application lock. The application lock '%s' on application '%s' on environment '%s' does not exist. Continuing anyway.", lockID, appName, environment)
		return nil
	}
	if existingAppLock.Deleted {
		logger.FromContext(ctx).Sugar().Warnf("could not delete application lock. The application lock '%s' on application '%s' on environment '%s' has already been deleted. Continuing anyway.", lockID, appName, environment)
		return nil
	} else {
		previousVersion = existingAppLock.EslVersion
	}

	existingAppLock.Deleted = true
	err = h.DBWriteApplicationLockInternal(ctx, tx, *existingAppLock, previousVersion, false)

	if err != nil {
		return fmt.Errorf("could not delete application lock from DB. Error: %w\n", err)
	}
	return nil
}

func (h *DBHandler) DBSelectAnyActiveAppLock(ctx context.Context, tx *sql.Tx) (*AllAppLocksGo, error) {
	span, _ := tracer.StartSpanFromContext(ctx, "DBDeleteApplicationLock")
	defer span.Finish()

	selectQuery := h.AdaptQuery(
		"SELECT version, created, environment, appName, json FROM all_app_locks ORDER BY version DESC LIMIT 1;")
	span.SetTag("query", selectQuery)
	rows, err := tx.QueryContext(
		ctx,
		selectQuery,
	)
	if err != nil {
		return nil, fmt.Errorf("could not query all_app_locks table from DB. Error: %w\n", err)
	}
	defer func(rows *sql.Rows) {
		err := rows.Close()
		if err != nil {
			logger.FromContext(ctx).Sugar().Warnf("row closing error: %v", err)
		}
	}(rows)

	//exhaustruct:ignore
	var row = AllAppLocksRow{}
	if rows.Next() {
		err := rows.Scan(&row.Version, &row.Created, &row.Environment, &row.AppName, &row.Data)
		if err != nil {
			if errors.Is(err, sql.ErrNoRows) {
				return nil, nil
			}
			return nil, fmt.Errorf("Error scanning application lock row from DB. Error: %w\n", err)
		}
		err = closeRows(rows)
		if err != nil {
			return nil, err
		}
		//exhaustruct:ignore
		var dataJson = AllAppLocksJson{}
		err = json.Unmarshal(([]byte)(row.Data), &dataJson)
		if err != nil {
			return nil, fmt.Errorf("Error unmarshalling error. Error: %w\n", err)
		}
		return &AllAppLocksGo{
			Version:         row.Version,
			Created:         row.Created,
			Environment:     row.Environment,
			AppName:         row.AppName,
			AllAppLocksJson: AllAppLocksJson{AppLocks: dataJson.AppLocks}}, nil
	}
	err = closeRows(rows)
	if err != nil {
		return nil, err
	}
	return nil, nil // no rows, but also no error
}

// DBSelectAppLockHistory returns the last N events associated with some lock on some environment for some app. Currently only used in testing.
func (h *DBHandler) DBSelectAppLockHistory(ctx context.Context, tx *sql.Tx, environmentName, appName, lockID string, limit int) ([]ApplicationLock, error) {
	span, _ := tracer.StartSpanFromContext(ctx, "DBSelectAppLockHistory")
	defer span.Finish()

	if h == nil {
		return nil, nil
	}
	if tx == nil {
		return nil, fmt.Errorf("DBSelectAppLockHistory: no transaction provided")
	}

	selectQuery := h.AdaptQuery(
		fmt.Sprintf(
			"SELECT eslVersion, created, lockID, envName, appName, metadata, deleted" +
				" FROM app_locks " +
				" WHERE envName=? AND lockID=? AND appName=?" +
				" ORDER BY eslVersion DESC " +
				" LIMIT ?;"))

	span.SetTag("query", selectQuery)
	rows, err := tx.QueryContext(
		ctx,
		selectQuery,
		environmentName,
		lockID,
		appName,
		limit,
	)
	if err != nil {
		return nil, fmt.Errorf("could not read application lock from DB. Error: %w\n", err)
	}
	envLocks := make([]ApplicationLock, 0)
	for rows.Next() {
		var row = DBApplicationLock{
			EslVersion: 0,
			Created:    time.Time{},
			LockID:     "",
			App:        "",
			Env:        "",
			Deleted:    true,
			Metadata:   "",
		}

		err := rows.Scan(&row.EslVersion, &row.Created, &row.LockID, &row.Env, &row.App, &row.Metadata, &row.Deleted)
		if err != nil {
			if errors.Is(err, sql.ErrNoRows) {
				return nil, nil
			}
			return nil, fmt.Errorf("Error scanning application locks row from DB. Error: %w\n", err)
		}

		//exhaustruct:ignore
		var resultJson = LockMetadata{}
		err = json.Unmarshal(([]byte)(row.Metadata), &resultJson)
		if err != nil {
			return nil, fmt.Errorf("Error during json unmarshal. Error: %w. Data: %s\n", err, row.Metadata)
		}
		envLocks = append(envLocks, ApplicationLock{
			EslVersion: row.EslVersion,
			Created:    row.Created,
			LockID:     row.LockID,
			Env:        row.Env,
			Deleted:    row.Deleted,
			App:        row.App,
			Metadata:   resultJson,
		})
	}
	err = closeRows(rows)
	if err != nil {
		return nil, err
	}
	return envLocks, nil
}

type AllTeamLocksJson struct {
	TeamLocks []string `json:"teamLocks"`
}

type AllTeamLocksRow struct {
	Version     int64
	Created     time.Time
	Environment string
	Team        string
	Data        string
}

type AllTeamLocksGo struct {
	Version     int64
	Created     time.Time
	Environment string
	Team        string
	AllTeamLocksJson
}

type TeamLock struct {
	EslVersion EslVersion
	Created    time.Time
	LockID     string
	Env        string
	Team       string
	Deleted    bool
	Metadata   LockMetadata
}

// DBTeamLock Just used to fetch info from DB
type DBTeamLock struct {
	EslVersion EslVersion
	Created    time.Time
	LockID     string
	Env        string
	TeamName   string
	Deleted    bool
	Metadata   string
}

func (h *DBHandler) DBSelectAnyActiveTeamLock(ctx context.Context, tx *sql.Tx) (*AllTeamLocksGo, error) {
	span, _ := tracer.StartSpanFromContext(ctx, "DBSelectAnyActiveTeamLock")
	defer span.Finish()

	selectQuery := h.AdaptQuery(
		"SELECT version, created, environment, teamName, json FROM all_team_locks ORDER BY version DESC LIMIT 1;")
	span.SetTag("query", selectQuery)

	rows, err := tx.QueryContext(
		ctx,
		selectQuery,
	)
	return h.processAllTeamLocksRow(ctx, err, rows)
}

func (h *DBHandler) DBWriteTeamLock(ctx context.Context, tx *sql.Tx, lockID, environment, teamName, message, authorName, authorEmail string) error {
	span, _ := tracer.StartSpanFromContext(ctx, "DBWriteTeamLock")
	defer span.Finish()
	if h == nil {
		return nil
	}
	if tx == nil {
		return fmt.Errorf("DBWriteTeamLock: no transaction provided")
	}

	var previousVersion EslVersion

	existingEnvLock, err := h.DBSelectTeamLock(ctx, tx, environment, teamName, lockID)

	if err != nil {
		return fmt.Errorf("Could not obtain existing team lock: %w\n", err)
	}

	if existingEnvLock == nil {
		previousVersion = 0
	} else {
		previousVersion = existingEnvLock.EslVersion
	}

	teamLock := TeamLock{
		EslVersion: 0,
		LockID:     lockID,
		Created:    time.Time{},
		Env:        environment,
		Metadata: LockMetadata{
			Message:        message,
			CreatedByName:  authorName,
			CreatedByEmail: authorEmail,
		},
		Team:    teamName,
		Deleted: false,
	}
	return h.DBWriteTeamLockInternal(ctx, tx, teamLock, previousVersion, false)
}

func (h *DBHandler) DBWriteTeamLockInternal(ctx context.Context, tx *sql.Tx, teamLock TeamLock, previousEslVersion EslVersion, useTimeInLock bool) error {
	span, _ := tracer.StartSpanFromContext(ctx, "DBWriteTeamLockInternal")
	defer span.Finish()

	if h == nil {
		return nil
	}
	if tx == nil {
		return fmt.Errorf("DBWriteTeamLockInternal: no transaction provided")
	}

	jsonToInsert, err := json.Marshal(teamLock.Metadata)
	if err != nil {
		return fmt.Errorf("could not marshal json data: %w", err)
	}

	insertQuery := h.AdaptQuery(
		"INSERT INTO team_locks (eslVersion, created, lockID, envName, teamName, deleted, metadata) VALUES (?, ?, ?, ?, ?, ?, ?);")
	span.SetTag("query", insertQuery)

	var timetoInsert time.Time
	if useTimeInLock {
		timetoInsert = teamLock.Created
	} else {
		timetoInsert = time.Now().UTC()
	}
	span.SetTag("query", insertQuery)
	_, err = tx.Exec(
		insertQuery,
		previousEslVersion+1,
		timetoInsert,
		teamLock.LockID,
		teamLock.Env,
		teamLock.Team,
		teamLock.Deleted,
		jsonToInsert)

	if err != nil {
		return fmt.Errorf("could not write team lock into DB. Error: %w\n", err)
	}
	err = h.UpdateOverviewTeamLock(ctx, tx, teamLock)
	if err != nil {
		return fmt.Errorf("could not update overview team lock. Error: %w\n", err)
	}
	return nil
}

func (h *DBHandler) DBWriteAllTeamLocks(ctx context.Context, transaction *sql.Tx, previousVersion int64, environment, teamName string, lockIds []string) error {
	span, _ := tracer.StartSpanFromContext(ctx, "DBWriteAllTeamLocks")
	defer span.Finish()
	slices.Sort(lockIds) // we don't really *need* the sorting, it's just for convenience
	jsonToInsert, err := json.Marshal(AllTeamLocksJson{
		TeamLocks: lockIds,
	})
	if err != nil {
		return fmt.Errorf("could not marshal json data: %w", err)
	}
	insertQuery := h.AdaptQuery("INSERT INTO all_team_locks (version , created, environment, teamName, json)  VALUES (?, ?, ?, ?, ?);")
	span.SetTag("query", insertQuery)
	_, err = transaction.Exec(
		insertQuery,
		previousVersion+1,
		time.Now().UTC(),
		environment,
		teamName,
		jsonToInsert)
	if err != nil {
		return fmt.Errorf("could not insert all team locks into DB. Error: %w\n", err)
	}
	return nil
}

func (h *DBHandler) DBSelectTeamLock(ctx context.Context, tx *sql.Tx, environment, teamName, lockID string) (*TeamLock, error) {
	span, ctx := tracer.StartSpanFromContext(ctx, "DBSelectTeamLock")
	defer span.Finish()

	selectQuery := h.AdaptQuery(fmt.Sprintf(
		"SELECT eslVersion, created, lockID, envName, teamName, metadata, deleted" +
			" FROM team_locks " +
			" WHERE envName=? AND teamName=? AND lockID=? " +
			" ORDER BY eslVersion DESC " +
			" LIMIT 1;"))
	span.SetTag("query", selectQuery)

	rows, err := tx.QueryContext(
		ctx,
		selectQuery,
		environment,
		teamName,
		lockID,
	)
	if err != nil {
		return nil, fmt.Errorf("could not query team locks table from DB. Error: %w\n", err)
	}
	defer func(rows *sql.Rows) {
		err := rows.Close()
		if err != nil {
			logger.FromContext(ctx).Sugar().Warnf("row closing error: %v", err)
		}
	}(rows)

	if rows.Next() {
		var row = DBTeamLock{
			EslVersion: 0,
			Created:    time.Time{},
			LockID:     "",
			Env:        "",
			TeamName:   "",
			Deleted:    true,
			Metadata:   "",
		}

		err := rows.Scan(&row.EslVersion, &row.Created, &row.LockID, &row.Env, &row.TeamName, &row.Metadata, &row.Deleted)
		if err != nil {
			if errors.Is(err, sql.ErrNoRows) {
				return nil, nil
			}
			return nil, fmt.Errorf("Error scanning team locks row from DB. Error: %w\n", err)
		}

		//exhaustruct:ignore
		var resultJson = LockMetadata{}
		err = json.Unmarshal(([]byte)(row.Metadata), &resultJson)
		if err != nil {
			return nil, fmt.Errorf("Error during json unmarshal. Error: %w. Data: %s\n", err, row.Metadata)
		}
		err = closeRows(rows)
		if err != nil {
			return nil, err
		}
		return &TeamLock{
			EslVersion: row.EslVersion,
			Created:    row.Created,
			LockID:     row.LockID,
			Env:        row.Env,
			Team:       row.TeamName,
			Deleted:    row.Deleted,
			Metadata:   resultJson,
		}, nil
	}

	err = closeRows(rows)
	if err != nil {
		return nil, err
	}
	return nil, nil // no rows, but also no error
}
func (h *DBHandler) DBSelectAllTeamLocks(ctx context.Context, tx *sql.Tx, environment, teamName string) (*AllTeamLocksGo, error) {
	span, _ := tracer.StartSpanFromContext(ctx, "DBSelectAllTeamLocks")
	defer span.Finish()
	if h == nil {
		return nil, nil
	}
	if tx == nil {
		return nil, fmt.Errorf("DBSelectAllTeamLocks: no transaction provided")
	}
	selectQuery := h.AdaptQuery(
		"SELECT version, created, environment, teamName, json FROM all_team_locks WHERE environment = ? AND teamName = ? ORDER BY version DESC LIMIT 1;")
	span.SetTag("query", selectQuery)

	rows, err := tx.QueryContext(ctx, selectQuery, environment, teamName)
	return h.processAllTeamLocksRow(ctx, err, rows)
}

func (h *DBHandler) DBDeleteTeamLock(ctx context.Context, tx *sql.Tx, environment, teamName, lockID string) error {
	span, _ := tracer.StartSpanFromContext(ctx, "DBDeleteTeamLock")
	defer span.Finish()

	if h == nil {
		return nil
	}
	if tx == nil {
		return fmt.Errorf("DBDeleteTeamLock: no transaction provided")
	}
	var previousVersion EslVersion

	existingTeamLock, err := h.DBSelectTeamLock(ctx, tx, environment, teamName, lockID)

	if err != nil {
		return fmt.Errorf("Could not obtain existing team lock: %w\n", err)
	}

	if existingTeamLock == nil {
		logger.FromContext(ctx).Sugar().Warnf("could not delete team lock. The team lock '%s' on team '%s' on environment '%s' does not exist. Continuing anyway.", lockID, teamName, environment)
		return nil
	}
	if existingTeamLock.Deleted {
		logger.FromContext(ctx).Sugar().Warnf("could not delete team lock. The team lock '%s' on team '%s' on environment '%s' has already been deleted. Continuing anyway.", lockID, teamName, environment)
		return nil
	} else {
		previousVersion = existingTeamLock.EslVersion
	}

	existingTeamLock.Deleted = true
	err = h.DBWriteTeamLockInternal(ctx, tx, *existingTeamLock, previousVersion, false)

	if err != nil {
		return fmt.Errorf("could not delete team lock from DB. Error: %w\n", err)
	}
	return nil
}

func (h *DBHandler) DBSelectTeamLockSet(ctx context.Context, tx *sql.Tx, environment, teamName string, lockIDs []string) ([]TeamLock, error) {
	span, ctx := tracer.StartSpanFromContext(ctx, "DBSelectTeamLockSet")
	defer span.Finish()

	if len(lockIDs) == 0 {
		return nil, nil
	}
	if h == nil {
		return nil, nil
	}
	if tx == nil {
		return nil, fmt.Errorf("DBSelectTeamLockSet: no transaction provided")
	}

	var teamLocks []TeamLock
	//Get the latest change to each lock
	for _, id := range lockIDs {
		teamLocksTmp, err2 := h.selectTeamLocks(ctx, tx, environment, teamName, id, teamLocks)
		if err2 != nil {
			return nil, err2
		}
		teamLocks = teamLocksTmp
	}
	return teamLocks, nil
}

func (h *DBHandler) selectTeamLocks(ctx context.Context, tx *sql.Tx, environment string, teamName string, id string, teamLocks []TeamLock) ([]TeamLock, error) {
	span, ctx := tracer.StartSpanFromContext(ctx, "selectTeamLocks")
	defer span.Finish()
	var err error
	selectQuery := h.AdaptQuery(
		"SELECT eslVersion, created, lockID, envName, teamName, metadata, deleted" +
			" FROM team_locks " +
			" WHERE envName=? AND lockID=? AND teamName=?" +
			" ORDER BY eslVersion DESC " +
			" LIMIT 1;")
	rows, err := tx.QueryContext(ctx, selectQuery, environment, id, teamName)
	if err != nil {
		return nil, fmt.Errorf("could not query team locks table from DB. Error: %w\n", err)
	}
	defer func(rows *sql.Rows) {
		if rows == nil {
			return
		}
		err := rows.Close()
		if err != nil {
			logger.FromContext(ctx).Sugar().Warnf("row closing error: %v", err)
		}
	}(rows)

	var row = DBTeamLock{
		EslVersion: 0,
		Created:    time.Time{},
		LockID:     "",
		Env:        "",
		TeamName:   "",
		Deleted:    false,
		Metadata:   "",
	}
	if rows.Next() {
		err = rows.Scan(&row.EslVersion, &row.Created, &row.LockID, &row.Env, &row.TeamName, &row.Metadata, &row.Deleted)
		if err != nil {
			if errors.Is(err, sql.ErrNoRows) {
				return nil, nil
			}
			return nil, fmt.Errorf("Error scanning team locks row from DB. Error: %w\n", err)
		}

		//exhaustruct:ignore
		var resultJson = LockMetadata{}
		err = json.Unmarshal(([]byte)(row.Metadata), &resultJson)
		if err != nil {
			return nil, fmt.Errorf("Error during json unmarshal. Error: %w. Data: %s\n", err, row.Metadata)
		}
		teamLocks = append(teamLocks, TeamLock{
			EslVersion: row.EslVersion,
			Created:    row.Created,
			LockID:     row.LockID,
			Env:        row.Env,
			Team:       row.TeamName,
			Deleted:    row.Deleted,
			Metadata:   resultJson,
		})
	}
	err = closeRows(rows)
	if err != nil {
		return nil, err
	}
	return teamLocks, nil
}

// DBSelectTeamLockHistory returns the last N events associated with some lock on some environment for some team. Currently only used in testing.
func (h *DBHandler) DBSelectTeamLockHistory(ctx context.Context, tx *sql.Tx, environmentName, teamName, lockID string, limit int) ([]TeamLock, error) {
	span, _ := tracer.StartSpanFromContext(ctx, "DBSelectTeamLockHistory")
	defer span.Finish()

	if h == nil {
		return nil, nil
	}
	if tx == nil {
		return nil, fmt.Errorf("DBSelectTeamLockHistory: no transaction provided")
	}

	selectQuery := h.AdaptQuery(
		fmt.Sprintf(
			"SELECT eslVersion, created, lockID, envName, teamName, metadata, deleted" +
				" FROM team_locks " +
				" WHERE envName=? AND lockID=? AND teamName=?" +
				" ORDER BY eslVersion DESC " +
				" LIMIT ?;"))

	span.SetTag("query", selectQuery)
	rows, err := tx.QueryContext(
		ctx,
		selectQuery,
		environmentName,
		lockID,
		teamName,
		limit,
	)
	if err != nil {
		return nil, fmt.Errorf("could not read team lock from DB. Error: %w\n", err)
	}
	defer func(rows *sql.Rows) {
		err := rows.Close()
		if err != nil {
			logger.FromContext(ctx).Sugar().Warnf("team locks: row could not be closed: %v", err)
		}
	}(rows)
	teamLocks := make([]TeamLock, 0)
	for rows.Next() {
		var row = DBTeamLock{
			EslVersion: 0,
			Created:    time.Time{},
			LockID:     "",
			TeamName:   "",
			Env:        "",
			Deleted:    true,
			Metadata:   "",
		}

		err := rows.Scan(&row.EslVersion, &row.Created, &row.LockID, &row.Env, &row.TeamName, &row.Metadata, &row.Deleted)
		if err != nil {
			if errors.Is(err, sql.ErrNoRows) {
				return nil, nil
			}
			return nil, fmt.Errorf("Error scanning team locks row from DB. Error: %w\n", err)
		}

		//exhaustruct:ignore
		var resultJson = LockMetadata{}
		err = json.Unmarshal(([]byte)(row.Metadata), &resultJson)
		if err != nil {
			return nil, fmt.Errorf("Error during json unmarshal. Error: %w. Data: %s\n", err, row.Metadata)
		}
		teamLocks = append(teamLocks, TeamLock{
			EslVersion: row.EslVersion,
			Created:    row.Created,
			LockID:     row.LockID,
			Env:        row.Env,
			Deleted:    row.Deleted,
			Team:       row.TeamName,
			Metadata:   resultJson,
		})
	}
	err = closeRows(rows)
	if err != nil {
		return nil, err
	}
	return teamLocks, nil
}

func (h *DBHandler) processAllTeamLocksRow(ctx context.Context, err error, rows *sql.Rows) (*AllTeamLocksGo, error) {
	span, ctx := tracer.StartSpanFromContext(ctx, "processAllTeamLocksRow")
	defer span.Finish()

	if err != nil {
		return nil, fmt.Errorf("could not query all_team_locks table from DB. Error: %w\n", err)
	}
	defer func(rows *sql.Rows) {
		err := rows.Close()
		if err != nil {
			logger.FromContext(ctx).Sugar().Warnf("releases: row could not be closed: %v", err)
		}
	}(rows)
	//exhaustruct:ignore
	var row = &AllTeamLocksRow{}
	var result *AllTeamLocksGo
	if rows.Next() {

		err := rows.Scan(&row.Version, &row.Created, &row.Environment, &row.Team, &row.Data)
		if err != nil {
			if errors.Is(err, sql.ErrNoRows) {
				return nil, nil
			}
			return nil, fmt.Errorf("Error scanning releases row from DB. Error: %w\n", err)
		}
		//exhaustruct:ignore
		var resultJson = AllTeamLocksJson{}
		err = json.Unmarshal(([]byte)(row.Data), &resultJson)
		if err != nil {
			return nil, fmt.Errorf("Error during json unmarshal. Error: %w. Data: %s\n", err, row.Data)
		}

		result = &AllTeamLocksGo{
			Version:          row.Version,
			Created:          row.Created,
			Environment:      row.Environment,
			Team:             row.Team,
			AllTeamLocksJson: AllTeamLocksJson{TeamLocks: resultJson.TeamLocks},
		}
	} else {
		row = nil
		result = nil
	}
	err = closeRows(rows)
	if err != nil {
		return nil, err
	}
	return result, nil
}

type QueuedDeployment struct {
	EslVersion EslVersion
	Created    time.Time
	Env        string
	App        string
	Version    *int64
}

func (h *DBHandler) DBSelectAnyDeploymentAttempt(ctx context.Context, tx *sql.Tx) (*QueuedDeployment, error) {
	span, ctx := tracer.StartSpanFromContext(ctx, "DBSelectAnyDeploymentAttempt")
	defer span.Finish()

	if h == nil {
		return nil, nil
	}
	if tx == nil {
		return nil, fmt.Errorf("DBSelectAnyDeploymentAttempt: no transaction provided")
	}

	insertQuery := h.AdaptQuery(
		"SELECT eslVersion, created, envName, appName, queuedReleaseVersion FROM deployment_attempts ORDER BY eslVersion DESC LIMIT 1;")

	span.SetTag("query", insertQuery)
	rows, err := tx.QueryContext(
		ctx,
		insertQuery)
	return h.processDeploymentAttemptsRow(ctx, rows, err)
}

func (h *DBHandler) DBSelectDeploymentAttemptHistory(ctx context.Context, tx *sql.Tx, environmentName, appName string, limit int) ([]QueuedDeployment, error) {
	span, _ := tracer.StartSpanFromContext(ctx, "DBSelectDeploymentAttemptHistory")
	defer span.Finish()

	if h == nil {
		return nil, nil
	}
	if tx == nil {
		return nil, fmt.Errorf("DBSelectDeploymentAttemptHistory: no transaction provided")
	}

	insertQuery := h.AdaptQuery(
		"SELECT eslVersion, created, envName, appName, queuedReleaseVersion FROM deployment_attempts WHERE envName=? AND appName=? ORDER BY eslVersion DESC LIMIT ?;")

	span.SetTag("query", insertQuery)
	rows, err := tx.QueryContext(
		ctx,
		insertQuery,
		environmentName,
		appName, limit)

	if err != nil {
		return nil, fmt.Errorf("could not query deployment attempts table from DB. Error: %w\n", err)
	}
	defer func(rows *sql.Rows) {
		err := rows.Close()
		if err != nil {
			logger.FromContext(ctx).Sugar().Warnf("row closing error: %v", err)
		}
	}(rows)

	queuedDeployments := make([]QueuedDeployment, 0)
	for rows.Next() {
		row, err := h.processSingleDeploymentAttemptsRow(ctx, rows)
		if err != nil {
			return nil, err
		}
		queuedDeployments = append(queuedDeployments, QueuedDeployment{
			EslVersion: row.EslVersion,
			Created:    row.Created,
			Env:        row.Env,
			App:        row.App,
			Version:    row.Version,
		})
	}
	err = closeRows(rows)
	if err != nil {
		return nil, err
	}
	return queuedDeployments, nil
}

func (h *DBHandler) DBSelectLatestDeploymentAttempt(ctx context.Context, tx *sql.Tx, environmentName, appName string) (*QueuedDeployment, error) {
	span, _ := tracer.StartSpanFromContext(ctx, "DBSelectLatestDeploymentAttempt")
	defer span.Finish()

	if h == nil {
		return nil, nil
	}
	if tx == nil {
		return nil, fmt.Errorf("DBSelectLatestDeploymentAttempt: no transaction provided")
	}
	insertQuery := h.AdaptQuery(
		"SELECT eslVersion, created, envName, appName, queuedReleaseVersion FROM deployment_attempts WHERE envName=? AND appName=? ORDER BY eslVersion DESC LIMIT 1;")

	span.SetTag("query", insertQuery)
	rows, err := tx.QueryContext(
		ctx,
		insertQuery,
		environmentName,
		appName)
	return h.processDeploymentAttemptsRow(ctx, rows, err)
}

func (h *DBHandler) DBWriteDeploymentAttempt(ctx context.Context, tx *sql.Tx, envName, appName string, version *int64) error {
	span, _ := tracer.StartSpanFromContext(ctx, "DBWriteDeploymentAttempt")
	defer span.Finish()

	if h == nil {
		return nil
	}
	if tx == nil {
		return fmt.Errorf("DBWriteDeploymentAttempt: no transaction provided")
	}
	return h.dbWriteDeploymentAttemptInternal(ctx, tx, &QueuedDeployment{
		EslVersion: 0,
		Created:    time.Time{},
		Env:        envName,
		App:        appName,
		Version:    version,
	})
}

func (h *DBHandler) DBDeleteDeploymentAttempt(ctx context.Context, tx *sql.Tx, envName, appName string) error {
	span, ctx := tracer.StartSpanFromContext(ctx, "DBWriteDeploymentAttempt")
	defer span.Finish()

	if h == nil {
		return nil
	}
	if tx == nil {
		return fmt.Errorf("DBDeleteDeploymentAttempt: no transaction provided")
	}
	return h.dbWriteDeploymentAttemptInternal(ctx, tx, &QueuedDeployment{
		EslVersion: 0,
		Created:    time.Time{},
		Env:        envName,
		App:        appName,
		Version:    nil,
	})
}

func (h *DBHandler) dbWriteDeploymentAttemptInternal(ctx context.Context, tx *sql.Tx, deployment *QueuedDeployment) error {
	span, _ := tracer.StartSpanFromContext(ctx, "dbWriteDeploymentAttemptInternal")
	defer span.Finish()

	if h == nil {
		return nil
	}
	if tx == nil {
		return fmt.Errorf("dbWriteDeploymentAttemptInternal: no transaction provided")
	}
	latestDeployment, err := h.DBSelectLatestDeploymentAttempt(ctx, tx, deployment.Env, deployment.App)

	if err != nil {
		return fmt.Errorf("Could not get latest deployment attempt from deployments table")
	}
	var previousEslVersion EslVersion

	if latestDeployment == nil {
		previousEslVersion = 0
	} else {
		previousEslVersion = latestDeployment.EslVersion
	}
	nullVersion := NewNullInt(deployment.Version)

	insertQuery := h.AdaptQuery(
		"INSERT INTO deployment_attempts (eslVersion, created, envName, appName, queuedReleaseVersion) VALUES (?, ?, ?, ?, ?);")

	span.SetTag("query", insertQuery)
	_, err = tx.Exec(
		insertQuery,
		previousEslVersion+1,
		time.Now().UTC(),
		deployment.Env,
		deployment.App,
		nullVersion)

	if err != nil {
		return fmt.Errorf("could not write deployment attempts table in DB. Error: %w\n", err)
	}
	err = h.UpdateOverviewDeploymentAttempt(ctx, tx, deployment)
	if err != nil {
		return fmt.Errorf("could not update overview table in DB. Error: %w\n", err)
	}
	return nil
}

func (h *DBHandler) processDeploymentAttemptsRow(ctx context.Context, rows *sql.Rows, err error) (*QueuedDeployment, error) {
	span, _ := tracer.StartSpanFromContext(ctx, "processDeploymentAttemptsRow")
	defer span.Finish()

	if err != nil {
		return nil, fmt.Errorf("could not query deployment attempts table from DB. Error: %w\n", err)
	}
	defer func(rows *sql.Rows) {
		err := rows.Close()
		if err != nil {
			logger.FromContext(ctx).Sugar().Warnf("row closing error: %v", err)
		}
	}(rows)
	var row *QueuedDeployment
	if rows.Next() {
		row, err = h.processSingleDeploymentAttemptsRow(ctx, rows)
		if err != nil {
			return nil, err
		}
	}
	err = closeRows(rows)
	if err != nil {
		return nil, err
	}
	return row, nil
}

// processSingleDeploymentAttemptsRow only processes the row. It assumes that there is an element ready to be processed in rows.
func (h *DBHandler) processSingleDeploymentAttemptsRow(ctx context.Context, rows *sql.Rows) (*QueuedDeployment, error) {
	span, _ := tracer.StartSpanFromContext(ctx, "processSingleDeploymentAttemptsRow")
	defer span.Finish()

	//exhaustruct:ignore
	var row = QueuedDeployment{}
	var releaseVersion sql.NullInt64

	err := rows.Scan(&row.EslVersion, &row.Created, &row.Env, &row.App, &releaseVersion)
	if err != nil {
		if errors.Is(err, sql.ErrNoRows) {
			return nil, nil
		}
		return nil, fmt.Errorf("Error scanning deployment attempts row from DB. Error: %w\n", err)
	}

	if releaseVersion.Valid {
		row.Version = &releaseVersion.Int64
	}
	return &row, nil

}

// processSingleDeploymentRow only processes the row. It assumes that there is an element ready to be processed in rows.
func (h *DBHandler) processSingleDeploymentRow(ctx context.Context, rows *sql.Rows) (*Deployment, error) {
	span, _ := tracer.StartSpanFromContext(ctx, "processSingleDeploymentRow")
	defer span.Finish()
	var row = &DBDeployment{
		EslVersion:     0,
		Created:        time.Time{},
		ReleaseVersion: nil,
		App:            "",
		Env:            "",
		Metadata:       "",
		TransformerID:  0,
	}
	var releaseVersion sql.NullInt64
	//exhaustruct:ignore
	var resultJson = DeploymentMetadata{}

	err := rows.Scan(&row.EslVersion, &row.Created, &releaseVersion, &row.App, &row.Env, &row.Metadata, &row.TransformerID)
	if err != nil {
		if errors.Is(err, sql.ErrNoRows) {
			return nil, nil
		}
		return nil, fmt.Errorf("Error scanning deployments row from DB. Error: %w\n", err)
	}
	if releaseVersion.Valid {
		row.ReleaseVersion = &releaseVersion.Int64
	}

	err = json.Unmarshal(([]byte)(row.Metadata), &resultJson)
	if err != nil {
		return nil, fmt.Errorf("Error during json unmarshal in deployments. Error: %w. Data: %s\n", err, row.Metadata)
	}

	return &Deployment{
		EslVersion:    row.EslVersion,
		Created:       row.Created,
		App:           row.App,
		Env:           row.Env,
		Version:       row.ReleaseVersion,
		Metadata:      resultJson,
		TransformerID: row.TransformerID,
	}, nil
}

// Environments

type DBAllEnvironments struct {
	Created      time.Time
	Version      int64
	Environments []string
}

type DBAllEnvironmentsRow struct {
	Created      time.Time
	Version      int64
	Environments string
}

type DBEnvironment struct {
	Created time.Time
	Version int64
	Name    string
	Config  config.EnvironmentConfig
}

type DBEnvironmentRow struct {
	Created time.Time
	Version int64
	Name    string
	Config  string
}

func (h *DBHandler) DBSelectEnvironment(ctx context.Context, tx *sql.Tx, environmentName string) (*DBEnvironment, error) {
	span, ctx := tracer.StartSpanFromContext(ctx, "DBSelectEnvironment")
	defer span.Finish()

	selectQuery := h.AdaptQuery(
		`
SELECT created, version, name, json
FROM environments
WHERE name=?
ORDER BY version DESC
LIMIT 1;
`,
	)
	span.SetTag("query", selectQuery)

	rows, err := tx.QueryContext(
		ctx,
		selectQuery,
		environmentName,
	)

	if err != nil {
		return nil, fmt.Errorf("could not query the environments table for environment %s, error: %w", environmentName, err)
	}

	defer func(rows *sql.Rows) {
		err := rows.Close()
		if err != nil {
			logger.FromContext(ctx).Sugar().Warnf("error while closing row of environments, error: %w", err)
		}
	}(rows)

	if rows.Next() {
		//exhaustruct:ignore
		row := DBEnvironmentRow{}
		err := rows.Scan(&row.Created, &row.Version, &row.Name, &row.Config)
		if err != nil {
			if errors.Is(err, sql.ErrNoRows) {
				return nil, nil
			}
			return nil, fmt.Errorf("error scanning the environments table, error: %w", err)
		}

		//exhaustruct:ignore
		parsedConfig := config.EnvironmentConfig{}
		err = json.Unmarshal([]byte(row.Config), &parsedConfig)
		if err != nil {
			return nil, fmt.Errorf("unable to unmarshal the JSON in the database, JSON: %s, error: %w", row.Config, err)
		}
		err = closeRows(rows)
		if err != nil {
			return nil, fmt.Errorf("error while closing database rows, error: %w", err)
		}

		return &DBEnvironment{
			Created: row.Created,
			Version: row.Version,
			Name:    environmentName,
			Config:  parsedConfig,
		}, nil
	}
	err = closeRows(rows)
	if err != nil {
		return nil, fmt.Errorf("errpr while closing database rows, error: %w", err)
	}
	return nil, nil
}

func (h *DBHandler) DBWriteEnvironment(ctx context.Context, tx *sql.Tx, environmentName string, environmentConfig config.EnvironmentConfig) error {
	span, _ := tracer.StartSpanFromContext(ctx, "DBWriteEnvironment")
	defer span.Finish()

	if h == nil {
		return nil
	}
	if tx == nil {
		return fmt.Errorf("attempting to write to the environmets table without a transaction")
	}

	jsonToInsert, err := json.Marshal(environmentConfig)
	if err != nil {
		return fmt.Errorf("error while marshalling the environment config %v, error: %w", environmentConfig, err)
	}

	existingEnvironment, err := h.DBSelectEnvironment(ctx, tx, environmentName)
	if err != nil {
		return fmt.Errorf("error while selecting environment %s from database, error: %w", environmentName, err)
	}

	var existingEnvironmentVersion int64
	if existingEnvironment == nil {
		existingEnvironmentVersion = 0
	} else {
		existingEnvironmentVersion = existingEnvironment.Version
	}

	insertQuery := h.AdaptQuery(
		"INSERT Into environments (created, version, name, json) VALUES (?, ?, ?, ?);",
	)

	span.SetTag("query", insertQuery)
	_, err = tx.Exec(
		insertQuery,
		time.Now(),
		existingEnvironmentVersion+1,
		environmentName,
		jsonToInsert,
	)
	if err != nil {
		return fmt.Errorf("could not write environment %s with config %v to environments table, error: %w", environmentName, environmentConfig, err)
	}
	err = h.ForceOverviewRecalculation(ctx, tx)
	if err != nil {
		return fmt.Errorf("error while forcing overview recalculation, error: %w", err)
	}
	return nil
}

func (h *DBHandler) DBSelectAllEnvironments(ctx context.Context, transaction *sql.Tx) (*DBAllEnvironments, error) {
	span, _ := tracer.StartSpanFromContext(ctx, "DBSelectAllEnvironments")
	defer span.Finish()

	if h == nil {
		return nil, nil
	}
	if transaction == nil {
		return nil, fmt.Errorf("no transaction provided when selecting all environments from all_environments table")
	}

	selectQuery := h.AdaptQuery(
		"SELECT created, version, json FROM all_environments ORDER BY version DESC LIMIT 1;",
	)

	rows, err := transaction.QueryContext(ctx, selectQuery)
	if err != nil {
		return nil, fmt.Errorf("error while execuring query to get all environments, error: %w", err)
	}

	defer func(rows *sql.Rows) {
		err := rows.Close()
		if err != nil {
			logger.FromContext(ctx).Sugar().Warnf("error while closing row on all_environments table, error: %w", err)
		}
	}(rows)

	if rows.Next() {
		//exhaustruct:ignore
		row := DBAllEnvironmentsRow{}

		err := rows.Scan(&row.Created, &row.Version, &row.Environments)
		if err != nil {
			if errors.Is(err, sql.ErrNoRows) {
				return nil, nil
			}
			return nil, fmt.Errorf("error while scanning all_environments row, error: %w", err)
		}

		parsedEnvironments := make([]string, 0)
		err = json.Unmarshal([]byte(row.Environments), &parsedEnvironments)
		if err != nil {
			return nil, fmt.Errorf("error occured during JSON unmarshalling, JSON: %s, error: %w", row.Environments, err)
		}

		err = closeRows(rows)
		if err != nil {
			return nil, fmt.Errorf("error while closing rows, error: %w", err)
		}

		return &DBAllEnvironments{
			Created:      row.Created,
			Version:      row.Version,
			Environments: parsedEnvironments,
		}, nil
	}

	err = closeRows(rows)
	if err != nil {
		return nil, fmt.Errorf("error while closing rows, error: %w", err)
	}
	return nil, nil
}

func (h *DBHandler) DBWriteAllEnvironments(ctx context.Context, transaction *sql.Tx, environmentNames []string) error {
	span, _ := tracer.StartSpanFromContext(ctx, "DBWriteAllEnvironments")
	defer span.Finish()

	jsonToInsert, err := json.Marshal(environmentNames)
	if err != nil {
		return fmt.Errorf("could not marshal the environment names list %v, error: %w", environmentNames, err)
	}

	allEnvironments, err := h.DBSelectAllEnvironments(ctx, transaction)
	if err != nil {
		return fmt.Errorf("unable to select all environments, error: %w", err)
	}

	previousVersion := int64(0)
	if allEnvironments != nil {
		previousVersion = allEnvironments.Version
	}

	insertQuery := h.AdaptQuery("INSERT INTO all_environments (created, version, json) VALUES (?, ?, ?)")
	span.SetTag("query", insertQuery)
	_, err = transaction.Exec(
		insertQuery,
		time.Now(),
		previousVersion+1,
		jsonToInsert,
	)
	if err != nil {
		return fmt.Errorf("unable to perform the insert query, error: %w", err)
	}

	return nil
}

func (h *DBHandler) DBSelectAnyEnvironment(ctx context.Context, tx *sql.Tx) (*DBAllEnvironments, error) {
	span, _ := tracer.StartSpanFromContext(ctx, "DBSelectAnyEnvironment")
	defer span.Finish()

	selectQuery := h.AdaptQuery(
		"SELECT created, version, json FROM all_environments ORDER BY version DESC LIMIT 1;",
	)
	span.SetTag("query", selectQuery)
	rows, err := tx.QueryContext(ctx, selectQuery)
	if err != nil {
		return nil, fmt.Errorf("could not query the all_environments table, error: %w", err)
	}
	defer func(rows *sql.Rows) {
		err := rows.Close()
		if err != nil {
			logger.FromContext(ctx).Sugar().Warnf("error while closing the row of all_environments, error: %w", err)
		}
	}(rows)

	//exhaustruct:ignore
	row := DBAllEnvironmentsRow{}
	if rows.Next() {
		err := rows.Scan(&row.Created, &row.Version, &row.Environments)
		if err != nil {
			if errors.Is(err, sql.ErrNoRows) {
				return nil, nil
			}
			return nil, fmt.Errorf("error scanning the results of the query for selecting any row in all_environments, error: %w", err)
		}
		err = closeRows(rows)
		if err != nil {
			return nil, fmt.Errorf("error while closing the rows of the query for selecting any row in all_environments, error: %w", err)
		}

		jsonData := make([]string, 0)
		err = json.Unmarshal([]byte(row.Environments), &jsonData)

		if err != nil {
			return nil, fmt.Errorf("error parsing the value of the JSON column of the all_environments table, JSON content: %s, error: %w", row.Environments, err)
		}

		return &DBAllEnvironments{
			Version:      row.Version,
			Created:      row.Created,
			Environments: jsonData,
		}, nil
	}

	err = closeRows(rows)
	if err != nil {
		return nil, fmt.Errorf("error while closing the rows of the query for selecting any row in all_environments (where no rows were returned), error: %w", err)
	}

	return nil, nil
}

func (h *DBHandler) RunCustomMigrationEnvironments(ctx context.Context, getAllEnvironmentsFun GetAllEnvironmentsFun) error {
	span, ctx := tracer.StartSpanFromContext(ctx, "RunCustomMigrationEnvironments")
	defer span.Finish()

	return h.WithTransaction(ctx, false, func(ctx context.Context, transaction *sql.Tx) error {
		needsMigrating, err := h.needsEnvironmentsMigrations(ctx, transaction)
		if err != nil {
			return err
		}
		if !needsMigrating {
			return nil
		}
		allEnvironments, err := getAllEnvironmentsFun(ctx)
		if err != nil {
			return fmt.Errorf("could not get environments, error: %w", err)
		}

		allEnvironmentNames := make([]string, 0)
		for envName, config := range allEnvironments {
			allEnvironmentNames = append(allEnvironmentNames, envName)
			err = h.DBWriteEnvironment(ctx, transaction, envName, config)
			if err != nil {
				return fmt.Errorf("unable to write manifest for environment %s to the database, error: %w", envName, err)
			}
		}
		err = h.DBWriteAllEnvironments(ctx, transaction, allEnvironmentNames)
		if err != nil {
			return fmt.Errorf("unable to write to write all environments list to the database, error: %w", err)
		}
		return nil
	})
}

func (h *DBHandler) needsEnvironmentsMigrations(ctx context.Context, transaction *sql.Tx) (bool, error) {
	log := logger.FromContext(ctx).Sugar()

	arbitraryAllEnvsRow, err := h.DBSelectAnyEnvironment(ctx, transaction)

	if err != nil {
		return true, err
	}
	if arbitraryAllEnvsRow != nil {
		log.Infof("custom migration for environments already ran because row %v was found, skipping custom migration", arbitraryAllEnvsRow)
		return false, nil
	}
	return true, nil
}

type OverviewCacheRow struct {
	EslVersion EslVersion
	Timestamp  time.Time
	Json       string
}

func (h *DBHandler) ReadLatestOverviewCache(ctx context.Context, transaction *sql.Tx) (*api.GetOverviewResponse, error) {
	span, ctx := tracer.StartSpanFromContext(ctx, "readLatestOverviewCache")
	defer span.Finish()
	if h == nil {
		return nil, fmt.Errorf("readLatestOverviewCache: DBHandler is nil")
	}
	if transaction == nil {
		return nil, fmt.Errorf("readLatestOverviewCache: no transaction provided")
	}

	selectQuery := h.AdaptQuery(
		"SELECT eslVersion, timestamp, json FROM overview_cache ORDER BY eslVersion DESC LIMIT 1;",
	)

	span.SetTag("query", selectQuery)
	rows, err := transaction.QueryContext(
		ctx,
		selectQuery,
	)
	if err != nil {
		return nil, fmt.Errorf("could not query overview_cache table from DB. Error: %w", err)
	}
	defer func(rows *sql.Rows) {
		err := rows.Close()
		if err != nil {
			logger.FromContext(ctx).Sugar().Warnf("row closing error: %v", err)
		}
	}(rows)
	var row = &OverviewCacheRow{
		EslVersion: 0,
		Timestamp:  time.Unix(0, 0),
		Json:       "",
	}
	if rows.Next() {
		err := rows.Scan(&row.EslVersion, &row.Timestamp, &row.Json)
		if err != nil {
			if errors.Is(err, sql.ErrNoRows) {
				return nil, nil
			}
			return nil, fmt.Errorf("error scanning overview_cache row from DB. Error: %w", err)
		}
	} else {
		row = nil
	}
	err = closeRows(rows)
	if err != nil {
		return nil, err
	}
	if row != nil {
		result := &api.GetOverviewResponse{
			Branch:            "",
			ManifestRepoUrl:   "",
			Applications:      map[string]*api.Application{},
			EnvironmentGroups: []*api.EnvironmentGroup{},
			GitRevision:       "",
		}
		err = protojson.Unmarshal([]byte(row.Json), result)
		if err != nil {
			return nil, err
		}
		return result, nil
	}
	return nil, nil
}

func (h *DBHandler) WriteOverviewCache(ctx context.Context, transaction *sql.Tx, overviewResponse *api.GetOverviewResponse) error {
	span, _ := tracer.StartSpanFromContext(ctx, "writeOverviewCache")
	defer span.Finish()
	if h == nil {
		return fmt.Errorf("writeOverviewCache: DBHandler is nil")
	}
	if transaction == nil {
		return fmt.Errorf("writeOverviewCache: no transaction provided")
	}

	insertQuery := h.AdaptQuery(
		"INSERT INTO overview_cache (timestamp, Json) VALUES (?, ?);",
	)
	span.SetTag("query", insertQuery)
	jsonResponse, err := protojson.Marshal(overviewResponse)
	if err != nil {
		return fmt.Errorf("could not marshal overview json data: %w", err)
	}
	_, err = transaction.Exec(
		insertQuery,
		time.Now().UTC(),
		jsonResponse,
	)
	if err != nil {
		return fmt.Errorf("could not insert overview_cache row into DB. Error: %w", err)
	}
	return nil
}
func (h *DBHandler) DBWriteFailedEslEvent(ctx context.Context, tx *sql.Tx, eslEvent *EslEventRow) error {
	span, _ := tracer.StartSpanFromContext(ctx, "DBWriteEslEventInternal")
	defer span.Finish()
	if h == nil {
		return nil
	}
	if tx == nil {
		return fmt.Errorf("DBWriteFailedEslEvent: no transaction provided")
	}

	insertQuery := h.AdaptQuery("INSERT INTO event_sourcing_light_failed (created, event_type , json)  VALUES (?, ?, ?);")

	span.SetTag("query", insertQuery)
	_, err := tx.Exec(
		insertQuery,
		time.Now().UTC(),
		eslEvent.EventType,
		eslEvent.EventJson)

	if err != nil {
		return fmt.Errorf("could not write failed esl event into DB. Error: %w\n", err)
	}
	return nil
}

func (h *DBHandler) DBReadLastFailedEslEvents(ctx context.Context, tx *sql.Tx, limit int) ([]*EslEventRow, error) {
	span, _ := tracer.StartSpanFromContext(ctx, "DBReadlastFailedEslEvents")
	defer span.Finish()
	if h == nil {
		return nil, nil
	}
	if tx == nil {
		return nil, fmt.Errorf("DBReadlastFailedEslEvents: no transaction provided")
	}

	query := h.AdaptQuery("SELECT eslVersion, created, event_type, json FROM event_sourcing_light_failed ORDER BY created DESC LIMIT ?;")
	span.SetTag("query", query)
	rows, err := tx.QueryContext(ctx, query, limit)
	if err != nil {
		return nil, fmt.Errorf("could not read failed events from DB. Error: %w\n", err)
	}

	defer func(rows *sql.Rows) {
		err := rows.Close()
		if err != nil {
			logger.FromContext(ctx).Sugar().Warnf("row closing error: %v", err)
		}
	}(rows)

	failedEsls := make([]*EslEventRow, 0)

	for rows.Next() {
		row := &EslEventRow{
			EslVersion: 0,
			Created:    time.Unix(0, 0),
			EventType:  "",
			EventJson:  "",
		}
		err := rows.Scan(&row.EslVersion, &row.Created, &row.EventType, &row.EventJson)
		if err != nil {
			return nil, fmt.Errorf("could not read failed events from DB. Error: %w\n", err)
		}
		failedEsls = append(failedEsls, row)
	}
	err = closeRows(rows)
	if err != nil {
		return nil, fmt.Errorf("could not close rows. Error: %w\n", err)
	}

	return failedEsls, nil
}<|MERGE_RESOLUTION|>--- conflicted
+++ resolved
@@ -1333,13 +1333,8 @@
 type GetAllEnvLocksFun = func(ctx context.Context) (AllEnvLocks, error)
 type GetAllTeamLocksFun = func(ctx context.Context) (AllTeamLocks, error)
 type WriteAllReleasesFun = func(ctx context.Context, transaction *sql.Tx, app string, dbHandler *DBHandler) error
-<<<<<<< HEAD
 type WriteAllQueuedVersionsFun = func(ctx context.Context, transaction *sql.Tx, dbHandler *DBHandler) error
-type GetAllEventsFun = func(ctx context.Context) (AllCommitEvents, error)
-=======
-type GetAllQueuedVersionsFun = func(ctx context.Context) (AllQueuedVersions, error)
 type WriteAllEventsFun = func(ctx context.Context, transaction *sql.Tx, dbHandler *DBHandler) error
->>>>>>> e68096c4
 
 // GetAllAppsFun returns a map where the Key is an app name, and the value is a team name of that app
 type GetAllAppsFun = func() (map[string]string, error)
@@ -1356,13 +1351,8 @@
 	getAllAppLocksFun GetAllAppLocksFun,
 	getAllTeamLocksFun GetAllTeamLocksFun,
 	getAllEnvironmentsFun GetAllEnvironmentsFun,
-<<<<<<< HEAD
 	writeAllQueuedVersionsFun WriteAllQueuedVersionsFun,
-	getAllEventsFun GetAllEventsFun,
-=======
-	getAllQueuedVersionsFun GetAllQueuedVersionsFun,
 	writeAllEventsFun WriteAllEventsFun,
->>>>>>> e68096c4
 ) error {
 	span, ctx := tracer.StartSpanFromContext(ctx, "RunCustomMigrations")
 	defer span.Finish()
