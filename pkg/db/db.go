/*This file is part of kuberpult.

Kuberpult is free software: you can redistribute it and/or modify
it under the terms of the Expat(MIT) License as published by
the Free Software Foundation.

Kuberpult is distributed in the hope that it will be useful,
but WITHOUT ANY WARRANTY; without even the implied warranty of
MERCHANTABILITY or FITNESS FOR A PARTICULAR PURPOSE.  See the
MIT License for more details.

You should have received a copy of the MIT License
along with kuberpult. If not, see <https://directory.fsf.org/wiki/License:Expat>.

Copyright freiheit.com*/

package db

import (
	"context"
	"database/sql"
	"encoding/json"
	"errors"
	"fmt"
	"path"
	"slices"
	"strings"
	"time"

	"github.com/freiheit-com/kuberpult/pkg/valid"
	"google.golang.org/protobuf/encoding/protojson"

	"github.com/freiheit-com/kuberpult/pkg/api/v1"
	"github.com/freiheit-com/kuberpult/pkg/event"
	"github.com/freiheit-com/kuberpult/pkg/logger"
	"github.com/freiheit-com/kuberpult/pkg/sorting"
	uuid2 "github.com/freiheit-com/kuberpult/pkg/uuid"
	"github.com/onokonem/sillyQueueServer/timeuuid"
	"gopkg.in/DataDog/dd-trace-go.v1/ddtrace/tracer"

	config "github.com/freiheit-com/kuberpult/pkg/config"
	"github.com/golang-migrate/migrate/v4"
	"github.com/golang-migrate/migrate/v4/database"
	psql "github.com/golang-migrate/migrate/v4/database/postgres"
	sqlite "github.com/golang-migrate/migrate/v4/database/sqlite3"
	_ "github.com/golang-migrate/migrate/v4/source/file"
	_ "github.com/lib/pq"
)

type DBConfig struct {
	DbUser         string
	DbHost         string
	DbPort         string
	DbName         string
	DriverName     string
	DbPassword     string
	MigrationsPath string
	WriteEslOnly   bool
}

type DBHandler struct {
	DbName         string
	DriverName     string
	MigrationsPath string
	DB             *sql.DB
	DBDriver       *database.Driver

	/*
		There are 3 modes:
		1) DBHandler==nil: do not write anything to the DB
		2) DBHandler!=nil && WriteEslOnly==true: write only the ESL table to the database. Stores all incoming data in the DB, but does not read the DB.
		3) DBHandler!=nil && WriteEslOnly==false: write everything to the database.
	*/
	WriteEslOnly bool
}

type EslVersion int64
type TransformerID EslVersion
type AppStateChange string

const (
	InitialEslVersion EslVersion = 1

	AppStateChangeMigrate AppStateChange = "AppStateChangeMigrate"
	AppStateChangeCreate  AppStateChange = "AppStateChangeCreate"
	AppStateChangeUpdate  AppStateChange = "AppStateChangeUpdate"
	AppStateChangeDelete  AppStateChange = "AppStateChangeDelete"
)

func (h *DBHandler) ShouldUseEslTable() bool {
	return h != nil
}

func (h *DBHandler) ShouldUseOtherTables() bool {
	return h != nil && !h.WriteEslOnly
}

func Connect(cfg DBConfig) (*DBHandler, error) {
	db, driver, err := GetConnectionAndDriver(cfg)

	if err != nil {
		return nil, err
	}
	return &DBHandler{
		DbName:         cfg.DbName,
		DriverName:     cfg.DriverName,
		MigrationsPath: cfg.MigrationsPath,
		DB:             db,
		DBDriver:       &driver,
		WriteEslOnly:   cfg.WriteEslOnly,
	}, nil
}

func GetDBConnection(cfg DBConfig) (*sql.DB, error) {
	if cfg.DriverName == "postgres" {
		dbURI := fmt.Sprintf("host=%s user=%s password=%s port=%s database=%s sslmode=disable",
			cfg.DbHost, cfg.DbUser, cfg.DbPassword, cfg.DbPort, cfg.DbName)

		dbPool, err := sql.Open(cfg.DriverName, dbURI)
		if err != nil {
			return nil, fmt.Errorf("sql.Open: %w", err)
		}
		dbPool.SetConnMaxLifetime(5 * time.Minute)
		return dbPool, nil
	} else if cfg.DriverName == "sqlite3" {
		return sql.Open("sqlite3", path.Join(cfg.DbHost, "db.sqlite?_foreign_keys=on"))
	}
	return nil, fmt.Errorf("Driver: '%s' not supported. Supported: postgres and sqlite3.", cfg.DriverName)
}

func GetConnectionAndDriver(cfg DBConfig) (*sql.DB, database.Driver, error) {
	db, err := GetDBConnection(cfg)
	if err != nil {
		return nil, nil, err
	}
	if cfg.DriverName == "postgres" {
		driver, err := psql.WithInstance(db, &psql.Config{
			DatabaseName:          cfg.DbName,
			MigrationsTable:       "",
			MigrationsTableQuoted: false,
			MultiStatementEnabled: false,
			MultiStatementMaxSize: 0,
			SchemaName:            "",
			StatementTimeout:      time.Second * 10,
		})
		return db, driver, err
	} else if cfg.DriverName == "sqlite3" {
		driver, err := sqlite.WithInstance(db, &sqlite.Config{
			DatabaseName:    "",
			MigrationsTable: "",
			NoTxWrap:        false,
		})
		return db, driver, err
	}
	return nil, nil, fmt.Errorf("Driver: '%s' not supported. Supported: postgres and sqlite3.", cfg.DriverName)
}

func (h *DBHandler) getMigrationHandler() (*migrate.Migrate, error) {
	if h.DriverName == "postgres" {
		return migrate.NewWithDatabaseInstance("file://"+h.MigrationsPath, h.DbName, *h.DBDriver)
	} else if h.DriverName == "sqlite3" {
		return migrate.NewWithDatabaseInstance("file://"+h.MigrationsPath, "", *h.DBDriver) //FIX ME
	}
	return nil, fmt.Errorf("Driver: '%s' not supported. Supported: postgres and sqlite3.", h.DriverName)
}

func RunDBMigrations(cfg DBConfig) error {
	d, err := Connect(cfg)
	if err != nil {
		return fmt.Errorf("DB Error opening DB connection. Error:  %w\n", err)
	}
	defer d.DB.Close()

	m, err := d.getMigrationHandler()

	if err != nil {
		return fmt.Errorf("Error creating migration instance. Error: %w\n", err)
	}
	defer m.Close()
	if err := m.Up(); err != nil {
		if !errors.Is(err, migrate.ErrNoChange) {
			return fmt.Errorf("Error running DB migrations. Error: %w\n", err)
		}
	}
	return nil
}

func (h *DBHandler) AdaptQuery(query string) string {
	if h.DriverName == "postgres" {
		return SqliteToPostgresQuery(query)
	} else if h.DriverName == "sqlite3" {
		return query
	}
	panic(fmt.Errorf("AdaptQuery: invalid driver: %s", h.DriverName))
}

// SqliteToPostgresQuery just replaces all "?" into "$1", "$2", etc
func SqliteToPostgresQuery(query string) string {
	var q = query
	var i = 1
	for strings.Contains(q, "?") {
		q = strings.Replace(q, "?", fmt.Sprintf("$%d", i), 1)
		i++
	}
	return q
}

func Remove(s []string, r string) []string {
	for i, v := range s {
		if v == r {
			return append(s[:i], s[i+1:]...)
		}
	}
	return s
}

func closeRows(rows *sql.Rows) error {
	err := rows.Close()
	if err != nil {
		return fmt.Errorf("row closing error: %v\n", err)
	}
	err = rows.Err()
	if err != nil {
		return fmt.Errorf("row has error: %v\n", err)
	}
	return nil
}

type EventType string

const (
	EvtCreateApplicationVersion         EventType = "CreateApplicationVersion"
	EvtDeployApplicationVersion         EventType = "DeployApplicationVersion"
	EvtCreateUndeployApplicationVersion EventType = "CreateUndeployApplicationVersion"
	EvtUndeployApplication              EventType = "UndeployApplication"
	EvtDeleteEnvFromApp                 EventType = "DeleteEnvFromApp"
	EvtCreateEnvironmentLock            EventType = "CreateEnvironmentLock"
	EvtDeleteEnvironmentLock            EventType = "DeleteEnvironmentLock"
	EvtCreateEnvironmentTeamLock        EventType = "CreateEnvironmentTeamLock"
	EvtDeleteEnvironmentTeamLock        EventType = "DeleteEnvironmentTeamLock"
	EvtCreateEnvironmentGroupLock       EventType = "CreateEnvironmentGroupLock"
	EvtDeleteEnvironmentGroupLock       EventType = "DeleteEnvironmentGroupLock"
	EvtCreateEnvironment                EventType = "CreateEnvironment"
	EvtCreateEnvironmentApplicationLock EventType = "CreateEnvironmentApplicationLock"
	EvtDeleteEnvironmentApplicationLock EventType = "DeleteEnvironmentApplicationLock"
	EvtReleaseTrain                     EventType = "ReleaseTrain"
	EvtMigrationTransformer             EventType = "MigrationTransformer"
)

// ESL EVENTS

type ESLMetadata struct {
	AuthorName  string `json:"authorName"`
	AuthorEmail string `json:"authorEmail"`
}

// DBWriteEslEventInternal writes one event to the event-sourcing-light table, taking arbitrary data as input
func (h *DBHandler) DBWriteEslEventInternal(ctx context.Context, eventType EventType, tx *sql.Tx, data interface{}, metadata ESLMetadata) error {
	if h == nil {
		return nil
	}
	if tx == nil {
		return fmt.Errorf("DBWriteEslEventInternal: no transaction provided")
	}
	span, _ := tracer.StartSpanFromContext(ctx, "DBWriteEslEventInternal")
	defer span.Finish()

	dataMap, err := convertObjectToMap(data)

	if err != nil {
		return fmt.Errorf("could not convert object to map: %w", err)
	}
	metadataMap, err := convertObjectToMap(metadata)
	if err != nil {
		return fmt.Errorf("could not convert object to map: %w", err)
	}
	dataMap["metadata"] = metadataMap
	jsonToInsert, err := json.Marshal(dataMap)
	if err != nil {
		return fmt.Errorf("could not marshal combined json data: %w", err)
	}

	insertQuery := h.AdaptQuery("INSERT INTO event_sourcing_light (created, event_type , json)  VALUES (?, ?, ?);")

	span.SetTag("query", insertQuery)
	_, err = tx.Exec(
		insertQuery,
		time.Now().UTC(),
		eventType,
		jsonToInsert)

	if err != nil {
		return fmt.Errorf("could not write internal esl event into DB. Error: %w\n", err)
	}
	return nil
}

func convertObjectToMap(obj interface{}) (map[string]interface{}, error) {
	if obj == nil {
		return map[string]interface{}{}, nil
	}
	data, err := json.Marshal(obj)
	if err != nil {
		return nil, err
	}
	var result = make(map[string]interface{})
	err = json.Unmarshal(data, &result)
	if err != nil {
		return nil, err
	}
	return result, nil
}

type EslEventRow struct {
	EslVersion EslVersion
	Created    time.Time
	EventType  EventType
	EventJson  string
}

// DBDiscoverCurrentEsldID: Returns the current sequence number of event_sourcing_light table.
// Next value should be the returned on + 1
func (h *DBHandler) DBDiscoverCurrentEsldID(ctx context.Context, tx *sql.Tx) (*int, error) {
	if h == nil {
		return nil, nil
	}
	if tx == nil {
		return nil, fmt.Errorf("DBDiscoverCurrentEsldID: no transaction provided")
	}
	var selectQuery string
	if h.DriverName == "postgres" {
		selectQuery = h.AdaptQuery("SELECT last_value from event_sourcing_light_eslversion_seq;")

	} else if h.DriverName == "sqlite3" {
		selectQuery = h.AdaptQuery("SELECT seq FROM SQLITE_SEQUENCE WHERE name='event_sourcing_light';")
	} else {
		return nil, fmt.Errorf("Driver: '%s' not supported.\n", h.DriverName)
	}
	rows, err := tx.QueryContext(
		ctx,
		selectQuery,
	)
	if err != nil {
		return nil, fmt.Errorf("could not get current eslVersion. Error: %w\n", err)
	}
	defer func(rows *sql.Rows) {
		err := rows.Close()
		if err != nil {
			logger.FromContext(ctx).Sugar().Warnf("row closing error: %v", err)
		}
	}(rows)

	var value *int
	value = new(int)
	if rows.Next() {
		err := rows.Scan(value)
		if err != nil {
			if errors.Is(err, sql.ErrNoRows) {
				return nil, nil
			}
			return nil, fmt.Errorf("Error table for next eslVersion. Error: %w\n", err)
		}
	} else {
		value = nil
	}
	err = closeRows(rows)
	if err != nil {
		return nil, err
	}
	return value, nil
}

// DBReadEslEventInternal returns either the first or the last row of the esl table
func (h *DBHandler) DBReadEslEventInternal(ctx context.Context, tx *sql.Tx, firstRow bool) (*EslEventRow, error) {
	if h == nil {
		return nil, nil
	}
	if tx == nil {
		return nil, fmt.Errorf("DBReadEslEventInternal: no transaction provided")
	}
	sort := "DESC"
	if firstRow {
		sort = "ASC"
	}
	selectQuery := h.AdaptQuery(fmt.Sprintf("SELECT eslVersion, created, event_type , json FROM event_sourcing_light ORDER BY created %s LIMIT 1;", sort))
	rows, err := tx.QueryContext(
		ctx,
		selectQuery,
	)
	if err != nil {
		return nil, fmt.Errorf("could not query event_sourcing_light table from DB. Error: %w\n", err)
	}
	defer func(rows *sql.Rows) {
		err := rows.Close()
		if err != nil {
			logger.FromContext(ctx).Sugar().Warnf("row closing error: %v", err)
		}
	}(rows)
	var row = &EslEventRow{
		EslVersion: 0,
		Created:    time.Unix(0, 0),
		EventType:  "",
		EventJson:  "",
	}
	if rows.Next() {
		err := rows.Scan(&row.EslVersion, &row.Created, &row.EventType, &row.EventJson)
		if err != nil {
			if errors.Is(err, sql.ErrNoRows) {
				return nil, nil
			}
			return nil, fmt.Errorf("Error scanning event_sourcing_light row from DB. Error: %w\n", err)
		}
	} else {
		row = nil
	}
	err = closeRows(rows)
	if err != nil {
		return nil, err
	}
	return row, nil
}

// DBReadEslEventLaterThan returns the first row of the esl table that has an eslVersion > the given eslVersion
func (h *DBHandler) DBReadEslEventLaterThan(ctx context.Context, tx *sql.Tx, eslVersion EslVersion) (*EslEventRow, error) {
	span, _ := tracer.StartSpanFromContext(ctx, "DBReadEslEventLaterThan")
	defer span.Finish()

	sort := "ASC"
	selectQuery := h.AdaptQuery(fmt.Sprintf("SELECT eslVersion, created, event_type, json FROM event_sourcing_light WHERE eslVersion > (?) ORDER BY created %s LIMIT 1;", sort))
	span.SetTag("query", selectQuery)
	rows, err := tx.QueryContext(
		ctx,
		selectQuery,
		eslVersion,
	)
	if err != nil {
		return nil, fmt.Errorf("could not query event_sourcing_light table from DB. Error: %w\n", err)
	}
	defer func(rows *sql.Rows) {
		err := rows.Close()
		if err != nil {
			logger.FromContext(ctx).Sugar().Warnf("row closing error for event_sourcing_light: %v", err)
		}
	}(rows)
	var row = &EslEventRow{
		EslVersion: 0,
		Created:    time.Unix(0, 0),
		EventType:  "",
		EventJson:  "",
	}
	if !rows.Next() {
		row = nil
	} else {
		err := rows.Scan(&row.EslVersion, &row.Created, &row.EventType, &row.EventJson)
		if err != nil {
			if errors.Is(err, sql.ErrNoRows) {
				return nil, nil
			}
			return nil, fmt.Errorf("event_sourcing_light: Error scanning row from DB. Error: %w\n", err)
		}
	}
	err = closeRows(rows)
	if err != nil {
		return nil, err
	}
	return row, nil
}

// RELEASES
// Releases work a bit different, because they are already immutable.
// We still store the eslVersion for consistency with other tables,
// but technically it's not required here.

type DBReleaseMetaData struct {
	SourceAuthor   string
	SourceCommitId string
	SourceMessage  string
	DisplayVersion string
}

type DBReleaseManifests struct {
	Manifests map[string]string
}

type DBReleaseWithMetaData struct {
	EslVersion    EslVersion
	ReleaseNumber uint64
	Created       time.Time
	App           string
	Manifests     DBReleaseManifests
	Metadata      DBReleaseMetaData
	Deleted       bool
}

type DBAllReleaseMetaData struct {
	Releases []int64
}
type DBAllReleasesWithMetaData struct {
	EslVersion EslVersion
	Created    time.Time
	App        string
	Metadata   DBAllReleaseMetaData
}

func (h *DBHandler) DBSelectAnyRelease(ctx context.Context, tx *sql.Tx) (*DBReleaseWithMetaData, error) {
	selectQuery := h.AdaptQuery(fmt.Sprintf(
		"SELECT eslVersion, created, appName, metadata, manifests, releaseVersion, deleted " +
			" FROM releases " +
			" LIMIT 1;"))
	span, _ := tracer.StartSpanFromContext(ctx, "DBSelectAnyRelease")
	defer span.Finish()
	span.SetTag("query", selectQuery)

	rows, err := tx.QueryContext(
		ctx,
		selectQuery,
	)
	processedRows, err := h.processReleaseRows(ctx, err, rows)
	if err != nil {
		return nil, err
	}
	if len(processedRows) == 0 {
		return nil, nil
	}
	return processedRows[0], nil
}

func (h *DBHandler) DBSelectReleaseByVersion(ctx context.Context, tx *sql.Tx, app string, releaseVersion uint64) (*DBReleaseWithMetaData, error) {
	selectQuery := h.AdaptQuery(fmt.Sprintf(
		"SELECT eslVersion, created, appName, metadata, manifests, releaseVersion, deleted " +
			" FROM releases " +
			" WHERE appName=? AND releaseVersion=?" +
			" ORDER BY eslVersion DESC " +
			" LIMIT 1;"))
	span, ctx := tracer.StartSpanFromContext(ctx, "DBSelectReleaseByVersion")
	defer span.Finish()
	span.SetTag("query", selectQuery)
	rows, err := tx.QueryContext(
		ctx,
		selectQuery,
		app,
		releaseVersion,
	)

	processedRows, err := h.processReleaseRows(ctx, err, rows)
	if err != nil {
		return nil, err
	}
	if len(processedRows) == 0 {
		return nil, nil
	}
	return processedRows[0], nil
}

func (h *DBHandler) DBSelectReleasesByApp(ctx context.Context, tx *sql.Tx, app string, deleted bool) ([]*DBReleaseWithMetaData, error) {
	span, ctx := tracer.StartSpanFromContext(ctx, "DBSelectReleasesByApp")
	defer span.Finish()
	selectQuery := h.AdaptQuery(fmt.Sprintf(
		"SELECT eslVersion, created, appName, metadata, manifests, releaseVersion, deleted " +
			" FROM releases " +
			" WHERE appName=? AND deleted=?" +
			" ORDER BY releaseVersion DESC, eslVersion DESC, created DESC;"))
	span.SetTag("query", selectQuery)
	rows, err := tx.QueryContext(
		ctx,
		selectQuery,
		app,
		deleted,
	)

	return h.processReleaseRows(ctx, err, rows)
}

func (h *DBHandler) DBSelectAllReleasesOfApp(ctx context.Context, tx *sql.Tx, app string) (*DBAllReleasesWithMetaData, error) {
	span, _ := tracer.StartSpanFromContext(ctx, "DBSelectAllReleasesOfApp")
	defer span.Finish()
	selectQuery := h.AdaptQuery(fmt.Sprintf(
		"SELECT eslVersion, created, appName, metadata " +
			" FROM all_releases " +
			" WHERE appName=?" +
			" ORDER BY eslVersion DESC " +
			" LIMIT 1;"))
	span.SetTag("query", selectQuery)
	rows, err := tx.QueryContext(
		ctx,
		selectQuery,
		app,
	)
	return h.processAllReleasesRow(ctx, err, rows)
}

func (h *DBHandler) processAllReleasesRow(ctx context.Context, err error, rows *sql.Rows) (*DBAllReleasesWithMetaData, error) {
	span, ctx := tracer.StartSpanFromContext(ctx, "processAllReleasesRow")
	defer span.Finish()

	if err != nil {
		return nil, fmt.Errorf("could not query releases table from DB. Error: %w\n", err)
	}
	defer func(rows *sql.Rows) {
		err := rows.Close()
		if err != nil {
			logger.FromContext(ctx).Sugar().Warnf("releases: row could not be closed: %v", err)
		}
	}(rows)
	//exhaustruct:ignore
	var row = &DBAllReleasesWithMetaData{}
	if rows.Next() {
		var metadataStr string
		err := rows.Scan(&row.EslVersion, &row.Created, &row.App, &metadataStr)
		if err != nil {
			if errors.Is(err, sql.ErrNoRows) {
				return nil, nil
			}
			return nil, fmt.Errorf("Error scanning releases row from DB. Error: %w\n", err)
		}
		var metaData = DBAllReleaseMetaData{
			Releases: []int64{},
		}
		err = json.Unmarshal(([]byte)(metadataStr), &metaData)
		if err != nil {
			return nil, fmt.Errorf("Error during json unmarshal of releases. Error: %w. Data: %s\n", err, metadataStr)
		}
		row.Metadata = metaData
	} else {
		row = nil
	}
	err = closeRows(rows)
	if err != nil {
		return nil, err
	}
	return row, nil
}
func (h *DBHandler) processReleaseRows(ctx context.Context, err error, rows *sql.Rows) ([]*DBReleaseWithMetaData, error) {
	span, ctx := tracer.StartSpanFromContext(ctx, "processReleaseRows")
	defer span.Finish()

	if err != nil {
		return nil, fmt.Errorf("could not query releases table from DB. Error: %w\n", err)
	}
	defer func(rows *sql.Rows) {
		err := rows.Close()
		if err != nil {
			logger.FromContext(ctx).Sugar().Warnf("releases: row could not be closed: %v", err)
		}
	}(rows)
	//exhaustruct:ignore
	var result []*DBReleaseWithMetaData
	var lastSeenRelease uint64 = 0
	for rows.Next() {
		//exhaustruct:ignore
		var row = &DBReleaseWithMetaData{}
		var metadataStr string
		var manifestStr string
		err := rows.Scan(&row.EslVersion, &row.Created, &row.App, &metadataStr, &manifestStr, &row.ReleaseNumber, &row.Deleted)
		if err != nil {
			if errors.Is(err, sql.ErrNoRows) {
				return nil, nil
			}
			return nil, fmt.Errorf("Error scanning releases row from DB. Error: %w\n", err)
		}
		if row.ReleaseNumber != lastSeenRelease {
			lastSeenRelease = row.ReleaseNumber
		} else {
			continue
		}
		// handle meta data
		var metaData = DBReleaseMetaData{
			SourceAuthor:   "",
			SourceCommitId: "",
			SourceMessage:  "",
			DisplayVersion: "",
		}
		err = json.Unmarshal(([]byte)(metadataStr), &metaData)
		if err != nil {
			return nil, fmt.Errorf("Error during json unmarshal of metadata for releases. Error: %w. Data: %s\n", err, metadataStr)
		}
		row.Metadata = metaData

		// handle manifests
		var manifestData = DBReleaseManifests{
			Manifests: map[string]string{},
		}
		err = json.Unmarshal(([]byte)(manifestStr), &manifestData)
		if err != nil {
			return nil, fmt.Errorf("Error during json unmarshal of manifests for releases. Error: %w. Data: %s\n", err, metadataStr)
		}
		row.Manifests = manifestData
		result = append(result, row)
	}
	err = closeRows(rows)
	if err != nil {
		return nil, err
	}
	return result, nil
}

func (h *DBHandler) DBInsertRelease(ctx context.Context, transaction *sql.Tx, release DBReleaseWithMetaData, previousEslVersion EslVersion) error {
	span, _ := tracer.StartSpanFromContext(ctx, "DBInsertRelease")
	defer span.Finish()
	metadataJson, err := json.Marshal(release.Metadata)
	if err != nil {
		return fmt.Errorf("insert release: could not marshal json data: %w", err)
	}
	insertQuery := h.AdaptQuery(
		"INSERT INTO releases (eslVersion, created, releaseVersion, appName, manifests, metadata, deleted)  VALUES (?, ?, ?, ?, ?, ?, ?);",
	)
	span.SetTag("query", insertQuery)
	manifestJson, err := json.Marshal(release.Manifests)
	if err != nil {
		return fmt.Errorf("could not marshal json data: %w", err)
	}

	_, err = transaction.Exec(
		insertQuery,
		previousEslVersion+1,
		time.Now().UTC(),
		release.ReleaseNumber,
		release.App,
		manifestJson,
		metadataJson,
		release.Deleted,
	)
	if err != nil {
		return fmt.Errorf(
			"could not insert release for app '%s' and version '%v' and eslVersion '%v' into DB. Error: %w\n",
			release.App,
			release.ReleaseNumber,
			previousEslVersion+1,
			err)
	}
	err = h.UpdateOverviewRelease(ctx, transaction, release)
	if err != nil {
		return err
	}
	logger.FromContext(ctx).Sugar().Infof(
		"inserted release: app '%s' and version '%v' and eslVersion %v",
		release.App,
		release.ReleaseNumber,
		previousEslVersion+1)
	return nil
}

func (h *DBHandler) DBDeleteReleaseFromAllReleases(ctx context.Context, transaction *sql.Tx, application string, releaseToDelete uint64) error {
	span, _ := tracer.StartSpanFromContext(ctx, "DBDeleteReleaseFromAllReleases")
	defer span.Finish()

	allReleases, err := h.DBSelectAllReleasesOfApp(ctx, transaction, application)
	if err != nil {
		return err
	}
	if allReleases == nil {
		logger.FromContext(ctx).Sugar().Infof("Could not find release '%d' for appliation '%s' to delete. No releases found.", releaseToDelete, application)
		return nil
	}
	idxToDelete := slices.Index(allReleases.Metadata.Releases, int64(releaseToDelete))

	if idxToDelete == -1 {
		logger.FromContext(ctx).Sugar().Infof("Could not find release '%d' for appliation '%s' to delete.", releaseToDelete, application)
		return nil //If we don't find it, not an error, but we do nothing
	}
	allReleases.Metadata.Releases = append(allReleases.Metadata.Releases[:idxToDelete], allReleases.Metadata.Releases[idxToDelete+1:]...)
	if err := h.DBInsertAllReleases(ctx, transaction, application, allReleases.Metadata.Releases, allReleases.EslVersion); err != nil {
		return err
	}
	return nil
}

func (h *DBHandler) DBDeleteFromReleases(ctx context.Context, transaction *sql.Tx, application string, releaseToDelete uint64) error {
	span, _ := tracer.StartSpanFromContext(ctx, "DBDeleteFromReleases")
	defer span.Finish()

	targetRelease, err := h.DBSelectReleaseByVersion(ctx, transaction, application, releaseToDelete)
	if err != nil {
		return err
	}

	if targetRelease.Deleted {
		logger.FromContext(ctx).Sugar().Infof("Release '%d' for application '%s' has already been deleted.", releaseToDelete, application)
		return nil
	}

	targetRelease.Deleted = true
	if err := h.DBInsertRelease(ctx, transaction, *targetRelease, targetRelease.EslVersion); err != nil {
		return err
	}

	return nil
}

func (h *DBHandler) DBInsertAllReleases(ctx context.Context, transaction *sql.Tx, app string, allVersions []int64, previousEslVersion EslVersion) error {
	span, _ := tracer.StartSpanFromContext(ctx, "DBInsertAllReleases")
	defer span.Finish()
	slices.Sort(allVersions)
	metadataJson, err := json.Marshal(DBAllReleaseMetaData{
		Releases: allVersions,
	})
	if err != nil {
		return fmt.Errorf("insert release: could not marshal json data: %w", err)
	}
	insertQuery := h.AdaptQuery(
		"INSERT INTO all_releases (eslVersion, created, appName, metadata)  VALUES (?, ?, ?, ?);",
	)
	span.SetTag("query", insertQuery)

	_, err = transaction.Exec(
		insertQuery,
		previousEslVersion+1,
		time.Now().UTC(),
		app,
		metadataJson,
	)
	if err != nil {
		return fmt.Errorf("could not insert all_releases for app '%s' and esl '%v' into DB. Error: %w\n", app, previousEslVersion+1, err)
	}
	logger.FromContext(ctx).Sugar().Infof("inserted all_releases for app '%s'", app)
	return nil
}

// APPS

func (h *DBHandler) DBWriteAllApplications(ctx context.Context, transaction *sql.Tx, previousVersion int64, applications []string) error {
	span, _ := tracer.StartSpanFromContext(ctx, "DBWriteAllApplications")
	defer span.Finish()
	slices.Sort(applications) // we don't really *need* the sorting, it's just for convenience
	jsonToInsert, err := json.Marshal(AllApplicationsJson{
		Apps: applications,
	})
	if err != nil {
		return fmt.Errorf("could not marshal json data: %w", err)
	}
	insertQuery := h.AdaptQuery("INSERT INTO all_apps (version , created , json)  VALUES (?, ?, ?);")
	span.SetTag("query", insertQuery)
	_, err = transaction.Exec(
		insertQuery,
		previousVersion+1,
		time.Now().UTC(),
		jsonToInsert)

	if err != nil {
		return fmt.Errorf("could not insert all apps into DB. Error: %w\n", err)
	}
	return nil
}

func (h *DBHandler) writeEvent(ctx context.Context, transaction *sql.Tx, transformerID TransformerID, eventuuid string, eventType event.EventType, sourceCommitHash string, eventJson []byte) error {
	span, _ := tracer.StartSpanFromContext(ctx, "writeEvent")
	defer span.Finish()

	insertQuery := h.AdaptQuery("INSERT INTO commit_events (uuid, timestamp, commitHash, eventType, json, transformereslVersion)  VALUES (?, ?, ?, ?, ?, ?);")
	span.SetTag("query", insertQuery)

	rawUUID, err := timeuuid.ParseUUID(eventuuid)
	if err != nil {
		return fmt.Errorf("error parsing UUID. Error: %w", err)
	}
	_, err = transaction.Exec(
		insertQuery,
		rawUUID.String(),
		uuid2.GetTime(&rawUUID).AsTime(),
		sourceCommitHash,
		eventType,
		eventJson,
		transformerID)

	if err != nil {
		return fmt.Errorf("Error inserting event information into DB. Error: %w\n", err)
	}
	return nil
}

func (h *DBHandler) DBWriteNewReleaseEvent(ctx context.Context, transaction *sql.Tx, transformerID TransformerID, uuid, sourceCommitHash string, newReleaseEvent *event.NewRelease) error {
	//func (h *DBHandler) DBWriteDeploymentEvent(ctx context.Context, transaction *sql.Tx, uuid, sourceCommitHash, email string, deployment *event.Deployment) error {
	span, ctx := tracer.StartSpanFromContext(ctx, "DBWriteDeploymentEvent")
	defer span.Finish()

	metadata := event.Metadata{
		Uuid:      uuid,
		EventType: string(event.EventTypeNewRelease),
	}
	jsonToInsert, err := json.Marshal(event.DBEventGo{
		EventData:     newReleaseEvent,
		EventMetadata: metadata,
	})

	if err != nil {
		return fmt.Errorf("error marshalling lock new release event to Json. Error: %v\n", err)
	}
	return h.writeEvent(ctx, transaction, transformerID, uuid, event.EventTypeNewRelease, sourceCommitHash, jsonToInsert)
}

func (h *DBHandler) DBWriteLockPreventedDeploymentEvent(ctx context.Context, transaction *sql.Tx, transformerID TransformerID, uuid, sourceCommitHash string, lockPreventedDeploymentEvent *event.LockPreventedDeployment) error {
	metadata := event.Metadata{
		Uuid:      uuid,
		EventType: string(event.EventTypeLockPreventeDeployment),
	}
	jsonToInsert, err := json.Marshal(event.DBEventGo{
		EventData:     lockPreventedDeploymentEvent,
		EventMetadata: metadata,
	})

	if err != nil {
		return fmt.Errorf("error marshalling lock prevented deployment event to Json. Error: %v\n", err)
	}
	return h.writeEvent(ctx, transaction, transformerID, uuid, event.EventTypeLockPreventeDeployment, sourceCommitHash, jsonToInsert)
}

func (h *DBHandler) DBWriteReplacedByEvent(ctx context.Context, transaction *sql.Tx, transformerID TransformerID, uuid, sourceCommitHash string, replacedBy *event.ReplacedBy) error {
	metadata := event.Metadata{
		Uuid:      uuid,
		EventType: string(event.EventTypeReplaceBy),
	}
	jsonToInsert, err := json.Marshal(event.DBEventGo{
		EventData:     replacedBy,
		EventMetadata: metadata,
	})

	if err != nil {
		return fmt.Errorf("error marshalling replacedBys event to Json. Error: %v\n", err)
	}
	return h.writeEvent(ctx, transaction, transformerID, uuid, event.EventTypeReplaceBy, sourceCommitHash, jsonToInsert)
}

func (h *DBHandler) DBWriteDeploymentEvent(ctx context.Context, transaction *sql.Tx, transformerID TransformerID, uuid, sourceCommitHash string, deployment *event.Deployment) error {
	metadata := event.Metadata{
		Uuid:      uuid,
		EventType: string(event.EventTypeDeployment),
	}
	jsonToInsert, err := json.Marshal(event.DBEventGo{
		EventData:     deployment,
		EventMetadata: metadata,
	})
	if !valid.SHA1CommitID(sourceCommitHash) {
		return fmt.Errorf("refusing to write deployment event without commit hash for transformer %v with uuid %s",
			transformerID,
			uuid,
		)
	}

	if err != nil {
		return fmt.Errorf("error marshalling deployment event to Json. Error: %v\n", err)
	}
	return h.writeEvent(ctx, transaction, transformerID, uuid, event.EventTypeDeployment, sourceCommitHash, jsonToInsert)
}

func (h *DBHandler) DBSelectAnyEvent(ctx context.Context, transaction *sql.Tx) (*EventRow, error) {
	if h == nil {
		return nil, nil
	}
	if transaction == nil {
		return nil, fmt.Errorf("DBSelectAnyEvent: no transaction provided")
	}
	span, ctx := tracer.StartSpanFromContext(ctx, "DBSelectAnyEvent")
	defer span.Finish()

	query := h.AdaptQuery("SELECT uuid, timestamp, commitHash, eventType, json, transformereslVersion FROM commit_events ORDER BY timestamp DESC LIMIT 1;")
	span.SetTag("query", query)
	rows, err := transaction.QueryContext(ctx, query)
	return h.processSingleEventsRow(ctx, rows, err)
}

func (h *DBHandler) DBSelectAllCommitEventsForTransformer(ctx context.Context, transaction *sql.Tx, transformerID TransformerID, eventType event.EventType, limit uint) ([]event.DBEventGo, error) {
	if h == nil {
		return nil, nil
	}
	if transaction == nil {
		return nil, fmt.Errorf("DBSelectAllCommitEventsForTransformer: no transaction provided")
	}
	span, ctx := tracer.StartSpanFromContext(ctx, "DBSelectAllCommitEventsForTransformer")
	defer span.Finish()

	query := h.AdaptQuery("SELECT uuid, timestamp, commitHash, eventType, json, transformereslVersion FROM commit_events WHERE eventType = (?) AND transformereslVersion = (?) ORDER BY timestamp DESC LIMIT ?;")
	span.SetTag("query", query)

	rows, err := transaction.QueryContext(ctx, query, string(eventType), transformerID, limit)
	if err != nil {
		return nil, fmt.Errorf("Error querying commit_events. Error: %w\n", err)
	}
	defer func(rows *sql.Rows) {
		err := rows.Close()
		if err != nil {
			logger.FromContext(ctx).Sugar().Warnf("commit_events row could not be closed: %v", err)
		}
	}(rows)

	var result []event.DBEventGo
	for rows.Next() {
		//exhaustruct:ignore
		var row = &EventRow{}
		err := rows.Scan(&row.Uuid, &row.Timestamp, &row.CommitHash, &row.EventType, &row.EventJson, &row.TransformerID)
		if err != nil {
			if errors.Is(err, sql.ErrNoRows) {
				return nil, nil
			}
			return nil, fmt.Errorf("Error scanning commit_events row from DB. Error: %w\n", err)
		}

		eventGo, err := event.UnMarshallEvent(row.EventType, row.EventJson)
		if err != nil {
			return nil, fmt.Errorf("Could not unmarshall commit event: %v\n", err)
		}
		result = append(result, eventGo)
	}
	err = rows.Close()
	if err != nil {
		return nil, fmt.Errorf("commit_events: row closing error: %v\n", err)
	}
	err = rows.Err()
	if err != nil {
		return nil, fmt.Errorf("commit_events: row has error: %v\n", err)
	}
	return result, nil
}

func (h *DBHandler) processSingleEventsRow(ctx context.Context, rows *sql.Rows, err error) (*EventRow, error) {
	if err != nil {
		return nil, fmt.Errorf("Error querying commit_events. Error: %w\n", err)
	}
	defer func(rows *sql.Rows) {
		err := rows.Close()
		if err != nil {
			logger.FromContext(ctx).Sugar().Warnf("commit_events row could not be closed: %v", err)
		}
	}(rows)

	//exhaustruct:ignore
	var row = &EventRow{}
	if rows.Next() {
		err := rows.Scan(&row.Uuid, &row.Timestamp, &row.CommitHash, &row.EventType, &row.EventJson, &row.TransformerID)
		if err != nil {
			if errors.Is(err, sql.ErrNoRows) {
				return nil, nil
			}
			return nil, fmt.Errorf("Error scanning commit_events row from DB. Error: %w\n", err)
		}
	} else {
		row = nil
	}
	err = rows.Close()
	if err != nil {
		return nil, fmt.Errorf("commit_events: row closing error: %v\n", err)
	}
	err = rows.Err()
	if err != nil {
		return nil, fmt.Errorf("commit_events: row has error: %v\n", err)
	}
	return row, nil
}

func (h *DBHandler) DBSelectAllEventsForCommit(ctx context.Context, transaction *sql.Tx, commitHash string) ([]EventRow, error) {
	if h == nil {
		return nil, nil
	}
	if transaction == nil {
		return nil, fmt.Errorf("DBSelectAllEventsForCommit: no transaction provided")
	}
	span, ctx := tracer.StartSpanFromContext(ctx, "DBSelectAllEventsForCommit")
	defer span.Finish()

	query := h.AdaptQuery("SELECT uuid, timestamp, commitHash, eventType, json, transformereslVersion FROM commit_events WHERE commitHash = (?) ORDER BY timestamp DESC LIMIT 100;")
	span.SetTag("query", query)

	rows, err := transaction.QueryContext(ctx, query, commitHash)
	return processAllCommitEventRow(ctx, rows, err)
}

func (h *DBHandler) DBSelectAllCommitEventsForTransformerID(ctx context.Context, transaction *sql.Tx, transformerID TransformerID) ([]EventRow, error) {
	if h == nil {
		return nil, nil
	}
	if transaction == nil {
		return nil, fmt.Errorf("DBSelectAllEventsForCommit: no transaction provided")
	}
	span, ctx := tracer.StartSpanFromContext(ctx, "DBSelectAllEventsForCommit")
	defer span.Finish()

	query := h.AdaptQuery("SELECT uuid, timestamp, commitHash, eventType, json, transformereslVersion FROM commit_events WHERE transformereslVersion = (?) ORDER BY timestamp DESC LIMIT 100;")
	span.SetTag("query", query)

	rows, err := transaction.QueryContext(ctx, query, transformerID)
	return processAllCommitEventRow(ctx, rows, err)
}

func processAllCommitEventRow(ctx context.Context, rows *sql.Rows, err error) ([]EventRow, error) {
	if err != nil {
		return nil, fmt.Errorf("Error querying commit_events. Error: %w\n", err)
	}
	defer func(rows *sql.Rows) {
		err := rows.Close()
		if err != nil {
			logger.FromContext(ctx).Sugar().Warnf("commit_events row could not be closed: %v", err)
		}
	}(rows)

	var result []EventRow

	for rows.Next() {
		row, err := processSingleCommitEventRow(rows)
		if err != nil {
			return nil, err
		}

		result = append(result, *row)
	}
	err = rows.Close()
	if err != nil {
		return nil, fmt.Errorf("commit_events: row closing error: %v\n", err)
	}
	err = rows.Err()
	if err != nil {
		return nil, fmt.Errorf("commit_events: row has error: %v\n", err)
	}
	return result, nil
}

func processSingleCommitEventRow(rows *sql.Rows) (*EventRow, error) {
	var row = EventRow{
		Uuid:          "",
		Timestamp:     time.Unix(0, 0), //will be overwritten, prevents CI linter from complaining from missing fields
		CommitHash:    "",
		EventType:     "",
		EventJson:     "",
		TransformerID: 0,
	}
	err := rows.Scan(&row.Uuid, &row.Timestamp, &row.CommitHash, &row.EventType, &row.EventJson, &row.TransformerID)
	if err != nil {
		if errors.Is(err, sql.ErrNoRows) {
			return nil, nil
		}
		return nil, fmt.Errorf("Error scanning commit_events row from DB. Error: %w\n", err)
	}
	return &row, nil
}

// DBSelectAllApplications returns (nil, nil) if there are no rows
func (h *DBHandler) DBSelectAllApplications(ctx context.Context, transaction *sql.Tx) (*AllApplicationsGo, error) {
	if h == nil {
		return nil, nil
	}
	if transaction == nil {
		return nil, fmt.Errorf("DBSelectAllEventsForCommit: no transaction provided")
	}
	span, ctx := tracer.StartSpanFromContext(ctx, "DBSelectAllApplications")
	defer span.Finish()
	query := "SELECT version, created, json FROM all_apps ORDER BY version DESC LIMIT 1;"
	span.SetTag("query", query)
	rows := transaction.QueryRowContext(ctx, query)
	result := AllApplicationsRow{
		version: 0,
		created: time.Time{},
		data:    "",
	}
	err := rows.Scan(&result.version, &result.created, &result.data)
	if err != nil {
		if errors.Is(err, sql.ErrNoRows) {
			return nil, nil
		}
		return nil, fmt.Errorf("Error scanning all_apps row from DB. Error: %w\n", err)
	}
	err = rows.Err()
	if err != nil {
		return nil, fmt.Errorf("all_apps: row has error: %v\n", err)
	}

	//exhaustruct:ignore
	var resultJson = AllApplicationsJson{}
	err = json.Unmarshal(([]byte)(result.data), &resultJson)
	if err != nil {
		return nil, fmt.Errorf("Error during json unmarshal of all_apps. Error: %w. Data: %s\n", err, result.data)
	}
	var resultGo = AllApplicationsGo{
		Version:             result.version,
		Created:             result.created,
		AllApplicationsJson: AllApplicationsJson{Apps: resultJson.Apps},
	}
	return &resultGo, nil
}

type DBDeployment struct {
	EslVersion     EslVersion
	Created        time.Time
	ReleaseVersion *int64
	App            string
	Env            string
	TransformerID  TransformerID
	Metadata       string // json
}

type Deployment struct {
	EslVersion    EslVersion
	Created       time.Time
	App           string
	Env           string
	Version       *int64
	Metadata      DeploymentMetadata
	TransformerID TransformerID
}

type DeploymentMetadata struct {
	DeployedByName  string
	DeployedByEmail string
}

type EnvironmentLock struct {
	EslVersion EslVersion
	Created    time.Time
	LockID     string
	Env        string
	Deleted    bool
	Metadata   LockMetadata
}

// DBEnvironmentLock Just used to fetch info from DB
type DBEnvironmentLock struct {
	EslVersion EslVersion
	Created    time.Time
	LockID     string
	Env        string
	Deleted    bool
	Metadata   string
}

type LockMetadata struct {
	CreatedByName  string
	CreatedByEmail string
	Message        string
}

type ReleaseWithManifest struct {
	Version uint64
	/**
	"UndeployVersion=true" means that this version is empty, and has no manifest that could be deployed.
	It is intended to help cleanup old services within the normal release cycle (e.g. dev->staging->production).
	*/
	UndeployVersion bool
	SourceAuthor    string
	SourceCommitId  string
	SourceMessage   string
	CreatedAt       time.Time
	DisplayVersion  string

	Manifests map[string]string // keys: environment; value: manifest
}

type AllDeployments []Deployment
type AllEnvLocks map[string][]EnvironmentLock
type AllReleases map[uint64]ReleaseWithManifest // keys: releaseVersion; value: release with manifests

// GetAllDeploymentsFun and other functions here are used during migration.
// They are supposed to read data from files in the manifest repo,
// and therefore should not need to access the Database at all.
type GetAllDeploymentsFun = func(ctx context.Context, transaction *sql.Tx) (AllDeployments, error)
type GetAllAppLocksFun = func(ctx context.Context) (AllAppLocks, error)

type AllAppLocks map[string]map[string][]ApplicationLock // EnvName-> AppName -> []Locks
type AllTeamLocks map[string]map[string][]TeamLock       // EnvName-> Team -> []Locks
type AllQueuedVersions map[string]map[string]*int64      // EnvName-> AppName -> queuedVersion
type AllCommitEvents map[string][]event.DBEventGo        // CommitId -> uuid -> Event

type GetAllEnvLocksFun = func(ctx context.Context) (AllEnvLocks, error)
type GetAllTeamLocksFun = func(ctx context.Context) (AllTeamLocks, error)
type GetAllReleasesFun = func(ctx context.Context, app string) (AllReleases, error)
type GetAllQueuedVersionsFun = func(ctx context.Context) (AllQueuedVersions, error)
type GetAllEventsFun = func(ctx context.Context) (AllCommitEvents, error)

// GetAllAppsFun returns a map where the Key is an app name, and the value is a team name of that app
type GetAllAppsFun = func() (map[string]string, error)

// return value is a map from environment name to environment config
type GetAllEnvironmentsFun = func(ctx context.Context) (map[string]config.EnvironmentConfig, error)

func (h *DBHandler) RunCustomMigrations(
	ctx context.Context,
	getAllAppsFun GetAllAppsFun,
	getAllDeploymentsFun GetAllDeploymentsFun,
	getAllReleasesFun GetAllReleasesFun,
	getAllEnvLocksFun GetAllEnvLocksFun,
	getAllAppLocksFun GetAllAppLocksFun,
	getAllTeamLocksFun GetAllTeamLocksFun,
	getAllEnvironmentsFun GetAllEnvironmentsFun,
	getAllQueuedVersionsFun GetAllQueuedVersionsFun,
	getAllEventsFun GetAllEventsFun,
) error {
	span, ctx := tracer.StartSpanFromContext(ctx, "RunCustomMigrations")
	defer span.Finish()
	err := h.RunCustomMigrationsEventSourcingLight(ctx)
	if err != nil {
		return err
	}
	err = h.RunCustomMigrationAllAppsTable(ctx, getAllAppsFun)
	if err != nil {
		return err
	}
	err = h.RunCustomMigrationApps(ctx, getAllAppsFun)
	if err != nil {
		return err
	}
	err = h.RunCustomMigrationDeployments(ctx, getAllDeploymentsFun)
	if err != nil {
		return err
	}
	err = h.RunCustomMigrationReleases(ctx, getAllAppsFun, getAllReleasesFun)
	if err != nil {
		return err
	}
	err = h.RunCustomMigrationEnvLocks(ctx, getAllEnvLocksFun)
	if err != nil {
		return err
	}
	err = h.RunCustomMigrationAppLocks(ctx, getAllAppLocksFun)
	if err != nil {
		return err
	}
	err = h.RunCustomMigrationTeamLocks(ctx, getAllTeamLocksFun)
	if err != nil {
		return err
	}
	err = h.RunCustomMigrationQueuedApplicationVersions(ctx, getAllQueuedVersionsFun)
	if err != nil {
		return err
	}
	err = h.RunCustomMigrationsCommitEvents(ctx, getAllEventsFun)
	if err != nil {
		return err
	}
	err = h.RunCustomMigrationEnvironments(ctx, getAllEnvironmentsFun)
	if err != nil {
		return err // better wrap the error in a descriptive message?
	}
	return nil
}

func (h *DBHandler) DBSelectDeployment(ctx context.Context, tx *sql.Tx, appSelector string, envSelector string) (*Deployment, error) {
	span, _ := tracer.StartSpanFromContext(ctx, "DBSelectDeployment")
	defer span.Finish()

	selectQuery := h.AdaptQuery(fmt.Sprintf(
		"SELECT eslVersion, created, releaseVersion, appName, envName, metadata, transformereslVersion" +
			" FROM deployments " +
			" WHERE appName=? AND envName=? " +
			" ORDER BY eslVersion DESC " +
			" LIMIT 1;"))
	span.SetTag("query", selectQuery)
	rows, err := tx.QueryContext(
		ctx,
		selectQuery,
		appSelector,
		envSelector,
	)
	if err != nil {
		return nil, fmt.Errorf("could not query deployments table from DB. Error: %w\n", err)
	}
	defer func(rows *sql.Rows) {
		err := rows.Close()
		if err != nil {
			logger.FromContext(ctx).Sugar().Warnf("deployments: row closing error: %v", err)
		}
	}(rows)
	var row = &DBDeployment{
		EslVersion:     0,
		Created:        time.Time{},
		ReleaseVersion: nil,
		App:            "",
		Env:            "",
		Metadata:       "",
		TransformerID:  0,
	}
	var releaseVersion sql.NullInt64
	//exhaustruct:ignore
	var resultJson = DeploymentMetadata{}
	if rows.Next() {
		err := rows.Scan(&row.EslVersion, &row.Created, &releaseVersion, &row.App, &row.Env, &row.Metadata, &row.TransformerID)
		if err != nil {
			if errors.Is(err, sql.ErrNoRows) {
				return nil, nil
			}
			return nil, fmt.Errorf("Error scanning deployments row from DB. Error: %w\n", err)
		}
		if releaseVersion.Valid {
			row.ReleaseVersion = &releaseVersion.Int64
		}

		err = json.Unmarshal(([]byte)(row.Metadata), &resultJson)
		if err != nil {
			return nil, fmt.Errorf("Error during json unmarshal in deployments. Error: %w. Data: %s\n", err, row.Metadata)
		}
	}
	err = rows.Close()
	if err != nil {
		return nil, fmt.Errorf("deployments: row closing error: %v\n", err)
	}
	err = rows.Err()
	if err != nil {
		return nil, fmt.Errorf("deployments: row has error: %v\n", err)
	}
	return &Deployment{
		EslVersion:    row.EslVersion,
		Created:       row.Created,
		App:           row.App,
		Env:           row.Env,
		Version:       row.ReleaseVersion,
		Metadata:      resultJson,
		TransformerID: row.TransformerID,
	}, nil
}

func (h *DBHandler) DBSelectDeploymentsByTransformerID(ctx context.Context, tx *sql.Tx, transformerID TransformerID, limit uint) ([]Deployment, error) {
	span, ctx := tracer.StartSpanFromContext(ctx, "DBSelectDeploymentsByTransformerID")
	defer span.Finish()

	selectQuery := h.AdaptQuery(fmt.Sprintf(
		"SELECT eslVersion, created, releaseVersion, appName, envName, metadata, transformereslVersion" +
			" FROM deployments " +
			" WHERE transformereslVersion=? " +
			" ORDER BY eslVersion DESC " +
			" LIMIT ?;"))

	span.SetTag("query", selectQuery)
	rows, err := tx.QueryContext(
		ctx,
		selectQuery,
		transformerID,
		limit,
	)
	if err != nil {
		return nil, fmt.Errorf("could not query deployments table from DB. Error: %w\n", err)
	}
	defer func(rows *sql.Rows) {
		err := rows.Close()
		if err != nil {
			logger.FromContext(ctx).Sugar().Warnf("deployments: row closing error: %v", err)
		}
	}(rows)
	deployments := make([]Deployment, 0)
	for rows.Next() {
		var row = &DBDeployment{
			EslVersion:     0,
			Created:        time.Time{},
			ReleaseVersion: nil,
			App:            "",
			Env:            "",
			Metadata:       "",
			TransformerID:  0,
		}

		var releaseVersion sql.NullInt64
		//exhaustruct:ignore
		var resultJson = DeploymentMetadata{}

		err := rows.Scan(&row.EslVersion, &row.Created, &releaseVersion, &row.App, &row.Env, &row.Metadata, &row.TransformerID)
		if err != nil {
			if errors.Is(err, sql.ErrNoRows) {
				return nil, nil
			}
			return nil, fmt.Errorf("Error scanning deployments row from DB. Error: %w\n", err)
		}
		if releaseVersion.Valid {
			row.ReleaseVersion = &releaseVersion.Int64
		}

		err = json.Unmarshal(([]byte)(row.Metadata), &resultJson)
		if err != nil {
			return nil, fmt.Errorf("Error during json unmarshal in deployments. Error: %w. Data: %s\n", err, row.Metadata)
		}
		deployments = append(deployments, Deployment{
			EslVersion:    row.EslVersion,
			Created:       row.Created,
			App:           row.App,
			Env:           row.Env,
			Version:       row.ReleaseVersion,
			Metadata:      resultJson,
			TransformerID: row.TransformerID,
		})
	}
	err = closeRows(rows)
	if err != nil {
		return nil, err
	}
	return deployments, nil
}

func (h *DBHandler) DBSelectAnyDeployment(ctx context.Context, tx *sql.Tx) (*DBDeployment, error) {
	span, ctx := tracer.StartSpanFromContext(ctx, "DBSelectAnyDeployment")
	defer span.Finish()
	selectQuery := h.AdaptQuery(fmt.Sprintf(
		"SELECT eslVersion, created, releaseVersion, appName, envName" +
			" FROM deployments " +
			" LIMIT 1;"))
	span.SetTag("query", selectQuery)

	rows, err := tx.QueryContext(
		ctx,
		selectQuery,
	)
	if err != nil {
		return nil, fmt.Errorf("could not query deployments table from DB. Error: %w\n", err)
	}
	defer func(rows *sql.Rows) {
		err := rows.Close()
		if err != nil {
			logger.FromContext(ctx).Sugar().Warnf("deployments row could not be closed: %v", err)
		}
	}(rows)
	//exhaustruct:ignore
	var row = &DBDeployment{}
	if rows.Next() {
		var releaseVersion sql.NullInt64
		err := rows.Scan(&row.EslVersion, &row.Created, &releaseVersion, &row.App, &row.Env)
		if err != nil {
			if errors.Is(err, sql.ErrNoRows) {
				return nil, nil
			}
			return nil, fmt.Errorf("Error scanning deployments row from DB. Error: %w\n", err)
		}
		if releaseVersion.Valid {
			row.ReleaseVersion = &releaseVersion.Int64
		}
	} else {
		row = nil
	}
	err = closeRows(rows)
	if err != nil {
		return nil, err
	}
	return row, nil
}

type DBApp struct {
	EslVersion EslVersion
	App        string
}

type DBAppMetaData struct {
	Team string
}

type DBAppWithMetaData struct {
	EslVersion  EslVersion
	App         string
	Metadata    DBAppMetaData
	StateChange AppStateChange
}

func (h *DBHandler) DBInsertApplication(ctx context.Context, transaction *sql.Tx, appName string, previousEslVersion EslVersion, stateChange AppStateChange, metaData DBAppMetaData) error {
	span, _ := tracer.StartSpanFromContext(ctx, "DBInsertApplication")
	defer span.Finish()
	jsonToInsert, err := json.Marshal(metaData)
	if err != nil {
		return fmt.Errorf("could not marshal json data: %w", err)
	}
	insertQuery := h.AdaptQuery(
		"INSERT INTO apps (eslVersion, created, appName, stateChange, metadata)  VALUES (?, ?, ?, ?, ?);",
	)
	span.SetTag("query", insertQuery)
	_, err = transaction.Exec(
		insertQuery,
		previousEslVersion+1,
		time.Now().UTC(),
		appName,
		stateChange,
		jsonToInsert,
	)
	if err != nil {
		return fmt.Errorf("could not insert app %s into DB. Error: %w\n", appName, err)
	}
	err = h.ForceOverviewRecalculation(ctx, transaction)
	if err != nil {
		return fmt.Errorf("could not update overview table. Error: %w\n", err)
	}
	return nil
}

func NewNullInt(s *int64) sql.NullInt64 {
	if s == nil {
		return sql.NullInt64{
			Int64: 0,
			Valid: false,
		}
	}
	return sql.NullInt64{
		Int64: *s,
		Valid: true,
	}
}

func (h *DBHandler) DBSelectAnyApp(ctx context.Context, tx *sql.Tx) (*DBAppWithMetaData, error) {
	span, ctx := tracer.StartSpanFromContext(ctx, "DBSelectAnyApp")
	defer span.Finish()
	selectQuery := h.AdaptQuery(fmt.Sprintf(
		"SELECT eslVersion, appName, metadata " +
			" FROM apps " +
			" LIMIT 1;"))
	span.SetTag("query", selectQuery)
	rows, err := tx.QueryContext(
		ctx,
		selectQuery,
	)
	if err != nil {
		return nil, fmt.Errorf("could not query apps table from DB. Error: %w\n", err)
	}
	defer func(rows *sql.Rows) {
		err := rows.Close()
		if err != nil {
			logger.FromContext(ctx).Sugar().Warnf("row could not be closed: %v", err)
		}
	}(rows)
	//exhaustruct:ignore
	var row = &DBAppWithMetaData{}
	if rows.Next() {
		var metadataStr string
		err := rows.Scan(&row.EslVersion, &row.App, &metadataStr)
		if err != nil {
			if errors.Is(err, sql.ErrNoRows) {
				return nil, nil
			}
			return nil, fmt.Errorf("Error scanning apps row from DB. Error: %w\n", err)
		}
		var metaData = DBAppMetaData{
			Team: "",
		}
		err = json.Unmarshal(([]byte)(metadataStr), &metaData)
		if err != nil {
			return nil, fmt.Errorf("Error during json unmarshal of apps. Error: %w. Data: %s\n", err, metadataStr)
		}
		row.Metadata = metaData
	} else {
		row = nil
	}
	err = closeRows(rows)
	if err != nil {
		return nil, err
	}
	return row, nil
}

func (h *DBHandler) DBSelectApp(ctx context.Context, tx *sql.Tx, appName string) (*DBAppWithMetaData, error) {
	span, ctx := tracer.StartSpanFromContext(ctx, "DBSelectApp")
	defer span.Finish()
	selectQuery := h.AdaptQuery(fmt.Sprintf(
		"SELECT eslVersion, appName, stateChange, metadata" +
			" FROM apps " +
			" WHERE appName=? " +
			" ORDER BY eslVersion DESC " +
			" LIMIT 1;"))
	span.SetTag("query", selectQuery)

	rows, err := tx.QueryContext(
		ctx,
		selectQuery,
		appName,
	)
	if err != nil {
		return nil, fmt.Errorf("could not query apps table from DB. Error: %w\n", err)
	}
	defer func(rows *sql.Rows) {
		err := rows.Close()
		if err != nil {
			logger.FromContext(ctx).Sugar().Warnf("row could not be closed: %v", err)
		}
	}(rows)

	//exhaustruct:ignore
	var row = &DBAppWithMetaData{}
	if rows.Next() {
		var metadataStr string
		err := rows.Scan(&row.EslVersion, &row.App, &row.StateChange, &metadataStr)
		if err != nil {
			if errors.Is(err, sql.ErrNoRows) {
				return nil, nil
			}
			return nil, fmt.Errorf("Error scanning apps row from DB. Error: %w\n", err)
		}
		var metaData = DBAppMetaData{Team: ""}
		err = json.Unmarshal(([]byte)(metadataStr), &metaData)
		if err != nil {
			return nil, fmt.Errorf("Error during json unmarshal of apps. Error: %w. Data: %s\n", err, metadataStr)
		}
		row.Metadata = metaData
	} else {
		row = nil
	}
	err = closeRows(rows)
	if err != nil {
		return nil, err
	}
	return row, nil
}

// DBWriteDeployment writes one deployment, meaning "what should be deployed"
func (h *DBHandler) DBWriteDeployment(ctx context.Context, tx *sql.Tx, deployment Deployment, previousEslVersion EslVersion) error {
	span, _ := tracer.StartSpanFromContext(ctx, "DBWriteEslEventInternal")
	defer span.Finish()
	if h == nil {
		return nil
	}
	if tx == nil {
		return fmt.Errorf("DBWriteEslEventInternal: no transaction provided")
	}

	jsonToInsert, err := json.Marshal(deployment.Metadata)
	if err != nil {
		return fmt.Errorf("could not marshal json data: %w", err)
	}

	insertQuery := h.AdaptQuery(
		"INSERT INTO deployments (eslVersion, created, releaseVersion, appName, envName, metadata, transformereslVersion) VALUES (?, ?, ?, ?, ?, ?, ?);")

	span.SetTag("query", insertQuery)
	nullVersion := NewNullInt(deployment.Version)
	createdTime := time.Now().UTC()
	_, err = tx.Exec(
		insertQuery,
		previousEslVersion+1,
		createdTime,
		nullVersion,
		deployment.App,
		deployment.Env,
		jsonToInsert,
		deployment.TransformerID)

	if err != nil {
		return fmt.Errorf("could not write deployment into DB. Error: %w\n", err)
	}
	err = h.UpdateOverviewDeployment(ctx, tx, deployment, createdTime)
	if err != nil {
		return fmt.Errorf("could not update overview table. Error: %w\n", err)
	}
	return nil
}

// CUSTOM MIGRATIONS

func (h *DBHandler) RunCustomMigrationReleases(ctx context.Context, getAllAppsFun GetAllAppsFun, getAllReleasesFun GetAllReleasesFun) error {
	span, _ := tracer.StartSpanFromContext(ctx, "RunCustomMigrationReleases")
	defer span.Finish()

	return h.WithTransaction(ctx, false, func(ctx context.Context, transaction *sql.Tx) error {
		l := logger.FromContext(ctx).Sugar()
		if needsMigrating := h.needsReleasesMigrations(ctx, transaction); !needsMigrating {
			return nil
		}
		allAppsMap, err := getAllAppsFun()
		if err != nil {
			return err
		}
		for app := range allAppsMap {
			l.Infof("processing app %s ...", app)

			releases, err := getAllReleasesFun(ctx, app)
			if err != nil {
				return fmt.Errorf("geAllReleases failed %v", err)
			}

			releaseNumbers := []int64{}
			for r := range releases {
				repoRelease := releases[r]
				dbRelease := DBReleaseWithMetaData{
					EslVersion:    InitialEslVersion,
					Created:       time.Now().UTC(),
					ReleaseNumber: repoRelease.Version,
					App:           app,
					Manifests: DBReleaseManifests{
						Manifests: repoRelease.Manifests,
					},
					Metadata: DBReleaseMetaData{
						SourceAuthor:   repoRelease.SourceAuthor,
						SourceCommitId: repoRelease.SourceCommitId,
						SourceMessage:  repoRelease.SourceMessage,
						DisplayVersion: repoRelease.DisplayVersion,
					},
					Deleted: false,
				}
				err = h.DBInsertRelease(ctx, transaction, dbRelease, InitialEslVersion-1)
				if err != nil {
					return fmt.Errorf("error writing Release to DB for app %s: %v", app, err)
				}
				releaseNumbers = append(releaseNumbers, int64(repoRelease.Version))
			}
			l.Infof("done with app %s", app)
			err = h.DBInsertAllReleases(ctx, transaction, app, releaseNumbers, InitialEslVersion-1)
			if err != nil {
				return fmt.Errorf("error writing all_releases to DB for app %s: %v", app, err)
			}
		}
		return nil
	})
}

func (h *DBHandler) needsReleasesMigrations(ctx context.Context, transaction *sql.Tx) bool {
	l := logger.FromContext(ctx).Sugar()
	allReleasesDb, err := h.DBSelectAnyRelease(ctx, transaction)
	if err != nil {
		l.Warnf("could not get releases from database - assuming the manifest repo is correct: %v", err)
		allReleasesDb = nil
	}
	if allReleasesDb != nil {
		l.Warnf("There are already deployments in the DB - skipping migrations")
		return false
	}
	return true

}

func (h *DBHandler) RunCustomMigrationDeployments(ctx context.Context, getAllDeploymentsFun GetAllDeploymentsFun) error {
	span, _ := tracer.StartSpanFromContext(ctx, "RunCustomMigrationDeployments")
	defer span.Finish()

	return h.WithTransaction(ctx, false, func(ctx context.Context, transaction *sql.Tx) error {
		if needsMigrating := h.needsDeploymentsMigrations(ctx, transaction); !needsMigrating {
			return nil
		}
		allDeploymentsInRepo, err := getAllDeploymentsFun(ctx, transaction)
		if err != nil {
			return fmt.Errorf("could not get current deployments to run custom migrations: %v", err)
		}

		for i := range allDeploymentsInRepo {
			deploymentInRepo := allDeploymentsInRepo[i]
			deploymentInRepo.TransformerID = 0
			err = h.DBWriteDeployment(ctx, transaction, deploymentInRepo, 0)
			if err != nil {
				return fmt.Errorf("error writing Deployment to DB for app %s in env %s: %v",
					deploymentInRepo.App, deploymentInRepo.Env, err)
			}
		}
		return nil
	})
}

func (h *DBHandler) needsDeploymentsMigrations(ctx context.Context, transaction *sql.Tx) bool {
	l := logger.FromContext(ctx).Sugar()
	allAppsDb, err := h.DBSelectAnyDeployment(ctx, transaction)
	if err != nil {
		l.Warnf("could not get applications from database - assuming the manifest repo is correct: %v", err)
		allAppsDb = nil
	}
	if allAppsDb != nil {
		l.Warnf("There are already deployments in the DB - skipping migrations")
		return false
	}
	return true
}

type AllApplicationsJson struct {
	Apps []string `json:"apps"`
}

type AllApplicationsRow struct {
	version int64
	created time.Time
	data    string
}

type AllApplicationsGo struct {
	Version int64
	Created time.Time
	AllApplicationsJson
}

type EventRow struct {
	Uuid          string
	Timestamp     time.Time
	CommitHash    string
	EventType     event.EventType
	EventJson     string
	TransformerID TransformerID
}

func (h *DBHandler) RunCustomMigrationEnvLocks(ctx context.Context, getAllEnvLocksFun GetAllEnvLocksFun) error {
	span, ctx := tracer.StartSpanFromContext(ctx, "RunCustomMigrationEnvLocks")
	defer span.Finish()

	return h.WithTransaction(ctx, false, func(ctx context.Context, transaction *sql.Tx) error {

		if needsMigrating := h.needsEnvLocksMigrations(ctx, transaction); !needsMigrating {
			return nil
		}

		allEnvLocksInRepo, err := getAllEnvLocksFun(ctx)
		if err != nil {
			return fmt.Errorf("could not get current environment locks to run custom migrations: %v", err)
		}

		for envName, locks := range allEnvLocksInRepo {
			var activeLockIds []string
			for _, currentLock := range locks {
				activeLockIds = append(activeLockIds, currentLock.LockID)

				err = h.DBWriteEnvironmentLockInternal(ctx, transaction, currentLock, 0, true)
				if err != nil {
					return fmt.Errorf("error writing environment locks to DB for environment %s: %v",
						envName, err)
				}
			}

			if len(activeLockIds) == 0 {
				activeLockIds = []string{}
			}
			err = h.DBWriteAllEnvironmentLocks(ctx, transaction, 0, envName, activeLockIds)
			if err != nil {
				return fmt.Errorf("error writing environment locks ids to DB for environment %s: %v",
					envName, err)
			}
		}

		return nil
	})
}

func (h *DBHandler) needsEnvLocksMigrations(ctx context.Context, transaction *sql.Tx) bool {
	l := logger.FromContext(ctx).Sugar()
	allEnvLocksDb, err := h.DBSelectAnyActiveEnvLocks(ctx, transaction)
	if err != nil {
		l.Infof("could not get environment locks from database - assuming the manifest repo is correct: %v", err)
		allEnvLocksDb = nil
	}
	if allEnvLocksDb != nil {
		l.Infof("There are already environment locks in the DB - skipping migrations")
		return false
	}
	return true
}

func (h *DBHandler) RunCustomMigrationAppLocks(ctx context.Context, getAllAppLocksFun GetAllAppLocksFun) error {
	span, ctx := tracer.StartSpanFromContext(ctx, "RunCustomMigrationAppLocks")
	defer span.Finish()

	return h.WithTransaction(ctx, false, func(ctx context.Context, transaction *sql.Tx) error {
		if needsMigrating := h.needsAppLocksMigrations(ctx, transaction); !needsMigrating {
			return nil
		}
		allAppLocksInRepo, err := getAllAppLocksFun(ctx)
		if err != nil {
			return fmt.Errorf("could not get current application locks to run custom migrations: %v", err)
		}

		for envName, apps := range allAppLocksInRepo {
			for appName, currentAppLocks := range apps {
				var activeLockIds []string
				for _, currentLock := range currentAppLocks {
					activeLockIds = append(activeLockIds, currentLock.LockID)
					err = h.DBWriteApplicationLockInternal(ctx, transaction, currentLock, 0, true)
					if err != nil {
						return fmt.Errorf("error writing application locks to DB for application '%s' on '%s': %v",
							appName, envName, err)
					}
				}
				if len(activeLockIds) == 0 {
					activeLockIds = []string{}
				}

				err := h.DBWriteAllAppLocks(ctx, transaction, 0, envName, appName, activeLockIds)
				if err != nil {
					return fmt.Errorf("error writing existing locks to DB for application '%s' on environment '%s': %v",
						appName, envName, err)
				}
			}
		}
		return nil
	})
}

func (h *DBHandler) needsAppLocksMigrations(ctx context.Context, transaction *sql.Tx) bool {
	l := logger.FromContext(ctx).Sugar()
	allAppLocksDb, err := h.DBSelectAnyActiveAppLock(ctx, transaction)
	if err != nil {
		l.Infof("could not get application locks from database - assuming the manifest repo is correct: %v", err)
		allAppLocksDb = nil
	}
	if allAppLocksDb != nil {
		l.Infof("There are already application locks in the DB - skipping migrations")
		return false
	}
	return true
}

func (h *DBHandler) RunCustomMigrationTeamLocks(ctx context.Context, getAllTeamLocksFun GetAllTeamLocksFun) error {
	span, ctx := tracer.StartSpanFromContext(ctx, "RunCustomMigrationTeamLocks")
	defer span.Finish()

	return h.WithTransaction(ctx, false, func(ctx context.Context, transaction *sql.Tx) error {
		if needsMigrating := h.needsTeamLocksMigrations(ctx, transaction); !needsMigrating {
			return nil
		}

		allTeamLocksInRepo, err := getAllTeamLocksFun(ctx)
		if err != nil {
			return fmt.Errorf("could not get current team locks to run custom migrations: %v", err)
		}

		for envName, apps := range allTeamLocksInRepo {
			for teamName, currentTeamLocks := range apps {
				var activeLockIds []string
				for _, currentLock := range currentTeamLocks {
					activeLockIds = append(activeLockIds, currentLock.LockID)
					err = h.DBWriteTeamLockInternal(ctx, transaction, currentLock, 0, true)
					if err != nil {
						return fmt.Errorf("error writing team locks to DB for team '%s' on '%s': %v",
							teamName, envName, err)
					}
				}
				if len(activeLockIds) == 0 {
					activeLockIds = []string{}
				}
				err := h.DBWriteAllTeamLocks(ctx, transaction, 0, envName, teamName, activeLockIds)
				if err != nil {
					return fmt.Errorf("error writing existing locks to DB for team '%s' on environment '%s': %v",
						teamName, envName, err)
				}
			}
		}
		return nil
	})
}

func (h *DBHandler) needsTeamLocksMigrations(ctx context.Context, transaction *sql.Tx) bool {
	l := logger.FromContext(ctx).Sugar()
	allTeamLocksDb, err := h.DBSelectAnyActiveTeamLock(ctx, transaction)
	if err != nil {
		l.Infof("could not get team locks from database - assuming the manifest repo is correct: %v", err)
		allTeamLocksDb = nil
	}
	if allTeamLocksDb != nil {
		l.Infof("There are already team locks in the DB - skipping migrations")
		return false
	}
	return true
}

func (h *DBHandler) RunCustomMigrationsCommitEvents(ctx context.Context, getAllEvents GetAllEventsFun) error {
	return h.WithTransaction(ctx, false, func(ctx context.Context, transaction *sql.Tx) error {
		if needsMigrating := h.needsCommitEventsMigrations(ctx, transaction); !needsMigrating {
			return nil
		}

		allEvents, err := getAllEvents(ctx)
		if err != nil {
			return fmt.Errorf("could not get current commit events to run custom migrations: %v", err)
		}
		for commitID, events := range allEvents {
			for _, currentEvent := range events {
				eventJson, err := json.Marshal(currentEvent)
				if err != nil {
					return fmt.Errorf("Could not marshal event: %v\n", err)
				}
				err = h.writeEvent(ctx, transaction, 0, currentEvent.EventMetadata.Uuid, event.EventType(currentEvent.EventMetadata.EventType), commitID, eventJson)
				if err != nil {
					return fmt.Errorf("error writing existing event version: %v", err)
				}
			}
		}
		return nil
	})
}

func (h *DBHandler) needsCommitEventsMigrations(ctx context.Context, transaction *sql.Tx) bool {
	l := logger.FromContext(ctx).Sugar()

	ev, err := h.DBSelectAnyEvent(ctx, transaction)
	if err != nil {
		l.Infof("could not get commit events from database - assuming the manifest repo is correct: %v", err)
		ev = nil
	}
	if ev != nil {
		l.Infof("There are already commit events in the DB - skipping migrations")
		return false
	}
	return true
}

func (h *DBHandler) RunCustomMigrationQueuedApplicationVersions(ctx context.Context, getAllQueuedVersionsFun GetAllQueuedVersionsFun) error {
	span, ctx := tracer.StartSpanFromContext(ctx, "RunCustomMigrationQueuedApplicationVersions")
	defer span.Finish()

	return h.WithTransaction(ctx, false, func(ctx context.Context, transaction *sql.Tx) error {

		if needsMigrating := h.needsQueuedDeploymentsMigrations(ctx, transaction); !needsMigrating {
			return nil
		}

		allQueuedVersionsInRepo, err := getAllQueuedVersionsFun(ctx)
		if err != nil {
			return fmt.Errorf("could not get current queued versions to run custom migrations: %v", err)
		}

		for envName, apps := range allQueuedVersionsInRepo {
			for appName, v := range apps {
				err := h.DBWriteDeploymentAttempt(ctx, transaction, envName, appName, v)
				if err != nil {
					return fmt.Errorf("error writing existing queued application version '%d' to DB for app '%s' on environment '%s': %v",
						*v, appName, envName, err)
				}
			}
		}
		return nil
	})
}

func (h *DBHandler) needsQueuedDeploymentsMigrations(ctx context.Context, transaction *sql.Tx) bool {
	l := logger.FromContext(ctx).Sugar()

	allTeamLocksDb, err := h.DBSelectAnyDeploymentAttempt(ctx, transaction)
	if err != nil {
		l.Infof("could not get queued deployments from database - assuming the manifest repo is correct: %v", err)
		allTeamLocksDb = nil
	}
	if allTeamLocksDb != nil {
		l.Infof("There are already queued deployments in the DB - skipping migrations")
		return false
	}
	return true
}

// NeedsMigrations: Checks if we need migrations for any table.
func (h *DBHandler) NeedsMigrations(ctx context.Context) bool {
	span, ctx := tracer.StartSpanFromContext(ctx, "NeedsMigrations")
	defer span.Finish()
	var needs bool
	_ = h.WithTransaction(ctx, true, func(ctx context.Context, transaction *sql.Tx) error {
		needs = h.NeedsEventSourcingLightMigrations(ctx, transaction) ||
			h.needsAllAppsMigrations(ctx, transaction) ||
			h.needsAppsMigrations(ctx, transaction) ||
			h.needsDeploymentsMigrations(ctx, transaction) ||
			h.needsReleasesMigrations(ctx, transaction) ||
			h.needsEnvLocksMigrations(ctx, transaction) ||
			h.needsAppLocksMigrations(ctx, transaction) ||
			h.needsTeamLocksMigrations(ctx, transaction) ||
			h.needsQueuedDeploymentsMigrations(ctx, transaction) ||
			h.needsCommitEventsMigrations(ctx, transaction) ||
			h.needsEnvironmentsMigrations(ctx, transaction)
		return nil
	})
	return needs
}

// For commit_events migrations, we need some transformer to be on the database before we run their migrations.
func (h *DBHandler) RunCustomMigrationsEventSourcingLight(ctx context.Context) error {
	return h.WithTransaction(ctx, false, func(ctx context.Context, transaction *sql.Tx) error {
		span, _ := tracer.StartSpanFromContext(ctx, "RunCustomMigrationsEventSourcingLight")
		defer span.Finish()
<<<<<<< HEAD
		needsMigrating := h.NeedsEventSourcingLightMigrations(ctx, transaction)

		if !needsMigrating {
=======
		l := logger.FromContext(ctx).Sugar()
		eslEvent, err := h.DBReadEslEventInternal(ctx, transaction, true) //true sorts by asc
		if err != nil {
			return err
		}
		if eslEvent != nil && eslEvent.EslVersion == 0 { //Check if there is a 0th transformer already
			l.Infof("Found Migrations transformer on database.")
>>>>>>> a164c33a
			return nil
		}
		return h.DBWriteMigrationsTransformer(ctx, transaction)
	})
}

func (h *DBHandler) NeedsEventSourcingLightMigrations(ctx context.Context, transaction *sql.Tx) bool {
	l := logger.FromContext(ctx).Sugar()
	eslEvent, err := h.DBReadEslEventInternal(ctx, transaction, true) //true sorts by asc
	if err != nil {
		eslEvent = nil
	}
	if eslEvent != nil && eslEvent.EslId == 0 { //Check if there is a 0th transformer already
		l.Infof("Found Migrations transformer on database.")
		return false
	}
	return true
}

func (h *DBHandler) DBWriteMigrationsTransformer(ctx context.Context, transaction *sql.Tx) error {
	if h == nil {
		return nil
	}
	if transaction == nil {
		return fmt.Errorf("DBWriteMigrationsTransformer: no transaction provided")
	}

	span, _ := tracer.StartSpanFromContext(ctx, "DBWriteMigrationsTransformer")
	defer span.Finish()

	dataMap := make(map[string]interface{})
	metadata := ESLMetadata{AuthorName: "Migration", AuthorEmail: "Migration"}
	metadataMap, err := convertObjectToMap(metadata)
	if err != nil {
		return fmt.Errorf("could not convert object to map: %w", err)
	}
	dataMap["metadata"] = metadataMap
	dataMap["eslVersion"] = 0
	jsonToInsert, err := json.Marshal(dataMap)

	if err != nil {
		return fmt.Errorf("could not marshal json transformer: %w", err)
	}

	insertQuery := h.AdaptQuery("INSERT INTO event_sourcing_light VALUES (0, ?, ?, ?);")

	span.SetTag("query", insertQuery)
	_, err = transaction.Exec(
		insertQuery,
		time.Now().UTC(),
		EvtMigrationTransformer,
		jsonToInsert)

	if err != nil {
		return fmt.Errorf("could not write internal esl event into DB. Error: %w\n", err)
	}
	return nil
}

func (h *DBHandler) RunCustomMigrationAllAppsTable(ctx context.Context, getAllAppsFun GetAllAppsFun) error {
	span, ctx := tracer.StartSpanFromContext(ctx, "RunCustomMigrationAllAppsTable")
	defer span.Finish()

	return h.WithTransaction(ctx, false, func(ctx context.Context, transaction *sql.Tx) error {
		if needMigrating := h.needsAllAppsMigrations(ctx, transaction); !needMigrating {
			return nil
		}

		allAppsRepo, err := getAllAppsFun()
		if err != nil {
			return fmt.Errorf("could not get applications to run custom migrations: %v", err)
		}

		sortedApps := sorting.SortKeys(allAppsRepo)

		// if there is any difference, we assume the manifest wins over the database state,
		// so we use `allAppsRepo`:
		return h.DBWriteAllApplications(ctx, transaction, 0, sortedApps)
	})
}

func (h *DBHandler) needsAllAppsMigrations(ctx context.Context, transaction *sql.Tx) bool {
	l := logger.FromContext(ctx).Sugar()
	allAppsDb, err := h.DBSelectAllApplications(ctx, transaction)
	if err != nil {
		l.Warnf("could not get applications from database - assuming the manifest repo is correct: %v", err)
		return false
	}
	return allAppsDb == nil
}

func (h *DBHandler) RunCustomMigrationApps(ctx context.Context, getAllAppsFun GetAllAppsFun) error {
	span, ctx := tracer.StartSpanFromContext(ctx, "RunCustomMigrationApps")
	defer span.Finish()

	return h.WithTransaction(ctx, false, func(ctx context.Context, transaction *sql.Tx) error {
		if needsMigrating := h.needsAppsMigrations(ctx, transaction); !needsMigrating {
			return nil
		}

		appsMap, err := getAllAppsFun()
		if err != nil {
			return fmt.Errorf("could not get dbApp to run custom migrations: %v", err)
		}

		for app := range appsMap {
			team := appsMap[app]
			err = h.DBInsertApplication(ctx, transaction, app, InitialEslVersion, AppStateChangeMigrate, DBAppMetaData{Team: team})
			if err != nil {
				return fmt.Errorf("could not write dbApp %s: %v", app, err)
			}
		}
		return nil
	})
}

func (h *DBHandler) needsAppsMigrations(ctx context.Context, transaction *sql.Tx) bool {
	l := logger.FromContext(ctx).Sugar()
	dbApp, err := h.DBSelectAnyApp(ctx, transaction)
	if err != nil {
		l.Warnf("could not get dbApp from database - assuming the manifest repo is correct: %v", err)
		dbApp = nil
	}
	if dbApp != nil {
		// the migration was already done
		logger.FromContext(ctx).Info("migration to apps was done already")
		return false
	}
	return true
}

// ENV LOCKS

func (h *DBHandler) DBSelectAnyActiveEnvLocks(ctx context.Context, tx *sql.Tx) (*AllEnvLocksGo, error) {
	span, ctx := tracer.StartSpanFromContext(ctx, "DBSelectAnyActiveEnvLocks")
	defer span.Finish()

	selectQuery := h.AdaptQuery(
		"SELECT version, created, environment, json FROM all_env_locks ORDER BY version DESC LIMIT 1;")
	span.SetTag("query", selectQuery)
	rows, err := tx.QueryContext(
		ctx,
		selectQuery,
	)
	if err != nil {
		return nil, fmt.Errorf("could not query environment_locks table from DB. Error: %w\n", err)
	}
	defer func(rows *sql.Rows) {
		err := rows.Close()
		if err != nil {
			logger.FromContext(ctx).Sugar().Warnf("row closing error: %v", err)
		}
	}(rows)

	//exhaustruct:ignore
	var row = AllEnvLocksRow{}
	if rows.Next() {
		err := rows.Scan(&row.Version, &row.Created, &row.Environment, &row.Data)
		if err != nil {
			if errors.Is(err, sql.ErrNoRows) {
				return nil, nil
			}
			return nil, fmt.Errorf("Error scanning environment lock row from DB. Error: %w\n", err)
		}
		err = closeRows(rows)
		if err != nil {
			return nil, err
		}
		//exhaustruct:ignore
		var dataJson = AllEnvLocksJson{}
		err = json.Unmarshal(([]byte)(row.Data), &dataJson)
		if err != nil {
			return nil, fmt.Errorf("Error scanning application lock row from DB. Error: %w\n", err)
		}
		return &AllEnvLocksGo{
			Version:         row.Version,
			Created:         row.Created,
			Environment:     row.Environment,
			AllEnvLocksJson: AllEnvLocksJson{EnvLocks: dataJson.EnvLocks}}, nil
	}
	err = closeRows(rows)
	if err != nil {
		return nil, err
	}
	return nil, nil // no rows, but also no error
}

func (h *DBHandler) DBSelectEnvironmentLock(ctx context.Context, tx *sql.Tx, environment, lockID string) (*EnvironmentLock, error) {
	span, ctx := tracer.StartSpanFromContext(ctx, "DBReadEslEventLaterThan")
	defer span.Finish()

	selectQuery := h.AdaptQuery(fmt.Sprintf(
		"SELECT eslVersion, created, lockID, envName, metadata, deleted" +
			" FROM environment_locks " +
			" WHERE envName=? AND lockID=? " +
			" ORDER BY eslVersion DESC " +
			" LIMIT 1;"))
	span.SetTag("query", selectQuery)

	rows, err := tx.QueryContext(
		ctx,
		selectQuery,
		environment,
		lockID,
	)
	if err != nil {
		return nil, fmt.Errorf("could not query environment locks table from DB. Error: %w\n", err)
	}
	defer func(rows *sql.Rows) {
		err := rows.Close()
		if err != nil {
			logger.FromContext(ctx).Sugar().Warnf("row closing error: %v", err)
		}
	}(rows)

	if rows.Next() {
		var row = DBEnvironmentLock{
			EslVersion: 0,
			Created:    time.Time{},
			LockID:     "",
			Env:        "",
			Deleted:    true,
			Metadata:   "",
		}

		err := rows.Scan(&row.EslVersion, &row.Created, &row.LockID, &row.Env, &row.Metadata, &row.Deleted)
		if err != nil {
			if errors.Is(err, sql.ErrNoRows) {
				return nil, nil
			}
			return nil, fmt.Errorf("Error scanning environment locks row from DB. Error: %w\n", err)
		}

		//exhaustruct:ignore
		var resultJson = LockMetadata{}
		err = json.Unmarshal(([]byte)(row.Metadata), &resultJson)
		if err != nil {
			return nil, fmt.Errorf("Error during json unmarshal. Error: %w. Data: %s\n", err, row.Metadata)
		}
		err = closeRows(rows)
		if err != nil {
			return nil, err
		}
		return &EnvironmentLock{
			EslVersion: row.EslVersion,
			Created:    row.Created,
			LockID:     row.LockID,
			Env:        row.Env,
			Deleted:    row.Deleted,
			Metadata:   resultJson,
		}, nil
	}

	err = closeRows(rows)
	if err != nil {
		return nil, err
	}
	return nil, nil // no rows, but also no error

}

func (h *DBHandler) DBWriteEnvironmentLock(ctx context.Context, tx *sql.Tx, lockID, environment, message, authorName, authorEmail string) error {
	span, _ := tracer.StartSpanFromContext(ctx, "DBWriteEnvironmentLock")
	defer span.Finish()
	if h == nil {
		return nil
	}
	if tx == nil {
		return fmt.Errorf("DBWriteEnvironmentLock: no transaction provided")
	}

	var previousVersion EslVersion

	existingEnvLock, err := h.DBSelectEnvironmentLock(ctx, tx, environment, lockID)

	if err != nil {
		return fmt.Errorf("Could not obtain existing environment lock: %w\n", err)
	}

	if existingEnvLock == nil {
		previousVersion = 0
	} else {
		previousVersion = existingEnvLock.EslVersion
	}

	envLock := EnvironmentLock{
		EslVersion: 0,
		LockID:     lockID,
		Created:    time.Time{},
		Env:        environment,
		Metadata: LockMetadata{
			Message:        message,
			CreatedByName:  authorName,
			CreatedByEmail: authorEmail,
		},
		Deleted: false,
	}
	return h.DBWriteEnvironmentLockInternal(ctx, tx, envLock, previousVersion, false)
}

func (h *DBHandler) DBWriteEnvironmentLockInternal(ctx context.Context, tx *sql.Tx, envLock EnvironmentLock, previousEslVersion EslVersion, useTimeInLock bool) error {
	span, _ := tracer.StartSpanFromContext(ctx, "DBWriteEnvironmentLockInternal")
	defer span.Finish()

	if h == nil {
		return nil
	}
	if tx == nil {
		return fmt.Errorf("DBWriteEnvironmentLockInternal: no transaction provided")
	}

	jsonToInsert, err := json.Marshal(envLock.Metadata)
	if err != nil {
		return fmt.Errorf("could not marshal json data: %w", err)
	}

	insertQuery := h.AdaptQuery(
		"INSERT INTO environment_locks (eslVersion, created, lockID, envName, deleted, metadata) VALUES (?, ?, ?, ?, ?, ?);")

	var timetoInsert time.Time
	if useTimeInLock {
		timetoInsert = envLock.Created
	} else {
		timetoInsert = time.Now().UTC()
	}
	span.SetTag("query", insertQuery)
	_, err = tx.Exec(
		insertQuery,
		previousEslVersion+1,
		timetoInsert,
		envLock.LockID,
		envLock.Env,
		envLock.Deleted,
		jsonToInsert)

	if err != nil {
		return fmt.Errorf("could not write environment lock into DB. Error: %w\n", err)
	}
	err = h.UpdateOverviewEnvironmentLock(ctx, tx, envLock)
	if err != nil {
		return fmt.Errorf("could not update overview environment lock. Error: %w\n", err)
	}
	return nil
}

// DBSelectEnvLockHistory returns the last N events associated with some lock on some environment. Currently only used in testing.
func (h *DBHandler) DBSelectEnvLockHistory(ctx context.Context, tx *sql.Tx, environmentName, lockID string, limit int) ([]EnvironmentLock, error) {
	span, _ := tracer.StartSpanFromContext(ctx, "DBSelectEnvLocks")
	defer span.Finish()
	if h == nil {
		return nil, nil
	}
	if tx == nil {
		return nil, fmt.Errorf("DBSelectEnvLocks: no transaction provided")
	}

	selectQuery := h.AdaptQuery(
		fmt.Sprintf(
			"SELECT eslVersion, created, lockID, envName, metadata, deleted" +
				" FROM environment_locks " +
				" WHERE envName=? AND lockID=?" +
				" ORDER BY eslVersion DESC " +
				" LIMIT ?;"))

	span.SetTag("query", selectQuery)
	rows, err := tx.QueryContext(
		ctx,
		selectQuery,
		environmentName,
		lockID,
		limit,
	)
	if err != nil {
		return nil, fmt.Errorf("could not read environment lock from DB. Error: %w\n", err)
	}
	envLocks := make([]EnvironmentLock, 0)
	for rows.Next() {
		var row = DBEnvironmentLock{
			EslVersion: 0,
			Created:    time.Time{},
			LockID:     "",
			Env:        "",
			Deleted:    true,
			Metadata:   "",
		}

		err := rows.Scan(&row.EslVersion, &row.Created, &row.LockID, &row.Env, &row.Metadata, &row.Deleted)
		if err != nil {
			if errors.Is(err, sql.ErrNoRows) {
				return nil, nil
			}
			return nil, fmt.Errorf("Error scanning environment locks row from DB. Error: %w\n", err)
		}

		//exhaustruct:ignore
		var resultJson = LockMetadata{}
		err = json.Unmarshal(([]byte)(row.Metadata), &resultJson)
		if err != nil {
			return nil, fmt.Errorf("Error during json unmarshal. Error: %w. Data: %s\n", err, row.Metadata)
		}
		envLocks = append(envLocks, EnvironmentLock{
			EslVersion: row.EslVersion,
			Created:    row.Created,
			LockID:     row.LockID,
			Env:        row.Env,
			Deleted:    row.Deleted,
			Metadata:   resultJson,
		})
	}
	err = closeRows(rows)
	if err != nil {
		return nil, err
	}
	return envLocks, nil
}

func (h *DBHandler) DBSelectAllEnvironmentLocks(ctx context.Context, tx *sql.Tx, environment string) (*AllEnvLocksGo, error) {
	span, ctx := tracer.StartSpanFromContext(ctx, "DBSelectAllEnvironmentLocks")
	defer span.Finish()
	if h == nil {
		return nil, nil
	}
	if tx == nil {
		return nil, fmt.Errorf("DBSelectAllEnvironmentLocks: no transaction provided")
	}
	selectQuery := h.AdaptQuery(
		"SELECT version, created, environment, json FROM all_env_locks WHERE environment = ? ORDER BY version DESC LIMIT 1;")
	span.SetTag("query", selectQuery)

	rows, err := tx.QueryContext(ctx, selectQuery, environment)
	if err != nil {
		return nil, fmt.Errorf("could not query all env locks table from DB. Error: %w\n", err)
	}
	defer func(rows *sql.Rows) {
		err := rows.Close()
		if err != nil {
			logger.FromContext(ctx).Sugar().Warnf("row closing error: %v", err)
		}
	}(rows)

	if rows.Next() {
		var row = AllEnvLocksRow{
			Version:     0,
			Created:     time.Time{},
			Environment: "",
			Data:        "",
		}

		err := rows.Scan(&row.Version, &row.Created, &row.Environment, &row.Data)
		if err != nil {
			if errors.Is(err, sql.ErrNoRows) {
				return nil, nil
			}
			return nil, fmt.Errorf("Error scanning environment locks row from DB. Error: %w\n", err)
		}

		//exhaustruct:ignore
		var resultJson = AllEnvLocksJson{}
		err = json.Unmarshal(([]byte)(row.Data), &resultJson)
		if err != nil {
			return nil, fmt.Errorf("Error during json unmarshal. Error: %w. Data: %s\n", err, row.Data)
		}

		var resultGo = AllEnvLocksGo{
			Version:         row.Version,
			Created:         row.Created,
			Environment:     row.Environment,
			AllEnvLocksJson: AllEnvLocksJson{EnvLocks: resultJson.EnvLocks},
		}
		err = closeRows(rows)
		if err != nil {
			return nil, err
		}
		return &resultGo, nil
	}
	err = closeRows(rows)
	if err != nil {
		return nil, err
	}
	return nil, nil
}

func (h *DBHandler) DBSelectEnvironmentLockSet(ctx context.Context, tx *sql.Tx, environment string, lockIDs []string) ([]EnvironmentLock, error) {
	span, _ := tracer.StartSpanFromContext(ctx, "DBSelectEnvironmentLockSet")
	defer span.Finish()

	if len(lockIDs) == 0 {
		return nil, nil
	}
	if h == nil {
		return nil, nil
	}
	if tx == nil {
		return nil, fmt.Errorf("DBSelectEnvironmentLockSet: no transaction provided")
	}

	var envLocks []EnvironmentLock
	var rows *sql.Rows
	defer func(rows *sql.Rows) {
		if rows == nil {
			return
		}
		err := rows.Close()
		if err != nil {
			logger.FromContext(ctx).Sugar().Warnf("row closing error: %v", err)
		}
	}(rows)
	//Get the latest change to each lock
	for _, id := range lockIDs {
		var err error
		selectQuery := h.AdaptQuery(
			"SELECT eslVersion, created, lockID, envName, metadata, deleted" +
				" FROM environment_locks " +
				" WHERE envName=? AND lockID=? " +
				" ORDER BY eslVersion DESC " +
				" LIMIT 1;")
		rows, err = tx.QueryContext(ctx, selectQuery, environment, id)
		if err != nil {
			return nil, fmt.Errorf("could not query environment locks table from DB. Error: %w\n", err)
		}

		var row = DBEnvironmentLock{
			EslVersion: 0,
			Created:    time.Time{},
			LockID:     "",
			Env:        "",
			Deleted:    false,
			Metadata:   "",
		}
		if rows.Next() {
			err = rows.Scan(&row.EslVersion, &row.Created, &row.LockID, &row.Env, &row.Metadata, &row.Deleted)
			if err != nil {
				if errors.Is(err, sql.ErrNoRows) {
					return nil, nil
				}
				return nil, fmt.Errorf("Error scanning environment locks row from DB. Error: %w\n", err)
			}

			//exhaustruct:ignore
			var resultJson = LockMetadata{}
			err = json.Unmarshal(([]byte)(row.Metadata), &resultJson)
			if err != nil {
				return nil, fmt.Errorf("Error during json unmarshal. Error: %w. Data: %s\n", err, row.Metadata)
			}
			envLocks = append(envLocks, EnvironmentLock{
				EslVersion: row.EslVersion,
				Created:    row.Created,
				LockID:     row.LockID,
				Env:        row.Env,
				Deleted:    row.Deleted,
				Metadata:   resultJson,
			})
		}
		err = closeRows(rows)
		if err != nil {
			return nil, err
		}
	}
	err := closeRows(rows)
	if err != nil {
		return nil, err
	}
	return envLocks, nil
}

func (h *DBHandler) DBWriteAllEnvironmentLocks(ctx context.Context, transaction *sql.Tx, previousVersion int64, environment string, lockIds []string) error {
	span, _ := tracer.StartSpanFromContext(ctx, "DBWriteAllEnvironmentLocks")
	defer span.Finish()
	slices.Sort(lockIds) // we don't really *need* the sorting, it's just for convenience
	jsonToInsert, err := json.Marshal(AllEnvLocksJson{
		EnvLocks: lockIds,
	})
	if err != nil {
		return fmt.Errorf("could not marshal json data: %w", err)
	}
	insertQuery := h.AdaptQuery("INSERT INTO all_env_locks (version , created, environment, json)  VALUES (?, ?, ?, ?);")
	span.SetTag("query", insertQuery)
	_, err = transaction.Exec(
		insertQuery,
		previousVersion+1,
		time.Now().UTC(),
		environment,
		jsonToInsert)
	if err != nil {
		return fmt.Errorf("could not insert all env locks into DB. Error: %w\n", err)
	}
	return nil
}

func (h *DBHandler) DBDeleteEnvironmentLock(ctx context.Context, tx *sql.Tx, environment, lockID string) error {
	span, _ := tracer.StartSpanFromContext(ctx, "DBDeleteEnvironmentLock")
	defer span.Finish()
	if h == nil {
		return nil
	}
	if tx == nil {
		return fmt.Errorf("DBDeleteEnvironmentLock: no transaction provided")
	}
	var previousVersion EslVersion

	//See if there is an existing lock with the same lock id in this environment. If it exists, just add a +1 to the eslversion
	existingEnvLock, err := h.DBSelectEnvironmentLock(ctx, tx, environment, lockID)

	if err != nil {
		return fmt.Errorf("Could not obtain existing environment lock: %w\n", err)
	}

	if existingEnvLock == nil {
		logger.FromContext(ctx).Sugar().Warnf("could not delete lock. The environment lock '%s' on environment '%s' does not exist. Continuing anyway.", lockID, environment)
		return nil
	}

	if existingEnvLock.Deleted {
		logger.FromContext(ctx).Sugar().Warnf("could not delete lock. The environment lock '%s' on environment '%s' has already been deleted. Continuing anyway.", lockID, environment)
		return nil
	} else {
		previousVersion = existingEnvLock.EslVersion
	}

	existingEnvLock.Deleted = true
	err = h.DBWriteEnvironmentLockInternal(ctx, tx, *existingEnvLock, previousVersion, false)

	if err != nil {
		return fmt.Errorf("could not delete environment lock from DB. Error: %w\n", err)
	}
	return nil
}

type AllEnvLocksJson struct {
	EnvLocks []string `json:"envLocks"`
}

type AllEnvLocksRow struct {
	Version     int64
	Created     time.Time
	Environment string
	Data        string
}

type AllEnvLocksGo struct {
	Version     int64
	Created     time.Time
	Environment string
	AllEnvLocksJson
}

type AllAppLocksJson struct {
	AppLocks []string `json:"appLocks"`
}

type AllAppLocksRow struct {
	Version     int64
	Created     time.Time
	Environment string
	AppName     string
	Data        string
}

type AllAppLocksGo struct {
	Version     int64
	Created     time.Time
	Environment string
	AppName     string
	AllAppLocksJson
}

type ApplicationLock struct {
	EslVersion EslVersion
	Created    time.Time
	LockID     string
	Env        string
	App        string
	Deleted    bool
	Metadata   LockMetadata
}

// DBApplicationLock Just used to fetch info from DB
type DBApplicationLock struct {
	EslVersion EslVersion
	Created    time.Time
	LockID     string
	Env        string
	App        string
	Deleted    bool
	Metadata   string
}

func (h *DBHandler) DBWriteAllAppLocks(ctx context.Context, transaction *sql.Tx, previousVersion int64, environment, appName string, lockIds []string) error {
	span, _ := tracer.StartSpanFromContext(ctx, "DBWriteAllAppLocks")
	defer span.Finish()
	slices.Sort(lockIds) // we don't really *need* the sorting, it's just for convenience
	jsonToInsert, err := json.Marshal(AllAppLocksJson{
		AppLocks: lockIds,
	})
	if err != nil {
		return fmt.Errorf("could not marshal json data: %w", err)
	}
	insertQuery := h.AdaptQuery("INSERT INTO all_app_locks (version , created, environment, appName, json)  VALUES (?, ?, ?, ?, ?);")
	span.SetTag("query", insertQuery)
	_, err = transaction.Exec(
		insertQuery,
		previousVersion+1,
		time.Now().UTC(),
		environment,
		appName,
		jsonToInsert)
	if err != nil {
		return fmt.Errorf("could not insert all app locks into DB. Error: %w\n", err)
	}
	return nil
}

func (h *DBHandler) DBSelectAllAppLocks(ctx context.Context, tx *sql.Tx, environment, appName string) (*AllAppLocksGo, error) {
	span, _ := tracer.StartSpanFromContext(ctx, "DBSelectAllAppLocks")
	defer span.Finish()
	if h == nil {
		return nil, nil
	}
	if tx == nil {
		return nil, fmt.Errorf("DBSelectAllAppLocks: no transaction provided")
	}
	selectQuery := h.AdaptQuery(
		"SELECT version, created, environment, appName, json FROM all_app_locks WHERE environment = ? AND appName = ? ORDER BY version DESC LIMIT 1;")
	span.SetTag("query", selectQuery)

	rows, err := tx.QueryContext(ctx, selectQuery, environment, appName)
	if err != nil {
		return nil, fmt.Errorf("could not query all app locks table from DB. Error: %w\n", err)
	}
	defer func(rows *sql.Rows) {
		err := rows.Close()
		if err != nil {
			logger.FromContext(ctx).Sugar().Warnf("row closing error: %v", err)
		}
	}(rows)

	if rows.Next() {
		var row = AllAppLocksRow{
			Version:     0,
			Created:     time.Time{},
			Environment: "",
			AppName:     "",
			Data:        "",
		}

		err := rows.Scan(&row.Version, &row.Created, &row.Environment, &row.AppName, &row.Data)
		if err != nil {
			if errors.Is(err, sql.ErrNoRows) {
				return nil, nil
			}
			return nil, fmt.Errorf("Error scanning application locks row from DB. Error: %w\n", err)
		}

		//exhaustruct:ignore
		var resultJson = AllAppLocksJson{}
		err = json.Unmarshal(([]byte)(row.Data), &resultJson)
		if err != nil {
			return nil, fmt.Errorf("Error during json unmarshal. Error: %w. Data: %s\n", err, row.Data)
		}

		var resultGo = AllAppLocksGo{
			Version:         row.Version,
			Created:         row.Created,
			Environment:     row.Environment,
			AppName:         row.AppName,
			AllAppLocksJson: AllAppLocksJson{AppLocks: resultJson.AppLocks},
		}
		err = closeRows(rows)
		if err != nil {
			return nil, err
		}
		return &resultGo, nil
	}
	err = closeRows(rows)
	if err != nil {
		return nil, err
	}
	return nil, nil
}

func (h *DBHandler) DBSelectAppLock(ctx context.Context, tx *sql.Tx, environment, appName, lockID string) (*ApplicationLock, error) {
	span, ctx := tracer.StartSpanFromContext(ctx, "DBSelectAppLock")
	defer span.Finish()

	selectQuery := h.AdaptQuery(fmt.Sprintf(
		"SELECT eslVersion, created, lockID, envName, appName, metadata, deleted" +
			" FROM app_locks " +
			" WHERE envName=? AND appName=? AND lockID=? " +
			" ORDER BY eslVersion DESC " +
			" LIMIT 1;"))
	span.SetTag("query", selectQuery)

	rows, err := tx.QueryContext(
		ctx,
		selectQuery,
		environment,
		appName,
		lockID,
	)
	if err != nil {
		return nil, fmt.Errorf("could not query application locks table from DB. Error: %w\n", err)
	}
	defer func(rows *sql.Rows) {
		err := rows.Close()
		if err != nil {
			logger.FromContext(ctx).Sugar().Warnf("row closing error: %v", err)
		}
	}(rows)

	if rows.Next() {
		var row = DBApplicationLock{
			EslVersion: 0,
			Created:    time.Time{},
			LockID:     "",
			Env:        "",
			App:        "",
			Deleted:    true,
			Metadata:   "",
		}

		err := rows.Scan(&row.EslVersion, &row.Created, &row.LockID, &row.Env, &row.App, &row.Metadata, &row.Deleted)
		if err != nil {
			if errors.Is(err, sql.ErrNoRows) {
				return nil, nil
			}
			return nil, fmt.Errorf("Error scanning application locks row from DB. Error: %w\n", err)
		}

		//exhaustruct:ignore
		var resultJson = LockMetadata{}
		err = json.Unmarshal(([]byte)(row.Metadata), &resultJson)
		if err != nil {
			return nil, fmt.Errorf("Error during json unmarshal. Error: %w. Data: %s\n", err, row.Metadata)
		}
		err = closeRows(rows)
		if err != nil {
			return nil, err
		}
		return &ApplicationLock{
			EslVersion: row.EslVersion,
			Created:    row.Created,
			LockID:     row.LockID,
			Env:        row.Env,
			App:        row.App,
			Deleted:    row.Deleted,
			Metadata:   resultJson,
		}, nil
	}

	err = closeRows(rows)
	if err != nil {
		return nil, err
	}
	return nil, nil // no rows, but also no error

}

func (h *DBHandler) DBSelectAppLockSet(ctx context.Context, tx *sql.Tx, environment, appName string, lockIDs []string) ([]ApplicationLock, error) {
	span, _ := tracer.StartSpanFromContext(ctx, "DBSelectAppLockSet")
	defer span.Finish()

	if len(lockIDs) == 0 {
		return nil, nil
	}
	if h == nil {
		return nil, nil
	}
	if tx == nil {
		return nil, fmt.Errorf("DBSelectAppLockSet: no transaction provided")
	}

	var appLocks []ApplicationLock
	var rows *sql.Rows
	defer func(rows *sql.Rows) {
		if rows == nil {
			return
		}
		err := rows.Close()
		if err != nil {
			logger.FromContext(ctx).Sugar().Warnf("row closing error: %v", err)
		}
	}(rows)
	//Get the latest change to each lock
	for _, id := range lockIDs {
		var err error
		selectQuery := h.AdaptQuery(
			"SELECT eslVersion, created, lockID, envName, appName, metadata, deleted" +
				" FROM app_locks " +
				" WHERE envName=? AND lockID=? AND appName=?" +
				" ORDER BY eslVersion DESC " +
				" LIMIT 1;")
		rows, err = tx.QueryContext(ctx, selectQuery, environment, id, appName)
		if err != nil {
			return nil, fmt.Errorf("could not query application locks table from DB. Error: %w\n", err)
		}

		var row = DBApplicationLock{
			EslVersion: 0,
			Created:    time.Time{},
			LockID:     "",
			Env:        "",
			App:        "",
			Deleted:    false,
			Metadata:   "",
		}
		if rows.Next() {
			err = rows.Scan(&row.EslVersion, &row.Created, &row.LockID, &row.Env, &row.App, &row.Metadata, &row.Deleted)
			if err != nil {
				if errors.Is(err, sql.ErrNoRows) {
					return nil, nil
				}
				return nil, fmt.Errorf("Error scanning application locks row from DB. Error: %w\n", err)
			}

			//exhaustruct:ignore
			var resultJson = LockMetadata{}
			err = json.Unmarshal(([]byte)(row.Metadata), &resultJson)
			if err != nil {
				return nil, fmt.Errorf("Error during json unmarshal. Error: %w. Data: %s\n", err, row.Metadata)
			}
			appLocks = append(appLocks, ApplicationLock{
				EslVersion: row.EslVersion,
				Created:    row.Created,
				LockID:     row.LockID,
				Env:        row.Env,
				App:        row.App,
				Deleted:    row.Deleted,
				Metadata:   resultJson,
			})
		}
		err = closeRows(rows)
		if err != nil {
			return nil, err
		}
	}
	err := closeRows(rows)
	if err != nil {
		return nil, err
	}
	return appLocks, nil
}

func (h *DBHandler) DBWriteApplicationLock(ctx context.Context, tx *sql.Tx, lockID, environment, appName, message, authorName, authorEmail string) error {
	span, _ := tracer.StartSpanFromContext(ctx, "DBWriteApplicationLock")
	defer span.Finish()

	if h == nil {
		return nil
	}
	if tx == nil {
		return fmt.Errorf("DBWriteApplicationLock: no transaction provided")
	}

	var previousVersion EslVersion

	existingEnvLock, err := h.DBSelectAppLock(ctx, tx, environment, appName, lockID)

	if err != nil {
		return fmt.Errorf("Could not obtain existing application lock: %w\n", err)
	}

	if existingEnvLock == nil {
		previousVersion = 0
	} else {
		previousVersion = existingEnvLock.EslVersion
	}

	appLock := ApplicationLock{
		EslVersion: 0,
		LockID:     lockID,
		Created:    time.Time{},
		Env:        environment,
		Metadata: LockMetadata{
			Message:        message,
			CreatedByName:  authorName,
			CreatedByEmail: authorEmail,
		},
		App:     appName,
		Deleted: false,
	}
	return h.DBWriteApplicationLockInternal(ctx, tx, appLock, previousVersion, false)
}

func (h *DBHandler) DBWriteApplicationLockInternal(ctx context.Context, tx *sql.Tx, appLock ApplicationLock, previousEslVersion EslVersion, useTimeInLock bool) error {
	span, _ := tracer.StartSpanFromContext(ctx, "DBWriteApplicationLockInternal")
	defer span.Finish()

	if h == nil {
		return nil
	}
	if tx == nil {
		return fmt.Errorf("DBWriteApplicationLockInternal: no transaction provided")
	}

	jsonToInsert, err := json.Marshal(appLock.Metadata)
	if err != nil {
		return fmt.Errorf("could not marshal json data: %w", err)
	}

	insertQuery := h.AdaptQuery(
		"INSERT INTO app_locks (eslVersion, created, lockID, envName, appName, deleted, metadata) VALUES (?, ?, ?, ?, ?, ?, ?);")

	var timetoInsert time.Time
	if useTimeInLock {
		timetoInsert = appLock.Created
	} else {
		timetoInsert = time.Now().UTC()
	}
	span.SetTag("query", insertQuery)
	_, err = tx.Exec(
		insertQuery,
		previousEslVersion+1,
		timetoInsert,
		appLock.LockID,
		appLock.Env,
		appLock.App,
		appLock.Deleted,
		jsonToInsert)

	if err != nil {
		return fmt.Errorf("could not write application lock into DB. Error: %w\n", err)
	}
	err = h.UpdateOverviewApplicationLock(ctx, tx, appLock)
	if err != nil {
		return fmt.Errorf("could not update overview application lock. Error: %w\n", err)
	}
	return nil
}

func (h *DBHandler) DBDeleteApplicationLock(ctx context.Context, tx *sql.Tx, environment, appName, lockID string) error {
	span, _ := tracer.StartSpanFromContext(ctx, "DBDeleteApplicationLock")
	defer span.Finish()

	if h == nil {
		return nil
	}
	if tx == nil {
		return fmt.Errorf("DBDeleteApplicationLock: no transaction provided")
	}
	var previousVersion EslVersion

	existingAppLock, err := h.DBSelectAppLock(ctx, tx, environment, appName, lockID)

	if err != nil {
		return fmt.Errorf("Could not obtain existing application lock: %w\n", err)
	}

	if existingAppLock == nil {
		logger.FromContext(ctx).Sugar().Warnf("could not delete application lock. The application lock '%s' on application '%s' on environment '%s' does not exist. Continuing anyway.", lockID, appName, environment)
		return nil
	}
	if existingAppLock.Deleted {
		logger.FromContext(ctx).Sugar().Warnf("could not delete application lock. The application lock '%s' on application '%s' on environment '%s' has already been deleted. Continuing anyway.", lockID, appName, environment)
		return nil
	} else {
		previousVersion = existingAppLock.EslVersion
	}

	existingAppLock.Deleted = true
	err = h.DBWriteApplicationLockInternal(ctx, tx, *existingAppLock, previousVersion, false)

	if err != nil {
		return fmt.Errorf("could not delete application lock from DB. Error: %w\n", err)
	}
	return nil
}

func (h *DBHandler) DBSelectAnyActiveAppLock(ctx context.Context, tx *sql.Tx) (*AllAppLocksGo, error) {
	span, _ := tracer.StartSpanFromContext(ctx, "DBDeleteApplicationLock")
	defer span.Finish()

	selectQuery := h.AdaptQuery(
		"SELECT version, created, environment, appName, json FROM all_app_locks ORDER BY version DESC LIMIT 1;")
	span.SetTag("query", selectQuery)
	rows, err := tx.QueryContext(
		ctx,
		selectQuery,
	)
	if err != nil {
		return nil, fmt.Errorf("could not query all_app_locks table from DB. Error: %w\n", err)
	}
	defer func(rows *sql.Rows) {
		err := rows.Close()
		if err != nil {
			logger.FromContext(ctx).Sugar().Warnf("row closing error: %v", err)
		}
	}(rows)

	//exhaustruct:ignore
	var row = AllAppLocksRow{}
	if rows.Next() {
		err := rows.Scan(&row.Version, &row.Created, &row.Environment, &row.AppName, &row.Data)
		if err != nil {
			if errors.Is(err, sql.ErrNoRows) {
				return nil, nil
			}
			return nil, fmt.Errorf("Error scanning application lock row from DB. Error: %w\n", err)
		}
		err = closeRows(rows)
		if err != nil {
			return nil, err
		}
		//exhaustruct:ignore
		var dataJson = AllAppLocksJson{}
		err = json.Unmarshal(([]byte)(row.Data), &dataJson)
		if err != nil {
			return nil, fmt.Errorf("Error unmarshalling error. Error: %w\n", err)
		}
		return &AllAppLocksGo{
			Version:         row.Version,
			Created:         row.Created,
			Environment:     row.Environment,
			AppName:         row.AppName,
			AllAppLocksJson: AllAppLocksJson{AppLocks: dataJson.AppLocks}}, nil
	}
	err = closeRows(rows)
	if err != nil {
		return nil, err
	}
	return nil, nil // no rows, but also no error
}

// DBSelectAppLockHistory returns the last N events associated with some lock on some environment for some app. Currently only used in testing.
func (h *DBHandler) DBSelectAppLockHistory(ctx context.Context, tx *sql.Tx, environmentName, appName, lockID string, limit int) ([]ApplicationLock, error) {
	span, _ := tracer.StartSpanFromContext(ctx, "DBSelectAppLockHistory")
	defer span.Finish()

	if h == nil {
		return nil, nil
	}
	if tx == nil {
		return nil, fmt.Errorf("DBSelectAppLockHistory: no transaction provided")
	}

	selectQuery := h.AdaptQuery(
		fmt.Sprintf(
			"SELECT eslVersion, created, lockID, envName, appName, metadata, deleted" +
				" FROM app_locks " +
				" WHERE envName=? AND lockID=? AND appName=?" +
				" ORDER BY eslVersion DESC " +
				" LIMIT ?;"))

	span.SetTag("query", selectQuery)
	rows, err := tx.QueryContext(
		ctx,
		selectQuery,
		environmentName,
		lockID,
		appName,
		limit,
	)
	if err != nil {
		return nil, fmt.Errorf("could not read application lock from DB. Error: %w\n", err)
	}
	envLocks := make([]ApplicationLock, 0)
	for rows.Next() {
		var row = DBApplicationLock{
			EslVersion: 0,
			Created:    time.Time{},
			LockID:     "",
			App:        "",
			Env:        "",
			Deleted:    true,
			Metadata:   "",
		}

		err := rows.Scan(&row.EslVersion, &row.Created, &row.LockID, &row.Env, &row.App, &row.Metadata, &row.Deleted)
		if err != nil {
			if errors.Is(err, sql.ErrNoRows) {
				return nil, nil
			}
			return nil, fmt.Errorf("Error scanning application locks row from DB. Error: %w\n", err)
		}

		//exhaustruct:ignore
		var resultJson = LockMetadata{}
		err = json.Unmarshal(([]byte)(row.Metadata), &resultJson)
		if err != nil {
			return nil, fmt.Errorf("Error during json unmarshal. Error: %w. Data: %s\n", err, row.Metadata)
		}
		envLocks = append(envLocks, ApplicationLock{
			EslVersion: row.EslVersion,
			Created:    row.Created,
			LockID:     row.LockID,
			Env:        row.Env,
			Deleted:    row.Deleted,
			App:        row.App,
			Metadata:   resultJson,
		})
	}
	err = closeRows(rows)
	if err != nil {
		return nil, err
	}
	return envLocks, nil
}

type AllTeamLocksJson struct {
	TeamLocks []string `json:"teamLocks"`
}

type AllTeamLocksRow struct {
	Version     int64
	Created     time.Time
	Environment string
	Team        string
	Data        string
}

type AllTeamLocksGo struct {
	Version     int64
	Created     time.Time
	Environment string
	Team        string
	AllTeamLocksJson
}

type TeamLock struct {
	EslVersion EslVersion
	Created    time.Time
	LockID     string
	Env        string
	Team       string
	Deleted    bool
	Metadata   LockMetadata
}

// DBTeamLock Just used to fetch info from DB
type DBTeamLock struct {
	EslVersion EslVersion
	Created    time.Time
	LockID     string
	Env        string
	TeamName   string
	Deleted    bool
	Metadata   string
}

func (h *DBHandler) DBSelectAnyActiveTeamLock(ctx context.Context, tx *sql.Tx) (*AllTeamLocksGo, error) {
	span, _ := tracer.StartSpanFromContext(ctx, "DBSelectAnyActiveTeamLock")
	defer span.Finish()

	selectQuery := h.AdaptQuery(
		"SELECT version, created, environment, teamName, json FROM all_team_locks ORDER BY version DESC LIMIT 1;")
	span.SetTag("query", selectQuery)

	rows, err := tx.QueryContext(
		ctx,
		selectQuery,
	)
	return h.processAllTeamLocksRow(ctx, err, rows)
}

func (h *DBHandler) DBWriteTeamLock(ctx context.Context, tx *sql.Tx, lockID, environment, teamName, message, authorName, authorEmail string) error {
	span, _ := tracer.StartSpanFromContext(ctx, "DBWriteTeamLock")
	defer span.Finish()
	if h == nil {
		return nil
	}
	if tx == nil {
		return fmt.Errorf("DBWriteTeamLock: no transaction provided")
	}

	var previousVersion EslVersion

	existingEnvLock, err := h.DBSelectTeamLock(ctx, tx, environment, teamName, lockID)

	if err != nil {
		return fmt.Errorf("Could not obtain existing team lock: %w\n", err)
	}

	if existingEnvLock == nil {
		previousVersion = 0
	} else {
		previousVersion = existingEnvLock.EslVersion
	}

	teamLock := TeamLock{
		EslVersion: 0,
		LockID:     lockID,
		Created:    time.Time{},
		Env:        environment,
		Metadata: LockMetadata{
			Message:        message,
			CreatedByName:  authorName,
			CreatedByEmail: authorEmail,
		},
		Team:    teamName,
		Deleted: false,
	}
	return h.DBWriteTeamLockInternal(ctx, tx, teamLock, previousVersion, false)
}

func (h *DBHandler) DBWriteTeamLockInternal(ctx context.Context, tx *sql.Tx, teamLock TeamLock, previousEslVersion EslVersion, useTimeInLock bool) error {
	span, _ := tracer.StartSpanFromContext(ctx, "DBWriteTeamLockInternal")
	defer span.Finish()

	if h == nil {
		return nil
	}
	if tx == nil {
		return fmt.Errorf("DBWriteTeamLockInternal: no transaction provided")
	}

	jsonToInsert, err := json.Marshal(teamLock.Metadata)
	if err != nil {
		return fmt.Errorf("could not marshal json data: %w", err)
	}

	insertQuery := h.AdaptQuery(
		"INSERT INTO team_locks (eslVersion, created, lockID, envName, teamName, deleted, metadata) VALUES (?, ?, ?, ?, ?, ?, ?);")
	span.SetTag("query", insertQuery)

	var timetoInsert time.Time
	if useTimeInLock {
		timetoInsert = teamLock.Created
	} else {
		timetoInsert = time.Now().UTC()
	}
	span.SetTag("query", insertQuery)
	_, err = tx.Exec(
		insertQuery,
		previousEslVersion+1,
		timetoInsert,
		teamLock.LockID,
		teamLock.Env,
		teamLock.Team,
		teamLock.Deleted,
		jsonToInsert)

	if err != nil {
		return fmt.Errorf("could not write team lock into DB. Error: %w\n", err)
	}
	err = h.UpdateOverviewTeamLock(ctx, tx, teamLock)
	if err != nil {
		return fmt.Errorf("could not update overview team lock. Error: %w\n", err)
	}
	return nil
}

func (h *DBHandler) DBWriteAllTeamLocks(ctx context.Context, transaction *sql.Tx, previousVersion int64, environment, teamName string, lockIds []string) error {
	span, _ := tracer.StartSpanFromContext(ctx, "DBWriteAllTeamLocks")
	defer span.Finish()
	slices.Sort(lockIds) // we don't really *need* the sorting, it's just for convenience
	jsonToInsert, err := json.Marshal(AllTeamLocksJson{
		TeamLocks: lockIds,
	})
	if err != nil {
		return fmt.Errorf("could not marshal json data: %w", err)
	}
	insertQuery := h.AdaptQuery("INSERT INTO all_team_locks (version , created, environment, teamName, json)  VALUES (?, ?, ?, ?, ?);")
	span.SetTag("query", insertQuery)
	_, err = transaction.Exec(
		insertQuery,
		previousVersion+1,
		time.Now().UTC(),
		environment,
		teamName,
		jsonToInsert)
	if err != nil {
		return fmt.Errorf("could not insert all team locks into DB. Error: %w\n", err)
	}
	return nil
}

func (h *DBHandler) DBSelectTeamLock(ctx context.Context, tx *sql.Tx, environment, teamName, lockID string) (*TeamLock, error) {
	span, ctx := tracer.StartSpanFromContext(ctx, "DBSelectTeamLock")
	defer span.Finish()

	selectQuery := h.AdaptQuery(fmt.Sprintf(
		"SELECT eslVersion, created, lockID, envName, teamName, metadata, deleted" +
			" FROM team_locks " +
			" WHERE envName=? AND teamName=? AND lockID=? " +
			" ORDER BY eslVersion DESC " +
			" LIMIT 1;"))
	span.SetTag("query", selectQuery)

	rows, err := tx.QueryContext(
		ctx,
		selectQuery,
		environment,
		teamName,
		lockID,
	)
	if err != nil {
		return nil, fmt.Errorf("could not query team locks table from DB. Error: %w\n", err)
	}
	defer func(rows *sql.Rows) {
		err := rows.Close()
		if err != nil {
			logger.FromContext(ctx).Sugar().Warnf("row closing error: %v", err)
		}
	}(rows)

	if rows.Next() {
		var row = DBTeamLock{
			EslVersion: 0,
			Created:    time.Time{},
			LockID:     "",
			Env:        "",
			TeamName:   "",
			Deleted:    true,
			Metadata:   "",
		}

		err := rows.Scan(&row.EslVersion, &row.Created, &row.LockID, &row.Env, &row.TeamName, &row.Metadata, &row.Deleted)
		if err != nil {
			if errors.Is(err, sql.ErrNoRows) {
				return nil, nil
			}
			return nil, fmt.Errorf("Error scanning team locks row from DB. Error: %w\n", err)
		}

		//exhaustruct:ignore
		var resultJson = LockMetadata{}
		err = json.Unmarshal(([]byte)(row.Metadata), &resultJson)
		if err != nil {
			return nil, fmt.Errorf("Error during json unmarshal. Error: %w. Data: %s\n", err, row.Metadata)
		}
		err = closeRows(rows)
		if err != nil {
			return nil, err
		}
		return &TeamLock{
			EslVersion: row.EslVersion,
			Created:    row.Created,
			LockID:     row.LockID,
			Env:        row.Env,
			Team:       row.TeamName,
			Deleted:    row.Deleted,
			Metadata:   resultJson,
		}, nil
	}

	err = closeRows(rows)
	if err != nil {
		return nil, err
	}
	return nil, nil // no rows, but also no error
}
func (h *DBHandler) DBSelectAllTeamLocks(ctx context.Context, tx *sql.Tx, environment, teamName string) (*AllTeamLocksGo, error) {
	span, _ := tracer.StartSpanFromContext(ctx, "DBSelectAllTeamLocks")
	defer span.Finish()
	if h == nil {
		return nil, nil
	}
	if tx == nil {
		return nil, fmt.Errorf("DBSelectAllTeamLocks: no transaction provided")
	}
	selectQuery := h.AdaptQuery(
		"SELECT version, created, environment, teamName, json FROM all_team_locks WHERE environment = ? AND teamName = ? ORDER BY version DESC LIMIT 1;")
	span.SetTag("query", selectQuery)

	rows, err := tx.QueryContext(ctx, selectQuery, environment, teamName)
	return h.processAllTeamLocksRow(ctx, err, rows)
}

func (h *DBHandler) DBDeleteTeamLock(ctx context.Context, tx *sql.Tx, environment, teamName, lockID string) error {
	span, _ := tracer.StartSpanFromContext(ctx, "DBDeleteTeamLock")
	defer span.Finish()

	if h == nil {
		return nil
	}
	if tx == nil {
		return fmt.Errorf("DBDeleteTeamLock: no transaction provided")
	}
	var previousVersion EslVersion

	existingTeamLock, err := h.DBSelectTeamLock(ctx, tx, environment, teamName, lockID)

	if err != nil {
		return fmt.Errorf("Could not obtain existing team lock: %w\n", err)
	}

	if existingTeamLock == nil {
		logger.FromContext(ctx).Sugar().Warnf("could not delete team lock. The team lock '%s' on team '%s' on environment '%s' does not exist. Continuing anyway.", lockID, teamName, environment)
		return nil
	}
	if existingTeamLock.Deleted {
		logger.FromContext(ctx).Sugar().Warnf("could not delete team lock. The team lock '%s' on team '%s' on environment '%s' has already been deleted. Continuing anyway.", lockID, teamName, environment)
		return nil
	} else {
		previousVersion = existingTeamLock.EslVersion
	}

	existingTeamLock.Deleted = true
	err = h.DBWriteTeamLockInternal(ctx, tx, *existingTeamLock, previousVersion, false)

	if err != nil {
		return fmt.Errorf("could not delete team lock from DB. Error: %w\n", err)
	}
	return nil
}

func (h *DBHandler) DBSelectTeamLockSet(ctx context.Context, tx *sql.Tx, environment, teamName string, lockIDs []string) ([]TeamLock, error) {
	span, ctx := tracer.StartSpanFromContext(ctx, "DBSelectTeamLockSet")
	defer span.Finish()

	if len(lockIDs) == 0 {
		return nil, nil
	}
	if h == nil {
		return nil, nil
	}
	if tx == nil {
		return nil, fmt.Errorf("DBSelectTeamLockSet: no transaction provided")
	}

	var teamLocks []TeamLock
	//Get the latest change to each lock
	for _, id := range lockIDs {
		teamLocksTmp, err2 := h.selectTeamLocks(ctx, tx, environment, teamName, id, teamLocks)
		if err2 != nil {
			return nil, err2
		}
		teamLocks = teamLocksTmp
	}
	return teamLocks, nil
}

func (h *DBHandler) selectTeamLocks(ctx context.Context, tx *sql.Tx, environment string, teamName string, id string, teamLocks []TeamLock) ([]TeamLock, error) {
	span, ctx := tracer.StartSpanFromContext(ctx, "selectTeamLocks")
	defer span.Finish()
	var err error
	selectQuery := h.AdaptQuery(
		"SELECT eslVersion, created, lockID, envName, teamName, metadata, deleted" +
			" FROM team_locks " +
			" WHERE envName=? AND lockID=? AND teamName=?" +
			" ORDER BY eslVersion DESC " +
			" LIMIT 1;")
	rows, err := tx.QueryContext(ctx, selectQuery, environment, id, teamName)
	if err != nil {
		return nil, fmt.Errorf("could not query team locks table from DB. Error: %w\n", err)
	}
	defer func(rows *sql.Rows) {
		if rows == nil {
			return
		}
		err := rows.Close()
		if err != nil {
			logger.FromContext(ctx).Sugar().Warnf("row closing error: %v", err)
		}
	}(rows)

	var row = DBTeamLock{
		EslVersion: 0,
		Created:    time.Time{},
		LockID:     "",
		Env:        "",
		TeamName:   "",
		Deleted:    false,
		Metadata:   "",
	}
	if rows.Next() {
		err = rows.Scan(&row.EslVersion, &row.Created, &row.LockID, &row.Env, &row.TeamName, &row.Metadata, &row.Deleted)
		if err != nil {
			if errors.Is(err, sql.ErrNoRows) {
				return nil, nil
			}
			return nil, fmt.Errorf("Error scanning team locks row from DB. Error: %w\n", err)
		}

		//exhaustruct:ignore
		var resultJson = LockMetadata{}
		err = json.Unmarshal(([]byte)(row.Metadata), &resultJson)
		if err != nil {
			return nil, fmt.Errorf("Error during json unmarshal. Error: %w. Data: %s\n", err, row.Metadata)
		}
		teamLocks = append(teamLocks, TeamLock{
			EslVersion: row.EslVersion,
			Created:    row.Created,
			LockID:     row.LockID,
			Env:        row.Env,
			Team:       row.TeamName,
			Deleted:    row.Deleted,
			Metadata:   resultJson,
		})
	}
	err = closeRows(rows)
	if err != nil {
		return nil, err
	}
	return teamLocks, nil
}

// DBSelectTeamLockHistory returns the last N events associated with some lock on some environment for some team. Currently only used in testing.
func (h *DBHandler) DBSelectTeamLockHistory(ctx context.Context, tx *sql.Tx, environmentName, teamName, lockID string, limit int) ([]TeamLock, error) {
	span, _ := tracer.StartSpanFromContext(ctx, "DBSelectTeamLockHistory")
	defer span.Finish()

	if h == nil {
		return nil, nil
	}
	if tx == nil {
		return nil, fmt.Errorf("DBSelectTeamLockHistory: no transaction provided")
	}

	selectQuery := h.AdaptQuery(
		fmt.Sprintf(
			"SELECT eslVersion, created, lockID, envName, teamName, metadata, deleted" +
				" FROM team_locks " +
				" WHERE envName=? AND lockID=? AND teamName=?" +
				" ORDER BY eslVersion DESC " +
				" LIMIT ?;"))

	span.SetTag("query", selectQuery)
	rows, err := tx.QueryContext(
		ctx,
		selectQuery,
		environmentName,
		lockID,
		teamName,
		limit,
	)
	if err != nil {
		return nil, fmt.Errorf("could not read team lock from DB. Error: %w\n", err)
	}
	defer func(rows *sql.Rows) {
		err := rows.Close()
		if err != nil {
			logger.FromContext(ctx).Sugar().Warnf("team locks: row could not be closed: %v", err)
		}
	}(rows)
	teamLocks := make([]TeamLock, 0)
	for rows.Next() {
		var row = DBTeamLock{
			EslVersion: 0,
			Created:    time.Time{},
			LockID:     "",
			TeamName:   "",
			Env:        "",
			Deleted:    true,
			Metadata:   "",
		}

		err := rows.Scan(&row.EslVersion, &row.Created, &row.LockID, &row.Env, &row.TeamName, &row.Metadata, &row.Deleted)
		if err != nil {
			if errors.Is(err, sql.ErrNoRows) {
				return nil, nil
			}
			return nil, fmt.Errorf("Error scanning team locks row from DB. Error: %w\n", err)
		}

		//exhaustruct:ignore
		var resultJson = LockMetadata{}
		err = json.Unmarshal(([]byte)(row.Metadata), &resultJson)
		if err != nil {
			return nil, fmt.Errorf("Error during json unmarshal. Error: %w. Data: %s\n", err, row.Metadata)
		}
		teamLocks = append(teamLocks, TeamLock{
			EslVersion: row.EslVersion,
			Created:    row.Created,
			LockID:     row.LockID,
			Env:        row.Env,
			Deleted:    row.Deleted,
			Team:       row.TeamName,
			Metadata:   resultJson,
		})
	}
	err = closeRows(rows)
	if err != nil {
		return nil, err
	}
	return teamLocks, nil
}

func (h *DBHandler) processAllTeamLocksRow(ctx context.Context, err error, rows *sql.Rows) (*AllTeamLocksGo, error) {
	span, ctx := tracer.StartSpanFromContext(ctx, "processAllTeamLocksRow")
	defer span.Finish()

	if err != nil {
		return nil, fmt.Errorf("could not query all_team_locks table from DB. Error: %w\n", err)
	}
	defer func(rows *sql.Rows) {
		err := rows.Close()
		if err != nil {
			logger.FromContext(ctx).Sugar().Warnf("releases: row could not be closed: %v", err)
		}
	}(rows)
	//exhaustruct:ignore
	var row = &AllTeamLocksRow{}
	var result *AllTeamLocksGo
	if rows.Next() {

		err := rows.Scan(&row.Version, &row.Created, &row.Environment, &row.Team, &row.Data)
		if err != nil {
			if errors.Is(err, sql.ErrNoRows) {
				return nil, nil
			}
			return nil, fmt.Errorf("Error scanning releases row from DB. Error: %w\n", err)
		}
		//exhaustruct:ignore
		var resultJson = AllTeamLocksJson{}
		err = json.Unmarshal(([]byte)(row.Data), &resultJson)
		if err != nil {
			return nil, fmt.Errorf("Error during json unmarshal. Error: %w. Data: %s\n", err, row.Data)
		}

		result = &AllTeamLocksGo{
			Version:          row.Version,
			Created:          row.Created,
			Environment:      row.Environment,
			Team:             row.Team,
			AllTeamLocksJson: AllTeamLocksJson{TeamLocks: resultJson.TeamLocks},
		}
	} else {
		row = nil
		result = nil
	}
	err = closeRows(rows)
	if err != nil {
		return nil, err
	}
	return result, nil
}

type QueuedDeployment struct {
	EslVersion EslVersion
	Created    time.Time
	Env        string
	App        string
	Version    *int64
}

func (h *DBHandler) DBSelectAnyDeploymentAttempt(ctx context.Context, tx *sql.Tx) (*QueuedDeployment, error) {
	span, ctx := tracer.StartSpanFromContext(ctx, "DBSelectAnyDeploymentAttempt")
	defer span.Finish()

	if h == nil {
		return nil, nil
	}
	if tx == nil {
		return nil, fmt.Errorf("DBSelectAnyDeploymentAttempt: no transaction provided")
	}

	insertQuery := h.AdaptQuery(
		"SELECT eslVersion, created, envName, appName, queuedReleaseVersion FROM deployment_attempts ORDER BY eslVersion DESC LIMIT 1;")

	span.SetTag("query", insertQuery)
	rows, err := tx.QueryContext(
		ctx,
		insertQuery)
	return h.processDeploymentAttemptsRow(ctx, rows, err)
}

func (h *DBHandler) DBSelectDeploymentAttemptHistory(ctx context.Context, tx *sql.Tx, environmentName, appName string, limit int) ([]QueuedDeployment, error) {
	span, _ := tracer.StartSpanFromContext(ctx, "DBSelectDeploymentAttemptHistory")
	defer span.Finish()

	if h == nil {
		return nil, nil
	}
	if tx == nil {
		return nil, fmt.Errorf("DBSelectDeploymentAttemptHistory: no transaction provided")
	}

	insertQuery := h.AdaptQuery(
		"SELECT eslVersion, created, envName, appName, queuedReleaseVersion FROM deployment_attempts WHERE envName=? AND appName=? ORDER BY eslVersion DESC LIMIT ?;")

	span.SetTag("query", insertQuery)
	rows, err := tx.QueryContext(
		ctx,
		insertQuery,
		environmentName,
		appName, limit)

	if err != nil {
		return nil, fmt.Errorf("could not query deployment attempts table from DB. Error: %w\n", err)
	}
	defer func(rows *sql.Rows) {
		err := rows.Close()
		if err != nil {
			logger.FromContext(ctx).Sugar().Warnf("row closing error: %v", err)
		}
	}(rows)

	queuedDeployments := make([]QueuedDeployment, 0)
	for rows.Next() {
		row, err := h.processSingleDeploymentAttemptsRow(ctx, rows)
		if err != nil {
			return nil, err
		}
		queuedDeployments = append(queuedDeployments, QueuedDeployment{
			EslVersion: row.EslVersion,
			Created:    row.Created,
			Env:        row.Env,
			App:        row.App,
			Version:    row.Version,
		})
	}
	err = closeRows(rows)
	if err != nil {
		return nil, err
	}
	return queuedDeployments, nil
}

func (h *DBHandler) DBSelectLatestDeploymentAttempt(ctx context.Context, tx *sql.Tx, environmentName, appName string) (*QueuedDeployment, error) {
	span, _ := tracer.StartSpanFromContext(ctx, "DBSelectLatestDeploymentAttempt")
	defer span.Finish()

	if h == nil {
		return nil, nil
	}
	if tx == nil {
		return nil, fmt.Errorf("DBSelectLatestDeploymentAttempt: no transaction provided")
	}
	insertQuery := h.AdaptQuery(
		"SELECT eslVersion, created, envName, appName, queuedReleaseVersion FROM deployment_attempts WHERE envName=? AND appName=? ORDER BY eslVersion DESC LIMIT 1;")

	span.SetTag("query", insertQuery)
	rows, err := tx.QueryContext(
		ctx,
		insertQuery,
		environmentName,
		appName)
	return h.processDeploymentAttemptsRow(ctx, rows, err)
}

func (h *DBHandler) DBWriteDeploymentAttempt(ctx context.Context, tx *sql.Tx, envName, appName string, version *int64) error {
	span, _ := tracer.StartSpanFromContext(ctx, "DBWriteDeploymentAttempt")
	defer span.Finish()

	if h == nil {
		return nil
	}
	if tx == nil {
		return fmt.Errorf("DBWriteDeploymentAttempt: no transaction provided")
	}
	return h.dbWriteDeploymentAttemptInternal(ctx, tx, &QueuedDeployment{
		EslVersion: 0,
		Created:    time.Time{},
		Env:        envName,
		App:        appName,
		Version:    version,
	})
}

func (h *DBHandler) DBDeleteDeploymentAttempt(ctx context.Context, tx *sql.Tx, envName, appName string) error {
	span, ctx := tracer.StartSpanFromContext(ctx, "DBWriteDeploymentAttempt")
	defer span.Finish()

	if h == nil {
		return nil
	}
	if tx == nil {
		return fmt.Errorf("DBDeleteDeploymentAttempt: no transaction provided")
	}
	return h.dbWriteDeploymentAttemptInternal(ctx, tx, &QueuedDeployment{
		EslVersion: 0,
		Created:    time.Time{},
		Env:        envName,
		App:        appName,
		Version:    nil,
	})
}

func (h *DBHandler) dbWriteDeploymentAttemptInternal(ctx context.Context, tx *sql.Tx, deployment *QueuedDeployment) error {
	span, _ := tracer.StartSpanFromContext(ctx, "dbWriteDeploymentAttemptInternal")
	defer span.Finish()

	if h == nil {
		return nil
	}
	if tx == nil {
		return fmt.Errorf("dbWriteDeploymentAttemptInternal: no transaction provided")
	}
	latestDeployment, err := h.DBSelectLatestDeploymentAttempt(ctx, tx, deployment.Env, deployment.App)

	if err != nil {
		return fmt.Errorf("Could not get latest deployment attempt from deployments table")
	}
	var previousEslVersion EslVersion

	if latestDeployment == nil {
		previousEslVersion = 0
	} else {
		previousEslVersion = latestDeployment.EslVersion
	}
	nullVersion := NewNullInt(deployment.Version)

	insertQuery := h.AdaptQuery(
		"INSERT INTO deployment_attempts (eslVersion, created, envName, appName, queuedReleaseVersion) VALUES (?, ?, ?, ?, ?);")

	span.SetTag("query", insertQuery)
	_, err = tx.Exec(
		insertQuery,
		previousEslVersion+1,
		time.Now().UTC(),
		deployment.Env,
		deployment.App,
		nullVersion)

	if err != nil {
		return fmt.Errorf("could not write deployment attempts table in DB. Error: %w\n", err)
	}
	err = h.UpdateOverviewDeploymentAttempt(ctx, tx, deployment)
	if err != nil {
		return fmt.Errorf("could not update overview table in DB. Error: %w\n", err)
	}
	return nil
}

func (h *DBHandler) processDeploymentAttemptsRow(ctx context.Context, rows *sql.Rows, err error) (*QueuedDeployment, error) {
	span, _ := tracer.StartSpanFromContext(ctx, "processDeploymentAttemptsRow")
	defer span.Finish()

	if err != nil {
		return nil, fmt.Errorf("could not query deployment attempts table from DB. Error: %w\n", err)
	}
	defer func(rows *sql.Rows) {
		err := rows.Close()
		if err != nil {
			logger.FromContext(ctx).Sugar().Warnf("row closing error: %v", err)
		}
	}(rows)
	var row *QueuedDeployment
	if rows.Next() {
		row, err = h.processSingleDeploymentAttemptsRow(ctx, rows)
		if err != nil {
			return nil, err
		}
	}
	err = closeRows(rows)
	if err != nil {
		return nil, err
	}
	return row, nil
}

// processSingleDeploymentAttemptsRow only processes the row. It assumes that there is an element ready to be processed in rows.
func (h *DBHandler) processSingleDeploymentAttemptsRow(ctx context.Context, rows *sql.Rows) (*QueuedDeployment, error) {
	span, _ := tracer.StartSpanFromContext(ctx, "processSingleDeploymentAttemptsRow")
	defer span.Finish()

	//exhaustruct:ignore
	var row = QueuedDeployment{}
	var releaseVersion sql.NullInt64

	err := rows.Scan(&row.EslVersion, &row.Created, &row.Env, &row.App, &releaseVersion)
	if err != nil {
		if errors.Is(err, sql.ErrNoRows) {
			return nil, nil
		}
		return nil, fmt.Errorf("Error scanning deployment attempts row from DB. Error: %w\n", err)
	}

	if releaseVersion.Valid {
		row.Version = &releaseVersion.Int64
	}
	return &row, nil

}

// Environments

type DBAllEnvironments struct {
	Created      time.Time
	Version      int64
	Environments []string
}

type DBAllEnvironmentsRow struct {
	Created      time.Time
	Version      int64
	Environments string
}

type DBEnvironment struct {
	Created time.Time
	Version int64
	Name    string
	Config  config.EnvironmentConfig
}

type DBEnvironmentRow struct {
	Created time.Time
	Version int64
	Name    string
	Config  string
}

func (h *DBHandler) DBSelectEnvironment(ctx context.Context, tx *sql.Tx, environmentName string) (*DBEnvironment, error) {
	span, ctx := tracer.StartSpanFromContext(ctx, "DBSelectEnvironment")
	defer span.Finish()

	selectQuery := h.AdaptQuery(
		`
SELECT created, version, name, json
FROM environments
WHERE name=?
ORDER BY version DESC
LIMIT 1;
`,
	)
	span.SetTag("query", selectQuery)

	rows, err := tx.QueryContext(
		ctx,
		selectQuery,
		environmentName,
	)

	if err != nil {
		return nil, fmt.Errorf("could not query the environments table for environment %s, error: %w", environmentName, err)
	}

	defer func(rows *sql.Rows) {
		err := rows.Close()
		if err != nil {
			logger.FromContext(ctx).Sugar().Warnf("error while closing row of environments, error: %w", err)
		}
	}(rows)

	if rows.Next() {
		//exhaustruct:ignore
		row := DBEnvironmentRow{}
		err := rows.Scan(&row.Created, &row.Version, &row.Name, &row.Config)
		if err != nil {
			if errors.Is(err, sql.ErrNoRows) {
				return nil, nil
			}
			return nil, fmt.Errorf("error scanning the environments table, error: %w", err)
		}

		//exhaustruct:ignore
		parsedConfig := config.EnvironmentConfig{}
		err = json.Unmarshal([]byte(row.Config), &parsedConfig)
		if err != nil {
			return nil, fmt.Errorf("unable to unmarshal the JSON in the database, JSON: %s, error: %w", row.Config, err)
		}
		err = closeRows(rows)
		if err != nil {
			return nil, fmt.Errorf("error while closing database rows, error: %w", err)
		}

		return &DBEnvironment{
			Created: row.Created,
			Version: row.Version,
			Name:    environmentName,
			Config:  parsedConfig,
		}, nil
	}
	err = closeRows(rows)
	if err != nil {
		return nil, fmt.Errorf("errpr while closing database rows, error: %w", err)
	}
	return nil, nil
}

func (h *DBHandler) DBWriteEnvironment(ctx context.Context, tx *sql.Tx, environmentName string, environmentConfig config.EnvironmentConfig) error {
	span, _ := tracer.StartSpanFromContext(ctx, "DBWriteEnvironment")
	defer span.Finish()

	if h == nil {
		return nil
	}
	if tx == nil {
		return fmt.Errorf("attempting to write to the environmets table without a transaction")
	}

	jsonToInsert, err := json.Marshal(environmentConfig)
	if err != nil {
		return fmt.Errorf("error while marshalling the environment config %v, error: %w", environmentConfig, err)
	}

	existingEnvironment, err := h.DBSelectEnvironment(ctx, tx, environmentName)
	if err != nil {
		return fmt.Errorf("error while selecting environment %s from database, error: %w", environmentName, err)
	}

	var existingEnvironmentVersion int64
	if existingEnvironment == nil {
		existingEnvironmentVersion = 0
	} else {
		existingEnvironmentVersion = existingEnvironment.Version
	}

	insertQuery := h.AdaptQuery(
		"INSERT Into environments (created, version, name, json) VALUES (?, ?, ?, ?);",
	)

	span.SetTag("query", insertQuery)
	_, err = tx.Exec(
		insertQuery,
		time.Now(),
		existingEnvironmentVersion+1,
		environmentName,
		jsonToInsert,
	)
	if err != nil {
		return fmt.Errorf("could not write environment %s with config %v to environments table, error: %w", environmentName, environmentConfig, err)
	}
	err = h.ForceOverviewRecalculation(ctx, tx)
	if err != nil {
		return fmt.Errorf("error while forcing overview recalculation, error: %w", err)
	}
	return nil
}

func (h *DBHandler) DBSelectAllEnvironments(ctx context.Context, transaction *sql.Tx) (*DBAllEnvironments, error) {
	span, _ := tracer.StartSpanFromContext(ctx, "DBSelectAllEnvironments")
	defer span.Finish()

	if h == nil {
		return nil, nil
	}
	if transaction == nil {
		return nil, fmt.Errorf("no transaction provided when selecting all environments from all_environments table")
	}

	selectQuery := h.AdaptQuery(
		"SELECT created, version, json FROM all_environments ORDER BY version DESC LIMIT 1;",
	)

	rows, err := transaction.QueryContext(ctx, selectQuery)
	if err != nil {
		return nil, fmt.Errorf("error while execuring query to get all environments, error: %w", err)
	}

	defer func(rows *sql.Rows) {
		err := rows.Close()
		if err != nil {
			logger.FromContext(ctx).Sugar().Warnf("error while closing row on all_environments table, error: %w", err)
		}
	}(rows)

	if rows.Next() {
		//exhaustruct:ignore
		row := DBAllEnvironmentsRow{}

		err := rows.Scan(&row.Created, &row.Version, &row.Environments)
		if err != nil {
			if errors.Is(err, sql.ErrNoRows) {
				return nil, nil
			}
			return nil, fmt.Errorf("error while scanning all_environments row, error: %w", err)
		}

		parsedEnvironments := make([]string, 0)
		err = json.Unmarshal([]byte(row.Environments), &parsedEnvironments)
		if err != nil {
			return nil, fmt.Errorf("error occured during JSON unmarshalling, JSON: %s, error: %w", row.Environments, err)
		}

		err = closeRows(rows)
		if err != nil {
			return nil, fmt.Errorf("error while closing rows, error: %w", err)
		}

		return &DBAllEnvironments{
			Created:      row.Created,
			Version:      row.Version,
			Environments: parsedEnvironments,
		}, nil
	}

	err = closeRows(rows)
	if err != nil {
		return nil, fmt.Errorf("error while closing rows, error: %w", err)
	}
	return nil, nil
}

func (h *DBHandler) DBWriteAllEnvironments(ctx context.Context, transaction *sql.Tx, environmentNames []string) error {
	span, _ := tracer.StartSpanFromContext(ctx, "DBWriteAllEnvironments")
	defer span.Finish()

	jsonToInsert, err := json.Marshal(environmentNames)
	if err != nil {
		return fmt.Errorf("could not marshal the environment names list %v, error: %w", environmentNames, err)
	}

	allEnvironments, err := h.DBSelectAllEnvironments(ctx, transaction)
	if err != nil {
		return fmt.Errorf("unable to select all environments, error: %w", err)
	}

	previousVersion := int64(0)
	if allEnvironments != nil {
		previousVersion = allEnvironments.Version
	}

	insertQuery := h.AdaptQuery("INSERT INTO all_environments (created, version, json) VALUES (?, ?, ?)")
	span.SetTag("query", insertQuery)
	_, err = transaction.Exec(
		insertQuery,
		time.Now(),
		previousVersion+1,
		jsonToInsert,
	)
	if err != nil {
		return fmt.Errorf("unable to perform the insert query, error: %w", err)
	}

	return nil
}

func (h *DBHandler) DBSelectAnyEnvironment(ctx context.Context, tx *sql.Tx) (*DBAllEnvironments, error) {
	span, _ := tracer.StartSpanFromContext(ctx, "DBSelectAnyEnvironment")
	defer span.Finish()

	selectQuery := h.AdaptQuery(
		"SELECT created, version, json FROM all_environments ORDER BY version DESC LIMIT 1;",
	)
	span.SetTag("query", selectQuery)
	rows, err := tx.QueryContext(ctx, selectQuery)
	if err != nil {
		return nil, fmt.Errorf("could not query the all_environments table, error: %w", err)
	}
	defer func(rows *sql.Rows) {
		err := rows.Close()
		if err != nil {
			logger.FromContext(ctx).Sugar().Warnf("error while closing the row of all_environments, error: %w", err)
		}
	}(rows)

	//exhaustruct:ignore
	row := DBAllEnvironmentsRow{}
	if rows.Next() {
		err := rows.Scan(&row.Created, &row.Version, &row.Environments)
		if err != nil {
			if errors.Is(err, sql.ErrNoRows) {
				return nil, nil
			}
			return nil, fmt.Errorf("error scanning the results of the query for selecting any row in all_environments, error: %w", err)
		}
		err = closeRows(rows)
		if err != nil {
			return nil, fmt.Errorf("error while closing the rows of the query for selecting any row in all_environments, error: %w", err)
		}

		jsonData := make([]string, 0)
		err = json.Unmarshal([]byte(row.Environments), &jsonData)

		if err != nil {
			return nil, fmt.Errorf("error parsing the value of the JSON column of the all_environments table, JSON content: %s, error: %w", row.Environments, err)
		}

		return &DBAllEnvironments{
			Version:      row.Version,
			Created:      row.Created,
			Environments: jsonData,
		}, nil
	}

	err = closeRows(rows)
	if err != nil {
		return nil, fmt.Errorf("error while closing the rows of the query for selecting any row in all_environments (where no rows were returned), error: %w", err)
	}

	return nil, nil
}

func (h *DBHandler) RunCustomMigrationEnvironments(ctx context.Context, getAllEnvironmentsFun GetAllEnvironmentsFun) error {
	span, ctx := tracer.StartSpanFromContext(ctx, "RunCustomMigrationEnvironments")
	defer span.Finish()

	return h.WithTransaction(ctx, false, func(ctx context.Context, transaction *sql.Tx) error {
		if needsMigrating := h.needsEnvironmentsMigrations(ctx, transaction); !needsMigrating {
			return nil
		}
		allEnvironments, err := getAllEnvironmentsFun(ctx)
		if err != nil {
			return fmt.Errorf("could not get environments, error: %w", err)
		}

		allEnvironmentNames := make([]string, 0)
		for envName, config := range allEnvironments {
			allEnvironmentNames = append(allEnvironmentNames, envName)
			err = h.DBWriteEnvironment(ctx, transaction, envName, config)
			if err != nil {
				return fmt.Errorf("unable to write manifest for environment %s to the database, error: %w", envName, err)
			}
		}
		err = h.DBWriteAllEnvironments(ctx, transaction, allEnvironmentNames)
		if err != nil {
			return fmt.Errorf("unable to write to write all environments list to the database, error: %w", err)
		}
		return nil
	})
}

func (h *DBHandler) needsEnvironmentsMigrations(ctx context.Context, transaction *sql.Tx) bool {
	log := logger.FromContext(ctx).Sugar()

	arbitraryAllEnvsRow, err := h.DBSelectAnyEnvironment(ctx, transaction)

	if err != nil {
		log.Warnf("unable to check if custom migration for environments has already occured, error: %w", err)
		arbitraryAllEnvsRow = nil
	}
	if arbitraryAllEnvsRow != nil {
		log.Infof("custom migration for environments already ran because row %v was found, skipping custom migration", arbitraryAllEnvsRow)
		return false
	}
	return true
}

type OverviewCacheRow struct {
	EslVersion EslVersion
	Timestamp  time.Time
	Json       string
}

func (h *DBHandler) ReadLatestOverviewCache(ctx context.Context, transaction *sql.Tx) (*api.GetOverviewResponse, error) {
	span, ctx := tracer.StartSpanFromContext(ctx, "readLatestOverviewCache")
	defer span.Finish()
	if h == nil {
		return nil, fmt.Errorf("readLatestOverviewCache: DBHandler is nil")
	}
	if transaction == nil {
		return nil, fmt.Errorf("readLatestOverviewCache: no transaction provided")
	}

	selectQuery := h.AdaptQuery(
		"SELECT eslVersion, timestamp, json FROM overview_cache ORDER BY eslVersion DESC LIMIT 1;",
	)

	span.SetTag("query", selectQuery)
	rows, err := transaction.QueryContext(
		ctx,
		selectQuery,
	)
	if err != nil {
		return nil, fmt.Errorf("could not query overview_cache table from DB. Error: %w", err)
	}
	defer func(rows *sql.Rows) {
		err := rows.Close()
		if err != nil {
			logger.FromContext(ctx).Sugar().Warnf("row closing error: %v", err)
		}
	}(rows)
	var row = &OverviewCacheRow{
		EslVersion: 0,
		Timestamp:  time.Unix(0, 0),
		Json:       "",
	}
	if rows.Next() {
		err := rows.Scan(&row.EslVersion, &row.Timestamp, &row.Json)
		if err != nil {
			if errors.Is(err, sql.ErrNoRows) {
				return nil, nil
			}
			return nil, fmt.Errorf("error scanning overview_cache row from DB. Error: %w", err)
		}
	} else {
		row = nil
	}
	err = closeRows(rows)
	if err != nil {
		return nil, err
	}
	if row != nil {
		result := &api.GetOverviewResponse{
			Branch:            "",
			ManifestRepoUrl:   "",
			Applications:      map[string]*api.Application{},
			EnvironmentGroups: []*api.EnvironmentGroup{},
			GitRevision:       "",
		}
		err = protojson.Unmarshal([]byte(row.Json), result)
		if err != nil {
			return nil, err
		}
		return result, nil
	}
	return nil, nil
}

func (h *DBHandler) WriteOverviewCache(ctx context.Context, transaction *sql.Tx, overviewResponse *api.GetOverviewResponse) error {
	span, _ := tracer.StartSpanFromContext(ctx, "writeOverviewCache")
	defer span.Finish()
	if h == nil {
		return fmt.Errorf("writeOverviewCache: DBHandler is nil")
	}
	if transaction == nil {
		return fmt.Errorf("writeOverviewCache: no transaction provided")
	}

	insertQuery := h.AdaptQuery(
		"INSERT INTO overview_cache (timestamp, Json) VALUES (?, ?);",
	)
	span.SetTag("query", insertQuery)
	jsonResponse, err := protojson.Marshal(overviewResponse)
	if err != nil {
		return fmt.Errorf("could not marshal overview json data: %w", err)
	}
	_, err = transaction.Exec(
		insertQuery,
		time.Now().UTC(),
		jsonResponse,
	)
	if err != nil {
		return fmt.Errorf("could not insert overview_cache row into DB. Error: %w", err)
	}
	return nil
}
func (h *DBHandler) DBWriteFailedEslEvent(ctx context.Context, tx *sql.Tx, eslEvent *EslEventRow) error {
	span, _ := tracer.StartSpanFromContext(ctx, "DBWriteEslEventInternal")
	defer span.Finish()
	if h == nil {
		return nil
	}
	if tx == nil {
		return fmt.Errorf("DBWriteFailedEslEvent: no transaction provided")
	}

	insertQuery := h.AdaptQuery("INSERT INTO event_sourcing_light_failed (created, event_type , json)  VALUES (?, ?, ?);")

	span.SetTag("query", insertQuery)
	_, err := tx.Exec(
		insertQuery,
		time.Now().UTC(),
		eslEvent.EventType,
		eslEvent.EventJson)

	if err != nil {
		return fmt.Errorf("could not write failed esl event into DB. Error: %w\n", err)
	}
	return nil
}

func (h *DBHandler) DBReadLastFailedEslEvents(ctx context.Context, tx *sql.Tx, limit int) ([]*EslEventRow, error) {
	span, _ := tracer.StartSpanFromContext(ctx, "DBReadlastFailedEslEvents")
	defer span.Finish()
	if h == nil {
		return nil, nil
	}
	if tx == nil {
		return nil, fmt.Errorf("DBReadlastFailedEslEvents: no transaction provided")
	}

	query := h.AdaptQuery("SELECT eslVersion, created, event_type, json FROM event_sourcing_light_failed ORDER BY created DESC LIMIT ?;")
	span.SetTag("query", query)
	rows, err := tx.QueryContext(ctx, query, limit)
	if err != nil {
		return nil, fmt.Errorf("could not read failed events from DB. Error: %w\n", err)
	}

	defer func(rows *sql.Rows) {
		err := rows.Close()
		if err != nil {
			logger.FromContext(ctx).Sugar().Warnf("row closing error: %v", err)
		}
	}(rows)

	failedEsls := make([]*EslEventRow, 0)

	for rows.Next() {
		row := &EslEventRow{
			EslVersion: 0,
			Created:    time.Unix(0, 0),
			EventType:  "",
			EventJson:  "",
		}
		err := rows.Scan(&row.EslVersion, &row.Created, &row.EventType, &row.EventJson)
		if err != nil {
			return nil, fmt.Errorf("could not read failed events from DB. Error: %w\n", err)
		}
		failedEsls = append(failedEsls, row)
	}
	err = closeRows(rows)
	if err != nil {
		return nil, fmt.Errorf("could not close rows. Error: %w\n", err)
	}

	return failedEsls, nil
}<|MERGE_RESOLUTION|>--- conflicted
+++ resolved
@@ -2137,21 +2137,12 @@
 	return h.WithTransaction(ctx, false, func(ctx context.Context, transaction *sql.Tx) error {
 		span, _ := tracer.StartSpanFromContext(ctx, "RunCustomMigrationsEventSourcingLight")
 		defer span.Finish()
-<<<<<<< HEAD
-		needsMigrating := h.NeedsEventSourcingLightMigrations(ctx, transaction)
-
-		if !needsMigrating {
-=======
-		l := logger.FromContext(ctx).Sugar()
-		eslEvent, err := h.DBReadEslEventInternal(ctx, transaction, true) //true sorts by asc
-		if err != nil {
-			return err
-		}
-		if eslEvent != nil && eslEvent.EslVersion == 0 { //Check if there is a 0th transformer already
-			l.Infof("Found Migrations transformer on database.")
->>>>>>> a164c33a
+
+		if needsMigrating := h.NeedsEventSourcingLightMigrations(ctx, transaction); !needsMigrating {
 			return nil
-		}
+
+		}
+
 		return h.DBWriteMigrationsTransformer(ctx, transaction)
 	})
 }
@@ -2162,7 +2153,7 @@
 	if err != nil {
 		eslEvent = nil
 	}
-	if eslEvent != nil && eslEvent.EslId == 0 { //Check if there is a 0th transformer already
+	if eslEvent != nil && eslEvent.EslVersion == 0 { //Check if there is a 0th transformer already
 		l.Infof("Found Migrations transformer on database.")
 		return false
 	}
