/*This file is part of kuberpult.

Kuberpult is free software: you can redistribute it and/or modify
it under the terms of the Expat(MIT) License as published by
the Free Software Foundation.

Kuberpult is distributed in the hope that it will be useful,
but WITHOUT ANY WARRANTY; without even the implied warranty of
MERCHANTABILITY or FITNESS FOR A PARTICULAR PURPOSE.  See the
MIT License for more details.

You should have received a copy of the MIT License
along with kuberpult. If not, see <https://directory.fsf.org/wiki/License:Expat>.

Copyright freiheit.com*/

package db

import (
	"context"
	"database/sql"
	"encoding/json"
	"errors"
	"fmt"
	"github.com/freiheit-com/kuberpult/pkg/event"
	"github.com/freiheit-com/kuberpult/pkg/logger"
	"github.com/freiheit-com/kuberpult/pkg/sorting"
	uuid2 "github.com/freiheit-com/kuberpult/pkg/uuid"
	"github.com/onokonem/sillyQueueServer/timeuuid"
	"gopkg.in/DataDog/dd-trace-go.v1/ddtrace/tracer"
	"path"
	"reflect"
	"slices"
	"strings"
	"time"

	"github.com/golang-migrate/migrate/v4"
	"github.com/golang-migrate/migrate/v4/database"
	psql "github.com/golang-migrate/migrate/v4/database/postgres"
	sqlite "github.com/golang-migrate/migrate/v4/database/sqlite3"
	_ "github.com/golang-migrate/migrate/v4/source/file"
	_ "github.com/lib/pq"
)

type DBConfig struct {
	DbUser         string
	DbHost         string
	DbPort         string
	DbName         string
	DriverName     string
	DbPassword     string
	MigrationsPath string
	WriteEslOnly   bool
}

type DBHandler struct {
	DbName         string
	DriverName     string
	MigrationsPath string
	DB             *sql.DB
	DBDriver       *database.Driver

	/*
		There are 3 modes:
		1) DBHandler==nil: do not write anything to the DB
		2) DBHandler!=nil && WriteEslOnly==true: write only the ESL table to the database. Stores all incoming data in the DB, but does not read the DB.
		3) DBHandler!=nil && WriteEslOnly==false: write everything to the database.
	*/
	WriteEslOnly bool
}

type EslId int64

type AppStateChange string

const (
	InitialEslId EslId = 1

	AppStateChangeMigrate AppStateChange = "AppStateChangeMigrate"
	AppStateChangeCreate  AppStateChange = "AppStateChangeCreate"
	AppStateChangeUpdate  AppStateChange = "AppStateChangeUpdate"
	AppStateChangeDelete  AppStateChange = "AppStateChangeDelete"
)

func (h *DBHandler) ShouldUseEslTable() bool {
	return h != nil
}

func (h *DBHandler) ShouldUseOtherTables() bool {
	return h != nil && !h.WriteEslOnly
}

func Connect(cfg DBConfig) (*DBHandler, error) {
	db, driver, err := GetConnectionAndDriver(cfg)

	if err != nil {
		return nil, err
	}
	return &DBHandler{
		DbName:         cfg.DbName,
		DriverName:     cfg.DriverName,
		MigrationsPath: cfg.MigrationsPath,
		DB:             db,
		DBDriver:       &driver,
		WriteEslOnly:   cfg.WriteEslOnly,
	}, nil
}

func GetDBConnection(cfg DBConfig) (*sql.DB, error) {
	if cfg.DriverName == "postgres" {
		dbURI := fmt.Sprintf("host=%s user=%s password=%s port=%s database=%s sslmode=disable",
			cfg.DbHost, cfg.DbUser, cfg.DbPassword, cfg.DbPort, cfg.DbName)

		dbPool, err := sql.Open(cfg.DriverName, dbURI)
		if err != nil {
			return nil, fmt.Errorf("sql.Open: %w", err)
		}
		dbPool.SetConnMaxLifetime(5 * time.Minute)
		return dbPool, nil
	} else if cfg.DriverName == "sqlite3" {
		return sql.Open("sqlite3", path.Join(cfg.DbHost, "db.sqlite"))
	}
	return nil, fmt.Errorf("Driver: '%s' not supported. Supported: postgres and sqlite3.", cfg.DriverName)
}

func GetConnectionAndDriver(cfg DBConfig) (*sql.DB, database.Driver, error) {
	db, err := GetDBConnection(cfg)
	if err != nil {
		return nil, nil, err
	}
	if cfg.DriverName == "postgres" {
		driver, err := psql.WithInstance(db, &psql.Config{
			DatabaseName:          cfg.DbName,
			MigrationsTable:       "",
			MigrationsTableQuoted: false,
			MultiStatementEnabled: false,
			MultiStatementMaxSize: 0,
			SchemaName:            "",
			StatementTimeout:      time.Second * 10,
		})
		return db, driver, err
	} else if cfg.DriverName == "sqlite3" {
		driver, err := sqlite.WithInstance(db, &sqlite.Config{
			DatabaseName:    "",
			MigrationsTable: "",
			NoTxWrap:        false,
		})
		return db, driver, err
	}
	return nil, nil, fmt.Errorf("Driver: '%s' not supported. Supported: postgres and sqlite3.", cfg.DriverName)
}

func (h *DBHandler) getMigrationHandler() (*migrate.Migrate, error) {
	if h.DriverName == "postgres" {
		return migrate.NewWithDatabaseInstance("file://"+h.MigrationsPath, h.DbName, *h.DBDriver)
	} else if h.DriverName == "sqlite3" {
		return migrate.NewWithDatabaseInstance("file://"+h.MigrationsPath, "", *h.DBDriver) //FIX ME
	}
	return nil, fmt.Errorf("Driver: '%s' not supported. Supported: postgres and sqlite3.", h.DriverName)
}

func RunDBMigrations(cfg DBConfig) error {
	d, err := Connect(cfg)
	if err != nil {
		return fmt.Errorf("DB Error opening DB connection. Error:  %w\n", err)
	}
	defer d.DB.Close()

	m, err := d.getMigrationHandler()

	if err != nil {
		return fmt.Errorf("Error creating migration instance. Error: %w\n", err)
	}
	defer m.Close()
	if err := m.Up(); err != nil {
		if !errors.Is(err, migrate.ErrNoChange) {
			return fmt.Errorf("Error running DB migrations. Error: %w\n", err)
		}
	}
	return nil
}

func (h *DBHandler) AdaptQuery(query string) string {
	if h.DriverName == "postgres" {
		return SqliteToPostgresQuery(query)
	} else if h.DriverName == "sqlite3" {
		return query
	}
	panic(fmt.Errorf("AdaptQuery: invalid driver: %s", h.DriverName))
}

// SqliteToPostgresQuery just replaces all "?" into "$1", "$2", etc
func SqliteToPostgresQuery(query string) string {
	var q = query
	var i = 1
	for strings.Contains(q, "?") {
		q = strings.Replace(q, "?", fmt.Sprintf("$%d", i), 1)
		i++
	}
	return q
}

type DBFunction func(ctx context.Context, transaction *sql.Tx) error

func Remove(s []string, r string) []string {
	for i, v := range s {
		if v == r {
			return append(s[:i], s[i+1:]...)
		}
	}
	return s
}

// WithTransaction opens a transaction, runs `f` and then calls either Commit or Rollback.
// Use this if the only thing to return from `f` is an error.
func (h *DBHandler) WithTransaction(ctx context.Context, f DBFunction) error {
	_, err := WithTransactionT(h, ctx, func(ctx context.Context, transaction *sql.Tx) (*interface{}, error) {
		err2 := f(ctx, transaction)
		if err2 != nil {
			return nil, err2
		}
		return nil, nil
	})
	if err != nil {
		return err
	}
	return nil
}

type DBFunctionT[T any] func(ctx context.Context, transaction *sql.Tx) (*T, error)

// WithTransactionT is the same as WithTransaction, but you can also return data, not just the error.
func WithTransactionT[T any](h *DBHandler, ctx context.Context, f DBFunctionT[T]) (*T, error) {
	res, err := WithTransactionMultipleEntriesT(h, ctx, func(ctx context.Context, transaction *sql.Tx) ([]T, error) {
		fRes, err2 := f(ctx, transaction)
		if err2 != nil {
			return nil, err2
		}
		if fRes == nil {
			return make([]T, 0), nil
		}
		return []T{*fRes}, nil
	})
	if err != nil || len(res) == 0 {
		return nil, err
	}
	return &res[0], err
}

type DBFunctionMultipleEntriesT[T any] func(ctx context.Context, transaction *sql.Tx) ([]T, error)

// WithTransactionMultipleEntriesT is the same as WithTransaction, but you can also return and array of data, not just the error.
func WithTransactionMultipleEntriesT[T any](h *DBHandler, ctx context.Context, f DBFunctionMultipleEntriesT[T]) ([]T, error) {
	tx, err := h.DB.BeginTx(ctx, nil)
	if err != nil {
		return nil, err
	}
	defer func(tx *sql.Tx) {
		_ = tx.Rollback()
		// we ignore the error returned from Rollback() here,
		// because it is always set when Commit() was successful
	}(tx)

	result, err := f(ctx, tx)
	if err != nil {
		return nil, err
	}
	err = tx.Commit()
	if err != nil {
		return nil, err
	}
	return result, nil
}

func closeRows(rows *sql.Rows) error {
	err := rows.Close()
	if err != nil {
		return fmt.Errorf("row closing error: %v\n", err)
	}
	err = rows.Err()
	if err != nil {
		return fmt.Errorf("row has error: %v\n", err)
	}
	return nil
}

type EventType string

const (
	EvtCreateApplicationVersion         EventType = "CreateApplicationVersion"
	EvtDeployApplicationVersion         EventType = "DeployApplicationVersion"
	EvtCreateUndeployApplicationVersion EventType = "CreateUndeployApplicationVersion"
	EvtUndeployApplication              EventType = "UndeployApplication"
	EvtDeleteEnvFromApp                 EventType = "DeleteEnvFromApp"
	EvtCreateEnvironmentLock            EventType = "CreateEnvironmentLock"
	EvtDeleteEnvironmentLock            EventType = "DeleteEnvironmentLock"
	EvtCreateEnvironmentTeamLock        EventType = "CreateEnvironmentTeamLock"
	EvtDeleteEnvironmentTeamLock        EventType = "DeleteEnvironmentTeamLock"
	EvtCreateEnvironmentGroupLock       EventType = "CreateEnvironmentGroupLock"
	EvtDeleteEnvironmentGroupLock       EventType = "DeleteEnvironmentGroupLock"
	EvtCreateEnvironment                EventType = "CreateEnvironment"
	EvtCreateEnvironmentApplicationLock EventType = "CreateEnvironmentApplicationLock"
	EvtDeleteEnvironmentApplicationLock EventType = "DeleteEnvironmentApplicationLock"
	EvtReleaseTrain                     EventType = "ReleaseTrain"
)

// ESL EVENTS

// DBWriteEslEventInternal writes one event to the event-sourcing-light table, taking arbitrary data as input
func (h *DBHandler) DBWriteEslEventInternal(ctx context.Context, eventType EventType, tx *sql.Tx, data interface{}) error {
	if h == nil {
		return nil
	}
	if tx == nil {
		return fmt.Errorf("DBWriteEslEventInternal: no transaction provided")
	}
	span, _ := tracer.StartSpanFromContext(ctx, "DBWriteEslEventInternal")
	defer span.Finish()

	jsonToInsert, err := json.Marshal(data)
	if err != nil {
		return fmt.Errorf("could not marshal json data: %w", err)
	}

	insertQuery := h.AdaptQuery("INSERT INTO event_sourcing_light (created, event_type , json)  VALUES (?, ?, ?);")

	span.SetTag("query", insertQuery)
	_, err = tx.Exec(
		insertQuery,
		time.Now(),
		eventType,
		jsonToInsert)

	if err != nil {
		return fmt.Errorf("could not write internal esl event into DB. Error: %w\n", err)
	}
	return nil
}

type EslEventRow struct {
	EslId     EslId
	Created   time.Time
	EventType EventType
	EventJson string
}

// DBReadEslEventInternal returns either the first or the last row of the esl table
func (h *DBHandler) DBReadEslEventInternal(ctx context.Context, tx *sql.Tx, firstRow bool) (*EslEventRow, error) {
	sort := "DESC"
	if firstRow {
		sort = "ASC"
	}
	selectQuery := h.AdaptQuery(fmt.Sprintf("SELECT eslId, created, event_type , json FROM event_sourcing_light ORDER BY created %s LIMIT 1;", sort))
	rows, err := tx.QueryContext(
		ctx,
		selectQuery,
	)
	if err != nil {
		return nil, fmt.Errorf("could not query event_sourcing_light table from DB. Error: %w\n", err)
	}
	defer func(rows *sql.Rows) {
		err := rows.Close()
		if err != nil {
			logger.FromContext(ctx).Sugar().Warnf("row closing error: %v", err)
		}
	}(rows)
	var row = &EslEventRow{
		EslId:     0,
		Created:   time.Unix(0, 0),
		EventType: "",
		EventJson: "",
	}
	if rows.Next() {
		err := rows.Scan(&row.EslId, &row.Created, &row.EventType, &row.EventJson)
		if err != nil {
			if errors.Is(err, sql.ErrNoRows) {
				return nil, nil
			}
			return nil, fmt.Errorf("Error scanning event_sourcing_light row from DB. Error: %w\n", err)
		}
	}
	err = closeRows(rows)
	if err != nil {
		return nil, err
	}
	return row, nil
}

// DBReadEslEventLaterThan returns the first row of the esl table that has an eslId > the given eslId
func (h *DBHandler) DBReadEslEventLaterThan(ctx context.Context, tx *sql.Tx, eslId EslId) (*EslEventRow, error) {
	sort := "ASC"
	selectQuery := h.AdaptQuery(fmt.Sprintf("SELECT eslId, created, event_type, json FROM event_sourcing_light WHERE eslId > (?) ORDER BY created %s LIMIT 1;", sort))
	rows, err := tx.QueryContext(
		ctx,
		selectQuery,
		eslId,
	)
	if err != nil {
		return nil, fmt.Errorf("could not query event_sourcing_light table from DB. Error: %w\n", err)
	}
	defer func(rows *sql.Rows) {
		err := rows.Close()
		if err != nil {
			logger.FromContext(ctx).Sugar().Warnf("row closing error for event_sourcing_light: %v", err)
		}
	}(rows)
	var row = &EslEventRow{
		EslId:     0,
		Created:   time.Unix(0, 0),
		EventType: "",
		EventJson: "",
	}
	if !rows.Next() {
		row = nil
	} else {
		err := rows.Scan(&row.EslId, &row.Created, &row.EventType, &row.EventJson)
		if err != nil {
			if errors.Is(err, sql.ErrNoRows) {
				return nil, nil
			}
			return nil, fmt.Errorf("event_sourcing_light: Error scanning row from DB. Error: %w\n", err)
		}
	}
	err = closeRows(rows)
	if err != nil {
		return nil, err
	}
	return row, nil
}

// RELEASES

type DBRelease struct {
	EslId EslId
	App   string
	Env   string
}

type DBReleaseMetaData struct {
	SourceAuthor   string
	SourceCommitId string
	SourceMessage  string
	DisplayVersion string
}

type DBReleaseWithMetaData struct {
	EslId         EslId
	ReleaseNumber uint64
	App           string
	Env           string
	Manifest      string
	Metadata      DBReleaseMetaData
}

func (h *DBHandler) DBSelectAnyRelease(ctx context.Context, tx *sql.Tx) (*DBReleaseWithMetaData, error) {
	selectQuery := h.AdaptQuery(fmt.Sprintf(
		"SELECT eslVersion, appName, envName, metadata, manifest, releaseVersion " +
			" FROM releases " +
			" LIMIT 1;"))
	rows, err := tx.QueryContext(
		ctx,
		selectQuery,
	)
	return h.processReleaseRow(ctx, err, rows)
}

func (h *DBHandler) DBSelectReleaseByVersion(ctx context.Context, tx *sql.Tx, app string, env string, releaseVersion uint64) (*DBReleaseWithMetaData, error) {
	selectQuery := h.AdaptQuery(fmt.Sprintf(
		"SELECT eslVersion, appName, envName, metadata, manifest, releaseVersion " +
			" FROM releases " +
			" WHERE appName=? AND envName=? AND releaseVersion=?" +
			" ORDER BY eslVersion ASC " +
			" LIMIT 1;"))
	rows, err := tx.QueryContext(
		ctx,
		selectQuery,
		app,
		env,
		releaseVersion,
	)
	return h.processReleaseRow(ctx, err, rows)
}

func (h *DBHandler) processReleaseRow(ctx context.Context, err error, rows *sql.Rows) (*DBReleaseWithMetaData, error) {
	if err != nil {
		return nil, fmt.Errorf("could not query releases table from DB. Error: %w\n", err)
	}
	defer func(rows *sql.Rows) {
		err := rows.Close()
		if err != nil {
			logger.FromContext(ctx).Sugar().Warnf("releases: row could not be closed: %v", err)
		}
	}(rows)
	//exhaustruct:ignore
	var row = &DBReleaseWithMetaData{}
	if rows.Next() {
		var metadataStr string
		err := rows.Scan(&row.EslId, &row.App, &row.Env, &metadataStr, &row.Manifest, &row.ReleaseNumber)
		if err != nil {
			if errors.Is(err, sql.ErrNoRows) {
				return nil, nil
			}
			return nil, fmt.Errorf("Error scanning releases row from DB. Error: %w\n", err)
		}
		var metaData = DBReleaseMetaData{
			SourceAuthor:   "",
			SourceCommitId: "",
			SourceMessage:  "",
			DisplayVersion: "",
		}
		err = json.Unmarshal(([]byte)(metadataStr), &metaData)
		if err != nil {
			return nil, fmt.Errorf("Error during json unmarshal of releases. Error: %w. Data: %s\n", err, metadataStr)
		}
		row.Metadata = metaData
	} else {
		row = nil
	}
	err = closeRows(rows)
	if err != nil {
		return nil, err
	}
	return row, nil
}

func (h *DBHandler) DBInsertRelease(ctx context.Context, transaction *sql.Tx, release DBReleaseWithMetaData, previousEslVersion EslId) error {
	span, _ := tracer.StartSpanFromContext(ctx, "DBInsertRelease")
	defer span.Finish()
	jsonToInsert, err := json.Marshal(release.Metadata)
	if err != nil {
		return fmt.Errorf("insert release: could not marshal json data: %w", err)
	}
	insertQuery := h.AdaptQuery(
		"INSERT INTO releases (eslVersion, created, releaseVersion, appName, envName, manifest, metadata)  VALUES (?, ?, ?, ?, ?, ?, ?);",
	)
	span.SetTag("query", insertQuery)
	_, err = transaction.Exec(
		insertQuery,
		previousEslVersion+1,
		time.Now(),
		release.ReleaseNumber,
		release.App,
		release.Env,
		release.Manifest,
		jsonToInsert,
	)
	if err != nil {
		return fmt.Errorf("could not insert release into DB. Error: %w\n", err)
	}
	return nil
}

// APPS

func (h *DBHandler) DBWriteAllApplications(ctx context.Context, transaction *sql.Tx, previousVersion int64, applications []string) error {
	span, _ := tracer.StartSpanFromContext(ctx, "DBWriteAllApplications")
	defer span.Finish()
	slices.Sort(applications) // we don't really *need* the sorting, it's just for convenience
	jsonToInsert, err := json.Marshal(AllApplicationsJson{
		Apps: applications,
	})
	if err != nil {
		return fmt.Errorf("could not marshal json data: %w", err)
	}
	insertQuery := h.AdaptQuery("INSERT INTO all_apps (version , created , json)  VALUES (?, ?, ?);")
	span.SetTag("query", insertQuery)
	_, err = transaction.Exec(
		insertQuery,
		previousVersion+1,
		time.Now(),
		jsonToInsert)

	if err != nil {
		return fmt.Errorf("could not insert all apps into DB. Error: %w\n", err)
	}
	return nil
}

func (h *DBHandler) writeEvent(ctx context.Context, transaction *sql.Tx, eventuuid string, eventType event.EventType, sourceCommitHash string, eventJson []byte) error {
	span, _ := tracer.StartSpanFromContext(ctx, "writeEvent")
	defer span.Finish()
	insertQuery := h.AdaptQuery("INSERT INTO events (uuid, timestamp, commitHash, eventType, json)  VALUES (?, ?, ?, ?, ?);")

	rawUUID, err := timeuuid.ParseUUID(eventuuid)
	if err != nil {
		return fmt.Errorf("error parsing UUID. Error: %w", err)
	}
	span.SetTag("query", insertQuery)
	_, err = transaction.Exec(
		insertQuery,
		rawUUID.String(),
		uuid2.GetTime(&rawUUID).AsTime(),
		sourceCommitHash,
		eventType,
		eventJson)

	if err != nil {
		return fmt.Errorf("Error inserting event information into DB. Error: %w\n", err)
	}
	return nil
}

func (h *DBHandler) DBWriteDeploymentEvent(ctx context.Context, transaction *sql.Tx, uuid, sourceCommitHash, email string, deployment *event.Deployment) error {
	metadata := event.Metadata{
		AuthorEmail: email,
		Uuid:        uuid,
	}
	jsonToInsert, err := json.Marshal(event.DBEventGo{
		EventData:     deployment,
		EventMetadata: metadata,
	})

	if err != nil {
		return fmt.Errorf("error marshalling deployment event to Json. Error: %v\n", err)
	}
	return h.writeEvent(ctx, transaction, uuid, event.EventTypeDeployment, sourceCommitHash, jsonToInsert)
}

func (h *DBHandler) DBSelectAllEventsForCommit(ctx context.Context, commitHash string) ([]EventRow, error) {
	span, ctx := tracer.StartSpanFromContext(ctx, "DBSelectAllEvents")
	defer span.Finish()

	query := h.AdaptQuery("SELECT uuid, timestamp, commitHash, eventType, json FROM events WHERE commitHash = (?) ORDER BY timestamp DESC LIMIT 100;")
	span.SetTag("query", query)

	rows, err := h.DB.QueryContext(ctx, query, commitHash)
	if err != nil {
		return nil, fmt.Errorf("Error querying events. Error: %w\n", err)
	}
	defer func(rows *sql.Rows) {
		err := rows.Close()
		if err != nil {
			logger.FromContext(ctx).Sugar().Warnf("events row could not be closed: %v", err)
		}
	}(rows)

	var result []EventRow

	for rows.Next() {
		var row = EventRow{
			Uuid:       "",
			Timestamp:  time.Unix(0, 0), //will be overwritten, prevents CI linter from complaining from missing fields
			CommitHash: "",
			EventType:  "",
			EventJson:  "",
		}
		err := rows.Scan(&row.Uuid, &row.Timestamp, &row.CommitHash, &row.EventType, &row.EventJson)
		if err != nil {
			if errors.Is(err, sql.ErrNoRows) {
				return nil, nil
			}
			return nil, fmt.Errorf("Error scanning events row from DB. Error: %w\n", err)
		}

		result = append(result, row)
	}
	err = rows.Close()
	if err != nil {
		return nil, fmt.Errorf("events: row closing error: %v\n", err)
	}
	err = rows.Err()
	if err != nil {
		return nil, fmt.Errorf("events: row has error: %v\n", err)
	}
	return result, nil
}

// DBSelectAllApplications returns (nil, nil) if there are no rows
func (h *DBHandler) DBSelectAllApplications(ctx context.Context, transaction *sql.Tx) (*AllApplicationsGo, error) {
	span, ctx := tracer.StartSpanFromContext(ctx, "DBSelectAllApplications")
	defer span.Finish()
	query := "SELECT version, created, json FROM all_apps ORDER BY version DESC LIMIT 1;"
	span.SetTag("query", query)
	rows := transaction.QueryRowContext(ctx, query)
	result := AllApplicationsRow{
		version: 0,
		created: time.Time{},
		data:    "",
	}
	err := rows.Scan(&result.version, &result.created, &result.data)
	if err != nil {
		if errors.Is(err, sql.ErrNoRows) {
			return nil, nil
		}
		return nil, fmt.Errorf("Error scanning all_apps row from DB. Error: %w\n", err)
	}
	err = rows.Err()
	if err != nil {
		return nil, fmt.Errorf("all_apps: row has error: %v\n", err)
	}

	//exhaustruct:ignore
	var resultJson = AllApplicationsJson{}
	err = json.Unmarshal(([]byte)(result.data), &resultJson)
	if err != nil {
		return nil, fmt.Errorf("Error during json unmarshal of all_apps. Error: %w. Data: %s\n", err, result.data)
	}
	var resultGo = AllApplicationsGo{
		Version:             result.version,
		Created:             result.created,
		AllApplicationsJson: AllApplicationsJson{Apps: resultJson.Apps},
	}
	return &resultGo, nil
}

type DBDeployment struct {
	EslVersion     EslId
	Created        time.Time
	ReleaseVersion *int64
	App            string
	Env            string
	Metadata       string // json
}

type Deployment struct {
	EslVersion EslId
	Created    time.Time
	App        string
	Env        string
	Version    *int64
	Metadata   DeploymentMetadata
}

type DeploymentMetadata struct {
	DeployedByName  string
	DeployedByEmail string
}

type EnvironmentLock struct {
	EslVersion EslId
	Created    time.Time
	LockID     string
	Env        string
	Deleted    bool
	Metadata   EnvironmentLockMetadata
}

// DBEnvironmentLock Just used to fetch info from DB
type DBEnvironmentLock struct {
	EslVersion EslId
	Created    time.Time
	LockID     string
	Env        string
	Deleted    bool
	Metadata   string
}

type EnvironmentLockMetadata struct {
	CreatedByName  string
	CreatedByEmail string
	Message        string
}

type ReleaseWithManifest struct {
	Version uint64
	/**
	"UndeployVersion=true" means that this version is empty, and has no manifest that could be deployed.
	It is intended to help cleanup old services within the normal release cycle (e.g. dev->staging->production).
	*/
	UndeployVersion bool
	SourceAuthor    string
	SourceCommitId  string
	SourceMessage   string
	CreatedAt       time.Time
	DisplayVersion  string

	Manifest    string
	Environment string
}

type AllDeployments []Deployment
type AllEnvLocks map[string][]EnvironmentLock
type AllReleases map[uint64]ReleaseWithManifest

type GetAllDeploymentsFun = func(ctx context.Context, transaction *sql.Tx) (AllDeployments, error)
type GetAllEnvLocksFun = func(ctx context.Context, transaction *sql.Tx) (AllEnvLocks, error)
type GetAllReleasesFun = func(ctx context.Context, app string) (AllReleases, error)

// GetAllAppsFun returns a map where the Key is an app name, and the value is a team name of that app
type GetAllAppsFun = func() (map[string]string, error)

func (h *DBHandler) RunCustomMigrations(
	ctx context.Context,
	getAllAppsFun GetAllAppsFun,
	getAllDeploymentsFun GetAllDeploymentsFun,
	getAllReleasesFun GetAllReleasesFun,
	getAllEnvLocksFun GetAllEnvLocksFun,
) error {
	span, ctx := tracer.StartSpanFromContext(ctx, "RunCustomMigrations")
	defer span.Finish()
	err := h.RunCustomMigrationAllAppsTable(ctx, getAllAppsFun)
	if err != nil {
		return err
	}
	err = h.RunCustomMigrationApps(ctx, getAllAppsFun)
	if err != nil {
		return err
	}
	err = h.RunCustomMigrationDeployments(ctx, getAllDeploymentsFun)
	if err != nil {
		return err
	}
	err = h.RunCustomMigrationReleases(ctx, getAllAppsFun, getAllReleasesFun)
	if err != nil {
		return err
	}
	err = h.RunCustomMigrationEnvLocks(ctx, getAllEnvLocksFun)
	if err != nil {
		return err
	}
	return nil
}

func (h *DBHandler) DBSelectDeployment(ctx context.Context, tx *sql.Tx, appSelector string, envSelector string) (*Deployment, error) {
	span, _ := tracer.StartSpanFromContext(ctx, "DBSelectDeployment")
	defer span.Finish()

	selectQuery := h.AdaptQuery(fmt.Sprintf(
		"SELECT eslVersion, created, releaseVersion, appName, envName, metadata" +
			" FROM deployments " +
			" WHERE appName=? AND envName=? " +
			" ORDER BY eslVersion DESC " +
			" LIMIT 1;"))
	rows, err := tx.QueryContext(
		ctx,
		selectQuery,
		appSelector,
		envSelector,
	)
	if err != nil {
		return nil, fmt.Errorf("could not query deployments table from DB. Error: %w\n", err)
	}
	defer func(rows *sql.Rows) {
		err := rows.Close()
		if err != nil {
			logger.FromContext(ctx).Sugar().Warnf("deployments: row closing error: %v", err)
		}
	}(rows)
	var row = &DBDeployment{
		EslVersion:     0,
		Created:        time.Time{},
		ReleaseVersion: nil,
		App:            "",
		Env:            "",
		Metadata:       "",
	}
	var releaseVersion sql.NullInt64
	//exhaustruct:ignore
	var resultJson = DeploymentMetadata{}
	if rows.Next() {
		err := rows.Scan(&row.EslVersion, &row.Created, &releaseVersion, &row.App, &row.Env, &row.Metadata)
		if err != nil {
			if errors.Is(err, sql.ErrNoRows) {
				return nil, nil
			}
			return nil, fmt.Errorf("Error scanning deployments row from DB. Error: %w\n", err)
		}
		if releaseVersion.Valid {
			row.ReleaseVersion = &releaseVersion.Int64
		}

		err = json.Unmarshal(([]byte)(row.Metadata), &resultJson)
		if err != nil {
			return nil, fmt.Errorf("Error during json unmarshal in deployments. Error: %w. Data: %s\n", err, row.Metadata)
		}
	}
	err = rows.Close()
	if err != nil {
		return nil, fmt.Errorf("deployments: row closing error: %v\n", err)
	}
	err = rows.Err()
	if err != nil {
		return nil, fmt.Errorf("deployments: row has error: %v\n", err)
	}
	return &Deployment{
		EslVersion: row.EslVersion,
		Created:    row.Created,
		App:        row.App,
		Env:        row.Env,
		Version:    row.ReleaseVersion,
		Metadata:   resultJson,
	}, nil
}

func (h *DBHandler) DBSelectAnyDeployment(ctx context.Context, tx *sql.Tx) (*DBDeployment, error) {
	selectQuery := h.AdaptQuery(fmt.Sprintf(
		"SELECT eslVersion, created, releaseVersion, appName, envName" +
			" FROM deployments " +
			" LIMIT 1;"))
	rows, err := tx.QueryContext(
		ctx,
		selectQuery,
	)
	if err != nil {
		return nil, fmt.Errorf("could not query deployments table from DB. Error: %w\n", err)
	}
	defer func(rows *sql.Rows) {
		err := rows.Close()
		if err != nil {
			logger.FromContext(ctx).Sugar().Warnf("deployments row could not be closed: %v", err)
		}
	}(rows)
	//exhaustruct:ignore
	var row = &DBDeployment{}
	if rows.Next() {
		var releaseVersion sql.NullInt64
		err := rows.Scan(&row.EslVersion, &row.Created, &releaseVersion, &row.App, &row.Env)
		if err != nil {
			if errors.Is(err, sql.ErrNoRows) {
				return nil, nil
			}
			return nil, fmt.Errorf("Error scanning deployments row from DB. Error: %w\n", err)
		}
		if releaseVersion.Valid {
			row.ReleaseVersion = &releaseVersion.Int64
		}
	} else {
		row = nil
	}
	err = closeRows(rows)
	if err != nil {
		return nil, err
	}
	return row, nil
}

type DBApp struct {
	EslId EslId
	App   string
}

type DBAppMetaData struct {
	Team string
}

type DBAppWithMetaData struct {
	EslId       EslId
	App         string
	Metadata    DBAppMetaData
	StateChange AppStateChange
}

func (h *DBHandler) DBInsertApplication(ctx context.Context, transaction *sql.Tx, appName string, previousEslVersion EslId, stateChange AppStateChange, metaData DBAppMetaData) error {
	span, _ := tracer.StartSpanFromContext(ctx, "DBInsertApplication")
	defer span.Finish()
	jsonToInsert, err := json.Marshal(metaData)
	if err != nil {
		return fmt.Errorf("could not marshal json data: %w", err)
	}
	insertQuery := h.AdaptQuery(
		"INSERT INTO apps (eslVersion, created, appName, stateChange, metadata)  VALUES (?, ?, ?, ?, ?);",
	)
	span.SetTag("query", insertQuery)
	_, err = transaction.Exec(
		insertQuery,
		previousEslVersion+1,
		time.Now(),
		appName,
		stateChange,
		jsonToInsert,
	)
	if err != nil {
		return fmt.Errorf("could not insert an app into DB. Error: %w\n", err)
	}
	return nil
}

func NewNullInt(s *int64) sql.NullInt64 {
	if s == nil {
		return sql.NullInt64{
			Int64: 0,
			Valid: false,
		}
	}
	return sql.NullInt64{
		Int64: *s,
		Valid: true,
	}
}

func (h *DBHandler) DBSelectAnyApp(ctx context.Context, tx *sql.Tx) (*DBAppWithMetaData, error) {
	selectQuery := h.AdaptQuery(fmt.Sprintf(
		"SELECT eslVersion, appName, metadata " +
			" FROM apps " +
			" LIMIT 1;"))
	rows, err := tx.QueryContext(
		ctx,
		selectQuery,
	)
	if err != nil {
		return nil, fmt.Errorf("could not query apps table from DB. Error: %w\n", err)
	}
	defer func(rows *sql.Rows) {
		err := rows.Close()
		if err != nil {
			logger.FromContext(ctx).Sugar().Warnf("row could not be closed: %v", err)
		}
	}(rows)
	//exhaustruct:ignore
	var row = &DBAppWithMetaData{}
	if rows.Next() {
		var metadataStr string
		err := rows.Scan(&row.EslId, &row.App, &metadataStr)
		if err != nil {
			if errors.Is(err, sql.ErrNoRows) {
				return nil, nil
			}
			return nil, fmt.Errorf("Error scanning apps row from DB. Error: %w\n", err)
		}
		var metaData = DBAppMetaData{
			Team: "",
		}
		err = json.Unmarshal(([]byte)(metadataStr), &metaData)
		if err != nil {
			return nil, fmt.Errorf("Error during json unmarshal of apps. Error: %w. Data: %s\n", err, metadataStr)
		}
		row.Metadata = metaData
	} else {
		row = nil
	}
	err = closeRows(rows)
	if err != nil {
		return nil, err
	}
	return row, nil
}

func (h *DBHandler) DBSelectApp(ctx context.Context, tx *sql.Tx, appName string) (*DBAppWithMetaData, error) {
	selectQuery := h.AdaptQuery(fmt.Sprintf(
		"SELECT eslVersion, appName, stateChange, metadata" +
			" FROM apps " +
			" WHERE appName=? " +
			" ORDER BY eslVersion DESC " +
			" LIMIT 1;"))
	rows, err := tx.QueryContext(
		ctx,
		selectQuery,
		appName,
	)
	if err != nil {
		return nil, fmt.Errorf("could not query apps table from DB. Error: %w\n", err)
	}
	defer func(rows *sql.Rows) {
		err := rows.Close()
		if err != nil {
			logger.FromContext(ctx).Sugar().Warnf("row could not be closed: %v", err)
		}
	}(rows)

	//exhaustruct:ignore
	var row = &DBAppWithMetaData{}
	if rows.Next() {
		var metadataStr string
		err := rows.Scan(&row.EslId, &row.App, &row.StateChange, &metadataStr)
		if err != nil {
			if errors.Is(err, sql.ErrNoRows) {
				return nil, nil
			}
			return nil, fmt.Errorf("Error scanning apps row from DB. Error: %w\n", err)
		}
		var metaData = DBAppMetaData{Team: ""}
		err = json.Unmarshal(([]byte)(metadataStr), &metaData)
		if err != nil {
			return nil, fmt.Errorf("Error during json unmarshal of apps. Error: %w. Data: %s\n", err, metadataStr)
		}
		row.Metadata = metaData
	} else {
		row = nil
	}
	err = closeRows(rows)
	if err != nil {
		return nil, err
	}
	return row, nil
}

// DBWriteDeployment writes one deployment, meaning "what should be deployed"
func (h *DBHandler) DBWriteDeployment(ctx context.Context, tx *sql.Tx, deployment Deployment, previousEslVersion EslId) error {
	if h == nil {
		return nil
	}
	if tx == nil {
		return fmt.Errorf("DBWriteEslEventInternal: no transaction provided")
	}
	span, _ := tracer.StartSpanFromContext(ctx, "DBWriteEslEventInternal")
	defer span.Finish()

	jsonToInsert, err := json.Marshal(deployment.Metadata)
	if err != nil {
		return fmt.Errorf("could not marshal json data: %w", err)
	}

	insertQuery := h.AdaptQuery(
		"INSERT INTO deployments (eslVersion, created, releaseVersion, appName, envName, metadata) VALUES (?, ?, ?, ?, ?, ?);")

	span.SetTag("query", insertQuery)
	nullVersion := NewNullInt(deployment.Version)
	_, err = tx.Exec(
		insertQuery,
		previousEslVersion+1,
		time.Now(),
		nullVersion,
		deployment.App,
		deployment.Env,
		jsonToInsert)

	if err != nil {
		return fmt.Errorf("could not write deployment into DB. Error: %w\n", err)
	}
	return nil
}

// CUSTOM MIGRATIONS

func (h *DBHandler) RunCustomMigrationReleases(ctx context.Context, getAllAppsFun GetAllAppsFun, getAllReleasesFun GetAllReleasesFun) error {
	return h.WithTransaction(ctx, func(ctx context.Context, transaction *sql.Tx) error {
		l := logger.FromContext(ctx).Sugar()
		allReleasesDb, err := h.DBSelectAnyRelease(ctx, transaction)
		if err != nil {
			l.Warnf("could not get releases from database - assuming the manifest repo is correct: %v", err)
		}
		if allReleasesDb != nil {
			l.Warnf("There are already deployments in the DB - skipping migrations")
			return nil
		}

		allAppsMap, err := getAllAppsFun()
		if err != nil {
			return err
		}
		for app := range allAppsMap {
			l.Infof("processing app %s ...", app)

			releases, err := getAllReleasesFun(ctx, app)
			if err != nil {
				return fmt.Errorf("geAllReleases failed %v", err)
			}
			for r := range releases {
				repoRelease := releases[r]
				dbRelease := DBReleaseWithMetaData{
					EslId:         InitialEslId,
					ReleaseNumber: repoRelease.Version,
					App:           app,
					Env:           repoRelease.Environment,
					Manifest:      repoRelease.Manifest,
					Metadata: DBReleaseMetaData{
						SourceAuthor:   repoRelease.SourceAuthor,
						SourceCommitId: repoRelease.SourceCommitId,
						SourceMessage:  repoRelease.SourceMessage,
						DisplayVersion: repoRelease.DisplayVersion,
					},
				}
				err = h.DBInsertRelease(ctx, transaction, dbRelease, InitialEslId-1)
				if err != nil {
					return fmt.Errorf("error writing Release to DB for app %s in env %s: %v",
						app, repoRelease.Environment, err)
				}
			}
			l.Infof("done with app %s", app)
		}
		return nil
	})
}

func (h *DBHandler) RunCustomMigrationDeployments(ctx context.Context, getAllDeploymentsFun GetAllDeploymentsFun) error {
	return h.WithTransaction(ctx, func(ctx context.Context, transaction *sql.Tx) error {
		l := logger.FromContext(ctx).Sugar()
		allAppsDb, err := h.DBSelectAnyDeployment(ctx, transaction)
		if err != nil {
			l.Warnf("could not get applications from database - assuming the manifest repo is correct: %v", err)
			allAppsDb = nil
		}
		if allAppsDb != nil {
			l.Warnf("There are already deployments in the DB - skipping migrations")
			return nil
		}

		allDeploymentsInRepo, err := getAllDeploymentsFun(ctx, transaction)
		if err != nil {
			return fmt.Errorf("could not get current deployments to run custom migrations: %v", err)
		}

		for i := range allDeploymentsInRepo {
			deploymentInRepo := allDeploymentsInRepo[i]
			err = h.DBWriteDeployment(ctx, transaction, deploymentInRepo, 0)
			if err != nil {
				return fmt.Errorf("error writing Deployment to DB for app %s in env %s: %v",
					deploymentInRepo.App, deploymentInRepo.Env, err)
			}
		}
		return nil
	})
}

type AllApplicationsJson struct {
	Apps []string `json:"apps"`
}

type AllApplicationsRow struct {
	version int64
	created time.Time
	data    string
}

type AllApplicationsGo struct {
	Version int64
	Created time.Time
	AllApplicationsJson
}

type EventRow struct {
	Uuid       string
	Timestamp  time.Time
	CommitHash string
	EventType  event.EventType
	EventJson  string
}

func (h *DBHandler) RunCustomMigrationEnvLocks(ctx context.Context, getAllEnvLocksFun GetAllEnvLocksFun) error {
	return h.WithTransaction(ctx, func(ctx context.Context, transaction *sql.Tx) error {
		l := logger.FromContext(ctx).Sugar()
		allEnvLocksDb, err := h.DBSelectAnyActiveEnvLocks(ctx, transaction)
		if err != nil {
			l.Infof("could not get environment locks from database - assuming the manifest repo is correct: %v", err)
			allEnvLocksDb = nil
		}
		if allEnvLocksDb != nil {
			l.Infof("There are already environment locks in the DB - skipping migrations")
			return nil
		}

		allEnvLocksInRepo, err := getAllEnvLocksFun(ctx, transaction)
		if err != nil {
			return fmt.Errorf("could not get current environment locks to run custom migrations: %v", err)
		}

		for envName, locks := range allEnvLocksInRepo {
			var activeLockIds []string
			for _, currentLock := range locks {
				activeLockIds = append(activeLockIds, currentLock.LockID)

				err = h.DBWriteEnvironmentLockInternal(ctx, transaction, currentLock, 0, true)
				if err != nil {
					return fmt.Errorf("error writing environment locks to DB for environment %s: %v",
						envName, err)
				}
			}
			err = h.DBWriteAllEnvironmentLocks(ctx, transaction, 0, envName, activeLockIds)
			if err != nil {
				return fmt.Errorf("error writing environment locks ids to DB for environment %s: %v",
					envName, err)
			}
		}

		return nil
	})
}

func (h *DBHandler) RunCustomMigrationAllAppsTable(ctx context.Context, getAllAppsFun GetAllAppsFun) error {
	return h.WithTransaction(ctx, func(ctx context.Context, transaction *sql.Tx) error {
		l := logger.FromContext(ctx).Sugar()
		allAppsDb, err := h.DBSelectAllApplications(ctx, transaction)
		if err != nil {
			l.Warnf("could not get applications from database - assuming the manifest repo is correct: %v", err)
			allAppsDb = nil
		}

		allAppsRepo, err := getAllAppsFun()
		if err != nil {
			return fmt.Errorf("could not get applications to run custom migrations: %v", err)
		}
		var version int64
		if allAppsDb != nil {
			slices.Sort(allAppsDb.Apps)
			version = allAppsDb.Version
		} else {
			version = 1
		}
		sortedApps := sorting.SortKeys(allAppsRepo)

		if allAppsDb != nil && reflect.DeepEqual(allAppsDb.Apps, sortedApps) {
			// nothing to do
			logger.FromContext(ctx).Sugar().Infof("Nothing to do, all apps are equal")
			return nil
		}
		// if there is any difference, we assume the manifest wins over the database state,
		// so we use `allAppsRepo`:
		return h.DBWriteAllApplications(ctx, transaction, version, sortedApps)
	})
}

func (h *DBHandler) RunCustomMigrationApps(ctx context.Context, getAllAppsFun GetAllAppsFun) error {
	return h.WithTransaction(ctx, func(ctx context.Context, transaction *sql.Tx) error {
		dbApp, err := h.DBSelectAnyApp(ctx, transaction)
		if err != nil {
			return fmt.Errorf("could not get dbApp from database - assuming the manifest repo is correct: %v", err)
		}
		if dbApp != nil {
			// the migration was already done
			logger.FromContext(ctx).Info("migration to apps was done already")
			return nil
		}

		appsMap, err := getAllAppsFun()
		if err != nil {
			return fmt.Errorf("could not get dbApp to run custom migrations: %v", err)
		}

		for app := range appsMap {
			team := appsMap[app]
			err = h.DBInsertApplication(ctx, transaction, app, InitialEslId, AppStateChangeMigrate, DBAppMetaData{Team: team})
			if err != nil {
				return fmt.Errorf("could not write dbApp %s: %v", app, err)
			}
		}
		return nil
	})
}

<<<<<<< HEAD
// ENV LOCKS

func (h *DBHandler) DBSelectAnyEnvLock(ctx context.Context, tx *sql.Tx) (*DBEnvironmentLock, error) {
	selectQuery := h.AdaptQuery(fmt.Sprintf(
		"SELECT eslVersion, created, lockID, envName, metadata, deleted" +
			" FROM environment_locks " +
			" LIMIT 1;"))
=======
func (h *DBHandler) DBSelectAnyActiveEnvLocks(ctx context.Context, tx *sql.Tx) (*AllEnvLocksGo, error) {
	selectQuery := h.AdaptQuery(
		"SELECT version, created, environment, json FROM all_env_locks ORDER BY version DESC LIMIT 1;")
>>>>>>> 1755ae4f
	rows, err := tx.QueryContext(
		ctx,
		selectQuery,
	)
	if err != nil {
		return nil, fmt.Errorf("could not query environment_locks table from DB. Error: %w\n", err)
	}
	defer func(rows *sql.Rows) {
		err := rows.Close()
		if err != nil {
			logger.FromContext(ctx).Sugar().Warnf("row closing error: %v", err)
		}
	}(rows)

	//exhaustruct:ignore
	var row = AllEnvLocksRow{}
	if rows.Next() {
		err := rows.Scan(&row.Version, &row.Created, &row.Environment, &row.Data)
		if err != nil {
			if errors.Is(err, sql.ErrNoRows) {
				return nil, nil
			}
			return nil, fmt.Errorf("Error scanning environment lock row from DB. Error: %w\n", err)
		}
		err = closeRows(rows)
		if err != nil {
			return nil, err
		}
		//exhaustruct:ignore
		var dataJson = AllEnvLocksJson{}
		err = json.Unmarshal(([]byte)(row.Data), &dataJson)
		if err != nil {
			return nil, fmt.Errorf("Error scanning application lock row from DB. Error: %w\n", err)
		}
		return &AllEnvLocksGo{
			Version:         row.Version,
			Created:         row.Created,
			Environment:     row.Environment,
			AllEnvLocksJson: AllEnvLocksJson{EnvLocks: dataJson.EnvLocks}}, nil
	}
	err = closeRows(rows)
	if err != nil {
		return nil, err
	}
	return nil, nil // no rows, but also no error
}

func (h *DBHandler) DBSelectEnvironmentLock(ctx context.Context, tx *sql.Tx, environment, lockID string) (*EnvironmentLock, error) {
	selectQuery := h.AdaptQuery(fmt.Sprintf(
		"SELECT eslVersion, created, lockID, envName, metadata, deleted" +
			" FROM environment_locks " +
			" WHERE envName=? AND lockID=? " +
			" ORDER BY eslVersion DESC " +
			" LIMIT 1;"))

	rows, err := tx.QueryContext(
		ctx,
		selectQuery,
		environment,
		lockID,
	)
	if err != nil {
		return nil, fmt.Errorf("could not query environment locks table from DB. Error: %w\n", err)
	}
	defer func(rows *sql.Rows) {
		err := rows.Close()
		if err != nil {
			logger.FromContext(ctx).Sugar().Warnf("row closing error: %v", err)
		}
	}(rows)

	if rows.Next() {
		var row = DBEnvironmentLock{
			EslVersion: 0,
			Created:    time.Time{},
			LockID:     "",
			Env:        "",
			Deleted:    true,
			Metadata:   "",
		}

		err := rows.Scan(&row.EslVersion, &row.Created, &row.LockID, &row.Env, &row.Metadata, &row.Deleted)
		if err != nil {
			if errors.Is(err, sql.ErrNoRows) {
				return nil, nil
			}
			return nil, fmt.Errorf("Error scanning environment locks row from DB. Error: %w\n", err)
		}

		//exhaustruct:ignore
		var resultJson = EnvironmentLockMetadata{}
		err = json.Unmarshal(([]byte)(row.Metadata), &resultJson)
		if err != nil {
			return nil, fmt.Errorf("Error during json unmarshal. Error: %w. Data: %s\n", err, row.Metadata)
		}
		err = closeRows(rows)
		if err != nil {
			return nil, err
		}
		return &EnvironmentLock{
			EslVersion: row.EslVersion,
			Created:    row.Created,
			LockID:     row.LockID,
			Env:        row.Env,
			Deleted:    row.Deleted,
			Metadata:   resultJson,
		}, nil
	}

	err = closeRows(rows)
	if err != nil {
		return nil, err
	}
	return nil, nil // no rows, but also no error

}

func (h *DBHandler) DBWriteEnvironmentLock(ctx context.Context, tx *sql.Tx, lockID, environment, message, authorName, authorEmail string) error {
	if h == nil {
		return nil
	}
	if tx == nil {
		return fmt.Errorf("DBWriteEnvironmentLock: no transaction provided")
	}
	span, _ := tracer.StartSpanFromContext(ctx, "DBWriteEnvironmentLock")
	defer span.Finish()

	var previousVersion EslId

	existingEnvLock, err := h.DBSelectEnvironmentLock(ctx, tx, environment, lockID)

	if err != nil {
		return fmt.Errorf("Could not obtain existing environment lock: %w\n", err)
	}

	if existingEnvLock == nil {
		previousVersion = 0
	} else {
		previousVersion = existingEnvLock.EslVersion
	}

	envLock := EnvironmentLock{
		EslVersion: 0,
		LockID:     lockID,
		Created:    time.Time{},
		Env:        environment,
		Metadata: EnvironmentLockMetadata{
			Message:        message,
			CreatedByName:  authorName,
			CreatedByEmail: authorEmail,
		},
		Deleted: false,
	}
	return h.DBWriteEnvironmentLockInternal(ctx, tx, envLock, previousVersion, false)
}

func (h *DBHandler) DBWriteEnvironmentLockInternal(ctx context.Context, tx *sql.Tx, envLock EnvironmentLock, previousEslVersion EslId, useTimeInLock bool) error {
	if h == nil {
		return nil
	}
	if tx == nil {
		return fmt.Errorf("DBWriteEnvironmentLockInternal: no transaction provided")
	}
	span, _ := tracer.StartSpanFromContext(ctx, "DBWriteEnvironmentLockInternal")
	defer span.Finish()

	jsonToInsert, err := json.Marshal(envLock.Metadata)
	if err != nil {
		return fmt.Errorf("could not marshal json data: %w", err)
	}

	insertQuery := h.AdaptQuery(
		"INSERT INTO environment_locks (eslVersion, created, lockID, envName, deleted, metadata) VALUES (?, ?, ?, ?, ?, ?);")

	var timetoInsert time.Time
	if useTimeInLock {
		timetoInsert = envLock.Created
	} else {
		timetoInsert = time.Now()
	}
	span.SetTag("query", insertQuery)
	_, err = tx.Exec(
		insertQuery,
		previousEslVersion+1,
		timetoInsert,
		envLock.LockID,
		envLock.Env,
		envLock.Deleted,
		jsonToInsert)

	if err != nil {
		return fmt.Errorf("could not write environment lock into DB. Error: %w\n", err)
	}
	return nil
}

// DBSelectEnvLockHistory returns the last N events associated with some lock on some environment. Currently only used in testing.
func (h *DBHandler) DBSelectEnvLockHistory(ctx context.Context, tx *sql.Tx, environmentName, lockID string, limit int) ([]EnvironmentLock, error) {
	if h == nil {
		return nil, nil
	}
	if tx == nil {
		return nil, fmt.Errorf("DBSelectEnvLocks: no transaction provided")
	}
	span, _ := tracer.StartSpanFromContext(ctx, "DBSelectEnvLocks")
	defer span.Finish()

	selectQuery := h.AdaptQuery(
		fmt.Sprintf(
			"SELECT eslVersion, created, lockID, envName, metadata, deleted" +
				" FROM environment_locks " +
				" WHERE envName=? AND lockID=?" +
				" ORDER BY eslVersion DESC " +
				" LIMIT ?;"))

	span.SetTag("query", selectQuery)
	rows, err := tx.QueryContext(
		ctx,
		selectQuery,
		environmentName,
		lockID,
		limit,
	)
	if err != nil {
		return nil, fmt.Errorf("could not read environment lock from DB. Error: %w\n", err)
	}
	envLocks := make([]EnvironmentLock, 0)
	for rows.Next() {
		var row = DBEnvironmentLock{
			EslVersion: 0,
			Created:    time.Time{},
			LockID:     "",
			Env:        "",
			Deleted:    true,
			Metadata:   "",
		}

		err := rows.Scan(&row.EslVersion, &row.Created, &row.LockID, &row.Env, &row.Metadata, &row.Deleted)
		if err != nil {
			if errors.Is(err, sql.ErrNoRows) {
				return nil, nil
			}
			return nil, fmt.Errorf("Error scanning environment locks row from DB. Error: %w\n", err)
		}

		//exhaustruct:ignore
		var resultJson = EnvironmentLockMetadata{}
		err = json.Unmarshal(([]byte)(row.Metadata), &resultJson)
		if err != nil {
			return nil, fmt.Errorf("Error during json unmarshal. Error: %w. Data: %s\n", err, row.Metadata)
		}
		envLocks = append(envLocks, EnvironmentLock{
			EslVersion: row.EslVersion,
			Created:    row.Created,
			LockID:     row.LockID,
			Env:        row.Env,
			Deleted:    row.Deleted,
			Metadata:   resultJson,
		})
	}
	err = closeRows(rows)
	if err != nil {
		return nil, err
	}
	return envLocks, nil
}

func (h *DBHandler) DBSelectAllEnvironmentLocks(ctx context.Context, tx *sql.Tx, environment string) (*AllEnvLocksGo, error) {
	if h == nil {
		return nil, nil
	}
	if tx == nil {
		return nil, fmt.Errorf("DBSelectAllEnvironmentLocks: no transaction provided")
	}
	span, _ := tracer.StartSpanFromContext(ctx, "DBSelectAllEnvironmentLocks")
	defer span.Finish()
	selectQuery := h.AdaptQuery(
		"SELECT version, created, environment, json FROM all_env_locks WHERE environment = ? ORDER BY version DESC LIMIT 1;")

	rows, err := tx.QueryContext(ctx, selectQuery, environment)
	if err != nil {
		return nil, fmt.Errorf("could not query all env locks table from DB. Error: %w\n", err)
	}
	defer func(rows *sql.Rows) {
		err := rows.Close()
		if err != nil {
			logger.FromContext(ctx).Sugar().Warnf("row closing error: %v", err)
		}
	}(rows)

	if rows.Next() {
		var row = AllEnvLocksRow{
			Version:     0,
			Created:     time.Time{},
			Environment: "",
			Data:        "",
		}

		err := rows.Scan(&row.Version, &row.Created, &row.Environment, &row.Data)
		if err != nil {
			if errors.Is(err, sql.ErrNoRows) {
				return nil, nil
			}
			return nil, fmt.Errorf("Error scanning environment locks row from DB. Error: %w\n", err)
		}

		//exhaustruct:ignore
		var resultJson = AllEnvLocksJson{}
		err = json.Unmarshal(([]byte)(row.Data), &resultJson)
		if err != nil {
			return nil, fmt.Errorf("Error during json unmarshal. Error: %w. Data: %s\n", err, row.Data)
		}

		var resultGo = AllEnvLocksGo{
			Version:         row.Version,
			Created:         row.Created,
			Environment:     row.Environment,
			AllEnvLocksJson: AllEnvLocksJson{EnvLocks: resultJson.EnvLocks},
		}
		err = closeRows(rows)
		if err != nil {
			return nil, err
		}
		return &resultGo, nil
	}
	err = closeRows(rows)
	if err != nil {
		return nil, err
	}
	return nil, nil
}

func (h *DBHandler) DBSelectEnvironmentLockSet(ctx context.Context, tx *sql.Tx, environment string, lockIDs []string) ([]EnvironmentLock, error) {
	if len(lockIDs) == 0 {
		return nil, nil
	}
	if h == nil {
		return nil, nil
	}
	if tx == nil {
		return nil, fmt.Errorf("DBSelectEnvironmentLockSet: no transaction provided")
	}
	span, _ := tracer.StartSpanFromContext(ctx, "DBSelectEnvironmentLockSet")
	defer span.Finish()

	var envLocks []EnvironmentLock
	var rows *sql.Rows
	defer func(rows *sql.Rows) {
		if rows == nil {
			return
		}
		err := rows.Close()
		if err != nil {
			logger.FromContext(ctx).Sugar().Warnf("row closing error: %v", err)
		}
	}(rows)
	//Get the latest change to each lock
	for _, id := range lockIDs {
		//Get the latest change to
		var err error
		selectQuery := h.AdaptQuery(
			"SELECT eslVersion, created, lockID, envName, metadata, deleted" +
				" FROM environment_locks " +
				" WHERE envName=? AND lockID=? " +
				" ORDER BY eslVersion DESC " +
				" LIMIT 1;")
		rows, err = tx.QueryContext(ctx, selectQuery, environment, id)
		if err != nil {
			return nil, fmt.Errorf("could not query environment locks table from DB. Error: %w\n", err)
		}

		var row = DBEnvironmentLock{
			EslVersion: 0,
			Created:    time.Time{},
			LockID:     "",
			Env:        "",
			Deleted:    false,
			Metadata:   "",
		}
		if rows.Next() {
			err = rows.Scan(&row.EslVersion, &row.Created, &row.LockID, &row.Env, &row.Metadata, &row.Deleted)
			if err != nil {
				if errors.Is(err, sql.ErrNoRows) {
					return nil, nil
				}
				return nil, fmt.Errorf("Error scanning environment locks row from DB. Error: %w\n", err)
			}

			//exhaustruct:ignore
			var resultJson = EnvironmentLockMetadata{}
			err = json.Unmarshal(([]byte)(row.Metadata), &resultJson)
			if err != nil {
				return nil, fmt.Errorf("Error during json unmarshal. Error: %w. Data: %s\n", err, row.Metadata)
			}
			envLocks = append(envLocks, EnvironmentLock{
				EslVersion: row.EslVersion,
				Created:    row.Created,
				LockID:     row.LockID,
				Env:        row.Env,
				Deleted:    row.Deleted,
				Metadata:   resultJson,
			})
		}
		err = closeRows(rows)
		if err != nil {
			return nil, err
		}
	}
	err := closeRows(rows)
	if err != nil {
		return nil, err
	}
	return envLocks, nil
}

func (h *DBHandler) DBWriteAllEnvironmentLocks(ctx context.Context, transaction *sql.Tx, previousVersion int64, environment string, lockIds []string) error {
	span, _ := tracer.StartSpanFromContext(ctx, "DBWriteAllEnvironmentLocks")
	defer span.Finish()
	slices.Sort(lockIds) // we don't really *need* the sorting, it's just for convenience
	jsonToInsert, err := json.Marshal(AllEnvLocksJson{
		EnvLocks: lockIds,
	})
	if err != nil {
		return fmt.Errorf("could not marshal json data: %w", err)
	}
	insertQuery := h.AdaptQuery("INSERT INTO all_env_locks (version , created, environment, json)  VALUES (?, ?, ?, ?);")
	span.SetTag("query", insertQuery)
	_, err = transaction.Exec(
		insertQuery,
		previousVersion+1,
		time.Now(),
		environment,
		jsonToInsert)
	if err != nil {
		return fmt.Errorf("could not insert all envs into DB. Error: %w\n", err)
	}
	return nil
}

func (h *DBHandler) DBDeleteEnvironmentLock(ctx context.Context, tx *sql.Tx, environment, lockID string) error {
	if h == nil {
		return nil
	}
	if tx == nil {
		return fmt.Errorf("DBDeleteEnvironmentLock: no transaction provided")
	}
	span, _ := tracer.StartSpanFromContext(ctx, "DBDeleteEnvironmentLock")
	defer span.Finish()
	var previousVersion EslId

	//See if there is an existing lock with the same lock id in this environment. If it exists, just add a +1 to the eslversion
	existingEnvLock, err := h.DBSelectEnvironmentLock(ctx, tx, environment, lockID)

	if err != nil {
		return fmt.Errorf("Could not obtain existing environment lock: %w\n", err)
	}

	if existingEnvLock == nil {
		logger.FromContext(ctx).Sugar().Warnf("could not delete lock. The environment lock '%s' on environment '%s' does not exist. Continuing anyway.", lockID, environment)
		return nil
	}

	if existingEnvLock.Deleted {
		logger.FromContext(ctx).Sugar().Warnf("could not delete lock. The environment lock '%s' on environment '%s' has already been deleted. Continuing anyway.", lockID, environment)
		return nil
	} else {
		previousVersion = existingEnvLock.EslVersion
	}

	existingEnvLock.Deleted = true
	err = h.DBWriteEnvironmentLockInternal(ctx, tx, *existingEnvLock, previousVersion, false)

	if err != nil {
		return fmt.Errorf("could not delete environment lock from DB. Error: %w\n", err)
	}
	return nil
}

type AllEnvLocksJson struct {
	EnvLocks []string `json:"envLocks"`
}

type AllEnvLocksRow struct {
	Version     int64
	Created     time.Time
	Environment string
	Data        string
}

type AllEnvLocksGo struct {
	Version     int64
	Created     time.Time
	Environment string
	AllEnvLocksJson
}<|MERGE_RESOLUTION|>--- conflicted
+++ resolved
@@ -1317,19 +1317,11 @@
 	})
 }
 
-<<<<<<< HEAD
 // ENV LOCKS
 
-func (h *DBHandler) DBSelectAnyEnvLock(ctx context.Context, tx *sql.Tx) (*DBEnvironmentLock, error) {
-	selectQuery := h.AdaptQuery(fmt.Sprintf(
-		"SELECT eslVersion, created, lockID, envName, metadata, deleted" +
-			" FROM environment_locks " +
-			" LIMIT 1;"))
-=======
 func (h *DBHandler) DBSelectAnyActiveEnvLocks(ctx context.Context, tx *sql.Tx) (*AllEnvLocksGo, error) {
 	selectQuery := h.AdaptQuery(
 		"SELECT version, created, environment, json FROM all_env_locks ORDER BY version DESC LIMIT 1;")
->>>>>>> 1755ae4f
 	rows, err := tx.QueryContext(
 		ctx,
 		selectQuery,
