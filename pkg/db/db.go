--- conflicted
+++ resolved
@@ -5039,7 +5039,6 @@
 	return deployments, nil
 }
 
-<<<<<<< HEAD
 func (h *DBHandler) DBReadTransactionTimestamp(ctx context.Context, tx *sql.Tx) (*time.Time, error) {
 	span, _ := tracer.StartSpanFromContext(ctx, "DBReadTransactionTimestamp")
 	defer span.Finish()
@@ -5099,7 +5098,8 @@
 		return nil, fmt.Errorf("could not close rows. Error: %w\n", err)
 	}
 	return &now, nil
-=======
+}
+
 func (h *DBHandler) DBWriteCommitTransactionTimestamp(ctx context.Context, tx *sql.Tx, commitHash string, timestamp time.Time) error {
 	span, _ := tracer.StartSpanFromContext(ctx, "DBWriteCommitTransactionTimestamp")
 	defer span.Finish()
@@ -5125,5 +5125,4 @@
 		return fmt.Errorf("DBWriteCommitTransactionTimestamp error executing query: %w", err)
 	}
 	return nil
->>>>>>> 1b925126
 }