/*This file is part of kuberpult.

Kuberpult is free software: you can redistribute it and/or modify
it under the terms of the Expat(MIT) License as published by
the Free Software Foundation.

Kuberpult is distributed in the hope that it will be useful,
but WITHOUT ANY WARRANTY; without even the implied warranty of
MERCHANTABILITY or FITNESS FOR A PARTICULAR PURPOSE.  See the
MIT License for more details.

You should have received a copy of the MIT License
along with kuberpult. If not, see <https://directory.fsf.org/wiki/License:Expat>.

Copyright freiheit.com*/

package db

import (
	"context"
	"database/sql"
	"encoding/json"
	"errors"
	"fmt"
	"github.com/freiheit-com/kuberpult/pkg/event"
	"github.com/freiheit-com/kuberpult/pkg/logger"
	"github.com/freiheit-com/kuberpult/pkg/sorting"
	uuid2 "github.com/freiheit-com/kuberpult/pkg/uuid"
	"github.com/onokonem/sillyQueueServer/timeuuid"
	"gopkg.in/DataDog/dd-trace-go.v1/ddtrace/tracer"
	"path"
	"reflect"
	"slices"
	"strings"
	"time"

	"github.com/golang-migrate/migrate/v4"
	"github.com/golang-migrate/migrate/v4/database"
	psql "github.com/golang-migrate/migrate/v4/database/postgres"
	sqlite "github.com/golang-migrate/migrate/v4/database/sqlite3"
	_ "github.com/golang-migrate/migrate/v4/source/file"
	_ "github.com/lib/pq"
)

type DBConfig struct {
	DbUser         string
	DbHost         string
	DbPort         string
	DbName         string
	DriverName     string
	DbPassword     string
	MigrationsPath string
	WriteEslOnly   bool
}

type DBHandler struct {
	DbName         string
	DriverName     string
	MigrationsPath string
	DB             *sql.DB
	DBDriver       *database.Driver

	/*
		There are 3 modes:
		1) DBHandler==nil: do not write anything to the DB
		2) DBHandler!=nil && WriteEslOnly==true: write only the ESL table to the database. Stores all incoming data in the DB, but does not read the DB.
		3) DBHandler!=nil && WriteEslOnly==false: write everything to the database.
	*/
	WriteEslOnly bool
}

type EslId int64

type AppStateChange string

const (
	InitialEslId EslId = 1

	AppStateChangeMigrate AppStateChange = "AppStateChangeMigrate"
	AppStateChangeCreate  AppStateChange = "AppStateChangeCreate"
	AppStateChangeUpdate  AppStateChange = "AppStateChangeUpdate"
	AppStateChangeDelete  AppStateChange = "AppStateChangeDelete"
)

func (h *DBHandler) ShouldUseEslTable() bool {
	return h != nil
}

func (h *DBHandler) ShouldUseOtherTables() bool {
	return h != nil && !h.WriteEslOnly
}

func Connect(cfg DBConfig) (*DBHandler, error) {
	db, driver, err := GetConnectionAndDriver(cfg)

	if err != nil {
		return nil, err
	}
	return &DBHandler{
		DbName:         cfg.DbName,
		DriverName:     cfg.DriverName,
		MigrationsPath: cfg.MigrationsPath,
		DB:             db,
		DBDriver:       &driver,
		WriteEslOnly:   cfg.WriteEslOnly,
	}, nil
}

func GetDBConnection(cfg DBConfig) (*sql.DB, error) {
	if cfg.DriverName == "postgres" {
		dbURI := fmt.Sprintf("host=%s user=%s password=%s port=%s database=%s sslmode=disable",
			cfg.DbHost, cfg.DbUser, cfg.DbPassword, cfg.DbPort, cfg.DbName)

		dbPool, err := sql.Open(cfg.DriverName, dbURI)
		if err != nil {
			return nil, fmt.Errorf("sql.Open: %w", err)
		}
		dbPool.SetConnMaxLifetime(5 * time.Minute)
		return dbPool, nil
	} else if cfg.DriverName == "sqlite3" {
		return sql.Open("sqlite3", path.Join(cfg.DbHost, "db.sqlite"))
	}
	return nil, fmt.Errorf("Driver: '%s' not supported. Supported: postgres and sqlite3.", cfg.DriverName)
}

func GetConnectionAndDriver(cfg DBConfig) (*sql.DB, database.Driver, error) {
	db, err := GetDBConnection(cfg)
	if err != nil {
		return nil, nil, err
	}
	if cfg.DriverName == "postgres" {
		driver, err := psql.WithInstance(db, &psql.Config{
			DatabaseName:          cfg.DbName,
			MigrationsTable:       "",
			MigrationsTableQuoted: false,
			MultiStatementEnabled: false,
			MultiStatementMaxSize: 0,
			SchemaName:            "",
			StatementTimeout:      time.Second * 10,
		})
		return db, driver, err
	} else if cfg.DriverName == "sqlite3" {
		driver, err := sqlite.WithInstance(db, &sqlite.Config{
			DatabaseName:    "",
			MigrationsTable: "",
			NoTxWrap:        false,
		})
		return db, driver, err
	}
	return nil, nil, fmt.Errorf("Driver: '%s' not supported. Supported: postgres and sqlite3.", cfg.DriverName)
}

func (h *DBHandler) getMigrationHandler() (*migrate.Migrate, error) {
	if h.DriverName == "postgres" {
		return migrate.NewWithDatabaseInstance("file://"+h.MigrationsPath, h.DbName, *h.DBDriver)
	} else if h.DriverName == "sqlite3" {
		return migrate.NewWithDatabaseInstance("file://"+h.MigrationsPath, "", *h.DBDriver) //FIX ME
	}
	return nil, fmt.Errorf("Driver: '%s' not supported. Supported: postgres and sqlite3.", h.DriverName)
}

func RunDBMigrations(cfg DBConfig) error {
	d, err := Connect(cfg)
	if err != nil {
		return fmt.Errorf("DB Error opening DB connection. Error:  %w\n", err)
	}
	defer d.DB.Close()

	m, err := d.getMigrationHandler()

	if err != nil {
		return fmt.Errorf("Error creating migration instance. Error: %w\n", err)
	}
	defer m.Close()
	if err := m.Up(); err != nil {
		if !errors.Is(err, migrate.ErrNoChange) {
			return fmt.Errorf("Error running DB migrations. Error: %w\n", err)
		}
	}
	return nil
}

func (h *DBHandler) AdaptQuery(query string) string {
	if h.DriverName == "postgres" {
		return SqliteToPostgresQuery(query)
	} else if h.DriverName == "sqlite3" {
		return query
	}
	panic(fmt.Errorf("AdaptQuery: invalid driver: %s", h.DriverName))
}

// SqliteToPostgresQuery just replaces all "?" into "$1", "$2", etc
func SqliteToPostgresQuery(query string) string {
	var q = query
	var i = 1
	for strings.Contains(q, "?") {
		q = strings.Replace(q, "?", fmt.Sprintf("$%d", i), 1)
		i++
	}
	return q
}

type DBFunction func(ctx context.Context, transaction *sql.Tx) error

func Remove(s []string, r string) []string {
	for i, v := range s {
		if v == r {
			return append(s[:i], s[i+1:]...)
		}
	}
	return s
}

// WithTransaction opens a transaction, runs `f` and then calls either Commit or Rollback.
// Use this if the only thing to return from `f` is an error.
func (h *DBHandler) WithTransaction(ctx context.Context, f DBFunction) error {
	_, err := WithTransactionT(h, ctx, func(ctx context.Context, transaction *sql.Tx) (*interface{}, error) {
		err2 := f(ctx, transaction)
		if err2 != nil {
			return nil, err2
		}
		return nil, nil
	})
	if err != nil {
		return err
	}
	return nil
}

type DBFunctionT[T any] func(ctx context.Context, transaction *sql.Tx) (*T, error)

// WithTransactionT is the same as WithTransaction, but you can also return data, not just the error.
func WithTransactionT[T any](h *DBHandler, ctx context.Context, f DBFunctionT[T]) (*T, error) {
	res, err := WithTransactionMultipleEntriesT(h, ctx, func(ctx context.Context, transaction *sql.Tx) ([]T, error) {
		fRes, err2 := f(ctx, transaction)
		if err2 != nil {
			return nil, err2
		}
		if fRes == nil {
			return make([]T, 0), nil
		}
		return []T{*fRes}, nil
	})
	if err != nil || len(res) == 0 {
		return nil, err
	}
	return &res[0], err
}

type DBFunctionMultipleEntriesT[T any] func(ctx context.Context, transaction *sql.Tx) ([]T, error)

// WithTransactionMultipleEntriesT is the same as WithTransaction, but you can also return and array of data, not just the error.
func WithTransactionMultipleEntriesT[T any](h *DBHandler, ctx context.Context, f DBFunctionMultipleEntriesT[T]) ([]T, error) {
	tx, err := h.DB.BeginTx(ctx, nil)
	if err != nil {
		return nil, err
	}
	defer func(tx *sql.Tx) {
		_ = tx.Rollback()
		// we ignore the error returned from Rollback() here,
		// because it is always set when Commit() was successful
	}(tx)

	result, err := f(ctx, tx)
	if err != nil {
		return nil, err
	}
	err = tx.Commit()
	if err != nil {
		return nil, err
	}
	return result, nil
}

func closeRows(rows *sql.Rows) error {
	err := rows.Close()
	if err != nil {
		return fmt.Errorf("row closing error: %v\n", err)
	}
	err = rows.Err()
	if err != nil {
		return fmt.Errorf("row has error: %v\n", err)
	}
	return nil
}

type EventType string

const (
	EvtCreateApplicationVersion         EventType = "CreateApplicationVersion"
	EvtDeployApplicationVersion         EventType = "DeployApplicationVersion"
	EvtCreateUndeployApplicationVersion EventType = "CreateUndeployApplicationVersion"
	EvtUndeployApplication              EventType = "UndeployApplication"
	EvtDeleteEnvFromApp                 EventType = "DeleteEnvFromApp"
	EvtCreateEnvironmentLock            EventType = "CreateEnvironmentLock"
	EvtDeleteEnvironmentLock            EventType = "DeleteEnvironmentLock"
	EvtCreateEnvironmentTeamLock        EventType = "CreateEnvironmentTeamLock"
	EvtDeleteEnvironmentTeamLock        EventType = "DeleteEnvironmentTeamLock"
	EvtCreateEnvironmentGroupLock       EventType = "CreateEnvironmentGroupLock"
	EvtDeleteEnvironmentGroupLock       EventType = "DeleteEnvironmentGroupLock"
	EvtCreateEnvironment                EventType = "CreateEnvironment"
	EvtCreateEnvironmentApplicationLock EventType = "CreateEnvironmentApplicationLock"
	EvtDeleteEnvironmentApplicationLock EventType = "DeleteEnvironmentApplicationLock"
	EvtReleaseTrain                     EventType = "ReleaseTrain"
)

// ESL EVENTS

// DBWriteEslEventInternal writes one event to the event-sourcing-light table, taking arbitrary data as input
func (h *DBHandler) DBWriteEslEventInternal(ctx context.Context, eventType EventType, tx *sql.Tx, data interface{}) error {
	if h == nil {
		return nil
	}
	if tx == nil {
		return fmt.Errorf("DBWriteEslEventInternal: no transaction provided")
	}
	span, _ := tracer.StartSpanFromContext(ctx, "DBWriteEslEventInternal")
	defer span.Finish()

	jsonToInsert, err := json.Marshal(data)
	if err != nil {
		return fmt.Errorf("could not marshal json data: %w", err)
	}

	insertQuery := h.AdaptQuery("INSERT INTO event_sourcing_light (created, event_type , json)  VALUES (?, ?, ?);")

	span.SetTag("query", insertQuery)
	_, err = tx.Exec(
		insertQuery,
		time.Now(),
		eventType,
		jsonToInsert)

	if err != nil {
		return fmt.Errorf("could not write internal esl event into DB. Error: %w\n", err)
	}
	return nil
}

type EslEventRow struct {
	EslId     EslId
	Created   time.Time
	EventType EventType
	EventJson string
}

// DBReadEslEventInternal returns either the first or the last row of the esl table
func (h *DBHandler) DBReadEslEventInternal(ctx context.Context, tx *sql.Tx, firstRow bool) (*EslEventRow, error) {
	sort := "DESC"
	if firstRow {
		sort = "ASC"
	}
	selectQuery := h.AdaptQuery(fmt.Sprintf("SELECT eslId, created, event_type , json FROM event_sourcing_light ORDER BY created %s LIMIT 1;", sort))
	rows, err := tx.QueryContext(
		ctx,
		selectQuery,
	)
	if err != nil {
		return nil, fmt.Errorf("could not query event_sourcing_light table from DB. Error: %w\n", err)
	}
	defer func(rows *sql.Rows) {
		err := rows.Close()
		if err != nil {
			logger.FromContext(ctx).Sugar().Warnf("row closing error: %v", err)
		}
	}(rows)
	var row = &EslEventRow{
		EslId:     0,
		Created:   time.Unix(0, 0),
		EventType: "",
		EventJson: "",
	}
	if rows.Next() {
		err := rows.Scan(&row.EslId, &row.Created, &row.EventType, &row.EventJson)
		if err != nil {
			if errors.Is(err, sql.ErrNoRows) {
				return nil, nil
			}
			return nil, fmt.Errorf("Error scanning event_sourcing_light row from DB. Error: %w\n", err)
		}
	}
	err = closeRows(rows)
	if err != nil {
		return nil, err
	}
	return row, nil
}

// DBReadEslEventLaterThan returns the first row of the esl table that has an eslId > the given eslId
func (h *DBHandler) DBReadEslEventLaterThan(ctx context.Context, tx *sql.Tx, eslId EslId) (*EslEventRow, error) {
	sort := "ASC"
	selectQuery := h.AdaptQuery(fmt.Sprintf("SELECT eslId, created, event_type, json FROM event_sourcing_light WHERE eslId > (?) ORDER BY created %s LIMIT 1;", sort))
	rows, err := tx.QueryContext(
		ctx,
		selectQuery,
		eslId,
	)
	if err != nil {
		return nil, fmt.Errorf("could not query event_sourcing_light table from DB. Error: %w\n", err)
	}
	defer func(rows *sql.Rows) {
		err := rows.Close()
		if err != nil {
			logger.FromContext(ctx).Sugar().Warnf("row closing error for event_sourcing_light: %v", err)
		}
	}(rows)
	var row = &EslEventRow{
		EslId:     0,
		Created:   time.Unix(0, 0),
		EventType: "",
		EventJson: "",
	}
	if !rows.Next() {
		row = nil
	} else {
		err := rows.Scan(&row.EslId, &row.Created, &row.EventType, &row.EventJson)
		if err != nil {
			if errors.Is(err, sql.ErrNoRows) {
				return nil, nil
			}
			return nil, fmt.Errorf("event_sourcing_light: Error scanning row from DB. Error: %w\n", err)
		}
	}
	err = closeRows(rows)
	if err != nil {
		return nil, err
	}
	return row, nil
}

// RELEASES

type DBRelease struct {
	EslId EslId
	App   string
	Env   string
}

type DBReleaseMetaData struct {
	SourceAuthor   string
	SourceCommitId string
	SourceMessage  string
	DisplayVersion string
}

type DBReleaseWithMetaData struct {
	EslId         EslId
	ReleaseNumber uint64
	App           string
	Env           string
	Manifest      string
	Metadata      DBReleaseMetaData
}

func (h *DBHandler) DBSelectAnyRelease(ctx context.Context, tx *sql.Tx) (*DBReleaseWithMetaData, error) {
	selectQuery := h.AdaptQuery(fmt.Sprintf(
		"SELECT eslVersion, appName, envName, metadata, manifest, releaseVersion " +
			" FROM releases " +
			" LIMIT 1;"))
	rows, err := tx.QueryContext(
		ctx,
		selectQuery,
	)
	return h.processReleaseRow(ctx, err, rows)
}

func (h *DBHandler) DBSelectReleaseByVersion(ctx context.Context, tx *sql.Tx, app string, env string, releaseVersion uint64) (*DBReleaseWithMetaData, error) {
	selectQuery := h.AdaptQuery(fmt.Sprintf(
		"SELECT eslVersion, appName, envName, metadata, manifest, releaseVersion " +
			" FROM releases " +
			" WHERE appName=? AND envName=? AND releaseVersion=?" +
			" ORDER BY eslVersion ASC " +
			" LIMIT 1;"))
	rows, err := tx.QueryContext(
		ctx,
		selectQuery,
		app,
		env,
		releaseVersion,
	)
	return h.processReleaseRow(ctx, err, rows)
}

func (h *DBHandler) processReleaseRow(ctx context.Context, err error, rows *sql.Rows) (*DBReleaseWithMetaData, error) {
	if err != nil {
		return nil, fmt.Errorf("could not query releases table from DB. Error: %w\n", err)
	}
	defer func(rows *sql.Rows) {
		err := rows.Close()
		if err != nil {
			logger.FromContext(ctx).Sugar().Warnf("releases: row could not be closed: %v", err)
		}
	}(rows)
	//exhaustruct:ignore
	var row = &DBReleaseWithMetaData{}
	if rows.Next() {
		var metadataStr string
		err := rows.Scan(&row.EslId, &row.App, &row.Env, &metadataStr, &row.Manifest, &row.ReleaseNumber)
		if err != nil {
			if errors.Is(err, sql.ErrNoRows) {
				return nil, nil
			}
			return nil, fmt.Errorf("Error scanning releases row from DB. Error: %w\n", err)
		}
		var metaData = DBReleaseMetaData{
			SourceAuthor:   "",
			SourceCommitId: "",
			SourceMessage:  "",
			DisplayVersion: "",
		}
		err = json.Unmarshal(([]byte)(metadataStr), &metaData)
		if err != nil {
			return nil, fmt.Errorf("Error during json unmarshal of releases. Error: %w. Data: %s\n", err, metadataStr)
		}
		row.Metadata = metaData
	} else {
		row = nil
	}
	err = closeRows(rows)
	if err != nil {
		return nil, err
	}
	return row, nil
}

func (h *DBHandler) DBInsertRelease(ctx context.Context, transaction *sql.Tx, release DBReleaseWithMetaData, previousEslVersion EslId) error {
	span, _ := tracer.StartSpanFromContext(ctx, "DBInsertRelease")
	defer span.Finish()
	jsonToInsert, err := json.Marshal(release.Metadata)
	if err != nil {
		return fmt.Errorf("insert release: could not marshal json data: %w", err)
	}
	insertQuery := h.AdaptQuery(
		"INSERT INTO releases (eslVersion, created, releaseVersion, appName, envName, manifest, metadata)  VALUES (?, ?, ?, ?, ?, ?, ?);",
	)
	span.SetTag("query", insertQuery)
	_, err = transaction.Exec(
		insertQuery,
		previousEslVersion+1,
		time.Now(),
		release.ReleaseNumber,
		release.App,
		release.Env,
		release.Manifest,
		jsonToInsert,
	)
	if err != nil {
		return fmt.Errorf("could not insert release into DB. Error: %w\n", err)
	}
	return nil
}

// APPS

func (h *DBHandler) DBWriteAllApplications(ctx context.Context, transaction *sql.Tx, previousVersion int64, applications []string) error {
	span, _ := tracer.StartSpanFromContext(ctx, "DBWriteAllApplications")
	defer span.Finish()
	slices.Sort(applications) // we don't really *need* the sorting, it's just for convenience
	jsonToInsert, err := json.Marshal(AllApplicationsJson{
		Apps: applications,
	})
	if err != nil {
		return fmt.Errorf("could not marshal json data: %w", err)
	}
	insertQuery := h.AdaptQuery("INSERT INTO all_apps (version , created , json)  VALUES (?, ?, ?);")
	span.SetTag("query", insertQuery)
	_, err = transaction.Exec(
		insertQuery,
		previousVersion+1,
		time.Now(),
		jsonToInsert)

	if err != nil {
		return fmt.Errorf("could not insert all apps into DB. Error: %w\n", err)
	}
	return nil
}

func (h *DBHandler) writeEvent(ctx context.Context, transaction *sql.Tx, eventuuid string, eventType event.EventType, sourceCommitHash string, eventJson []byte) error {
	span, _ := tracer.StartSpanFromContext(ctx, "writeEvent")
	defer span.Finish()
	insertQuery := h.AdaptQuery("INSERT INTO events (uuid, timestamp, commitHash, eventType, json)  VALUES (?, ?, ?, ?, ?);")

	rawUUID, err := timeuuid.ParseUUID(eventuuid)
	if err != nil {
		return fmt.Errorf("error parsing UUID. Error: %w", err)
	}
	span.SetTag("query", insertQuery)
	_, err = transaction.Exec(
		insertQuery,
		rawUUID.String(),
		uuid2.GetTime(&rawUUID).AsTime(),
		sourceCommitHash,
		eventType,
		eventJson)

	if err != nil {
		return fmt.Errorf("Error inserting event information into DB. Error: %w\n", err)
	}
	return nil
}

func (h *DBHandler) DBWriteDeploymentEvent(ctx context.Context, transaction *sql.Tx, uuid, sourceCommitHash, email string, deployment *event.Deployment) error {
	metadata := event.Metadata{
		AuthorEmail: email,
		Uuid:        uuid,
	}
	jsonToInsert, err := json.Marshal(event.DBEventGo{
		EventData:     deployment,
		EventMetadata: metadata,
	})

	if err != nil {
		return fmt.Errorf("error marshalling deployment event to Json. Error: %v\n", err)
	}
	return h.writeEvent(ctx, transaction, uuid, event.EventTypeDeployment, sourceCommitHash, jsonToInsert)
}

func (h *DBHandler) DBSelectAllEventsForCommit(ctx context.Context, commitHash string) ([]EventRow, error) {
	span, ctx := tracer.StartSpanFromContext(ctx, "DBSelectAllEvents")
	defer span.Finish()

	query := h.AdaptQuery("SELECT uuid, timestamp, commitHash, eventType, json FROM events WHERE commitHash = (?) ORDER BY timestamp DESC LIMIT 100;")
	span.SetTag("query", query)

	rows, err := h.DB.QueryContext(ctx, query, commitHash)
	if err != nil {
		return nil, fmt.Errorf("Error querying events. Error: %w\n", err)
	}
	defer func(rows *sql.Rows) {
		err := rows.Close()
		if err != nil {
			logger.FromContext(ctx).Sugar().Warnf("events row could not be closed: %v", err)
		}
	}(rows)

	var result []EventRow

	for rows.Next() {
		var row = EventRow{
			Uuid:       "",
			Timestamp:  time.Unix(0, 0), //will be overwritten, prevents CI linter from complaining from missing fields
			CommitHash: "",
			EventType:  "",
			EventJson:  "",
		}
		err := rows.Scan(&row.Uuid, &row.Timestamp, &row.CommitHash, &row.EventType, &row.EventJson)
		if err != nil {
			if errors.Is(err, sql.ErrNoRows) {
				return nil, nil
			}
			return nil, fmt.Errorf("Error scanning events row from DB. Error: %w\n", err)
		}

		result = append(result, row)
	}
	err = rows.Close()
	if err != nil {
		return nil, fmt.Errorf("events: row closing error: %v\n", err)
	}
	err = rows.Err()
	if err != nil {
		return nil, fmt.Errorf("events: row has error: %v\n", err)
	}
	return result, nil
}

// DBSelectAllApplications returns (nil, nil) if there are no rows
func (h *DBHandler) DBSelectAllApplications(ctx context.Context, transaction *sql.Tx) (*AllApplicationsGo, error) {
	span, ctx := tracer.StartSpanFromContext(ctx, "DBSelectAllApplications")
	defer span.Finish()
	query := "SELECT version, created, json FROM all_apps ORDER BY version DESC LIMIT 1;"
	span.SetTag("query", query)
	rows := transaction.QueryRowContext(ctx, query)
	result := AllApplicationsRow{
		version: 0,
		created: time.Time{},
		data:    "",
	}
	err := rows.Scan(&result.version, &result.created, &result.data)
	if err != nil {
		if errors.Is(err, sql.ErrNoRows) {
			return nil, nil
		}
		return nil, fmt.Errorf("Error scanning all_apps row from DB. Error: %w\n", err)
	}
	err = rows.Err()
	if err != nil {
		return nil, fmt.Errorf("all_apps: row has error: %v\n", err)
	}

	//exhaustruct:ignore
	var resultJson = AllApplicationsJson{}
	err = json.Unmarshal(([]byte)(result.data), &resultJson)
	if err != nil {
		return nil, fmt.Errorf("Error during json unmarshal of all_apps. Error: %w. Data: %s\n", err, result.data)
	}
	var resultGo = AllApplicationsGo{
		Version:             result.version,
		Created:             result.created,
		AllApplicationsJson: AllApplicationsJson{Apps: resultJson.Apps},
	}
	return &resultGo, nil
}

type DBDeployment struct {
	EslVersion     EslId
	Created        time.Time
	ReleaseVersion *int64
	App            string
	Env            string
	Metadata       string // json
}

type Deployment struct {
	EslVersion EslId
	Created    time.Time
	App        string
	Env        string
	Version    *int64
	Metadata   DeploymentMetadata
}

type DeploymentMetadata struct {
	DeployedByName  string
	DeployedByEmail string
}

type EnvironmentLock struct {
	EslVersion EslId
	Created    time.Time
	LockID     string
	Env        string
	Deleted    bool
	Metadata   LockMetadata
}

// DBEnvironmentLock Just used to fetch info from DB
type DBEnvironmentLock struct {
	EslVersion EslId
	Created    time.Time
	LockID     string
	Env        string
	Deleted    bool
	Metadata   string
}

type LockMetadata struct {
	CreatedByName  string
	CreatedByEmail string
	Message        string
}

type ReleaseWithManifest struct {
	Version uint64
	/**
	"UndeployVersion=true" means that this version is empty, and has no manifest that could be deployed.
	It is intended to help cleanup old services within the normal release cycle (e.g. dev->staging->production).
	*/
	UndeployVersion bool
	SourceAuthor    string
	SourceCommitId  string
	SourceMessage   string
	CreatedAt       time.Time
	DisplayVersion  string

	Manifest    string
	Environment string
}

type AllDeployments []Deployment
type AllEnvLocks map[string][]EnvironmentLock
<<<<<<< HEAD
type AllAppLocks map[string]map[string][]ApplicationLock // EnvName-> AppName -> []Locks

type GetAllDeploymentsFun = func(ctx context.Context, transaction *sql.Tx) (AllDeployments, error)
type GetAllEnvLocksFun = func(ctx context.Context, transaction *sql.Tx) (AllEnvLocks, error)
type GetAllAppLocksFun = func(ctx context.Context) (AllAppLocks, error)
=======
type AllReleases map[uint64]ReleaseWithManifest

// During the "CustomMigrations" we read from the manifest repo, and write to the database.
// The functions here are there to retrieve data, so they should not need to access the DB.
// Therefore, they should not need a "transaction" parameter.
// There are currently some exceptions, like GetAllDeploymentsFun. This will be changed in SRX-PA568W.

type GetAllDeploymentsFun = func(ctx context.Context, transaction *sql.Tx) (AllDeployments, error)
type GetAllEnvLocksFun = func(ctx context.Context, transaction *sql.Tx) (AllEnvLocks, error)
type GetAllReleasesFun = func(ctx context.Context, app string) (AllReleases, error)
>>>>>>> 9b63a1f6

// GetAllAppsFun returns a map where the Key is an app name, and the value is a team name of that app
type GetAllAppsFun = func() (map[string]string, error)

func (h *DBHandler) RunCustomMigrations(
	ctx context.Context,
	getAllAppsFun GetAllAppsFun,
	getAllDeploymentsFun GetAllDeploymentsFun,
	getAllReleasesFun GetAllReleasesFun,
	getAllEnvLocksFun GetAllEnvLocksFun,
	getAllAppLocksFun GetAllAppLocksFun,
) error {
	span, ctx := tracer.StartSpanFromContext(ctx, "RunCustomMigrations")
	defer span.Finish()
	err := h.RunCustomMigrationAllAppsTable(ctx, getAllAppsFun)
	if err != nil {
		return err
	}
	err = h.RunCustomMigrationApps(ctx, getAllAppsFun)
	if err != nil {
		return err
	}
	err = h.RunCustomMigrationDeployments(ctx, getAllDeploymentsFun)
	if err != nil {
		return err
	}
	err = h.RunCustomMigrationReleases(ctx, getAllAppsFun, getAllReleasesFun)
	if err != nil {
		return err
	}
	err = h.RunCustomMigrationEnvLocks(ctx, getAllEnvLocksFun)
	if err != nil {
		return err
	}
	err = h.RunCustomMigrationAppLocks(ctx, getAllAppLocksFun)
	if err != nil {
		return err
	}
	return nil
}

func (h *DBHandler) DBSelectDeployment(ctx context.Context, tx *sql.Tx, appSelector string, envSelector string) (*Deployment, error) {
	span, _ := tracer.StartSpanFromContext(ctx, "DBSelectDeployment")
	defer span.Finish()

	selectQuery := h.AdaptQuery(fmt.Sprintf(
		"SELECT eslVersion, created, releaseVersion, appName, envName, metadata" +
			" FROM deployments " +
			" WHERE appName=? AND envName=? " +
			" ORDER BY eslVersion DESC " +
			" LIMIT 1;"))
	rows, err := tx.QueryContext(
		ctx,
		selectQuery,
		appSelector,
		envSelector,
	)
	if err != nil {
		return nil, fmt.Errorf("could not query deployments table from DB. Error: %w\n", err)
	}
	defer func(rows *sql.Rows) {
		err := rows.Close()
		if err != nil {
			logger.FromContext(ctx).Sugar().Warnf("deployments: row closing error: %v", err)
		}
	}(rows)
	var row = &DBDeployment{
		EslVersion:     0,
		Created:        time.Time{},
		ReleaseVersion: nil,
		App:            "",
		Env:            "",
		Metadata:       "",
	}
	var releaseVersion sql.NullInt64
	//exhaustruct:ignore
	var resultJson = DeploymentMetadata{}
	if rows.Next() {
		err := rows.Scan(&row.EslVersion, &row.Created, &releaseVersion, &row.App, &row.Env, &row.Metadata)
		if err != nil {
			if errors.Is(err, sql.ErrNoRows) {
				return nil, nil
			}
			return nil, fmt.Errorf("Error scanning deployments row from DB. Error: %w\n", err)
		}
		if releaseVersion.Valid {
			row.ReleaseVersion = &releaseVersion.Int64
		}

		err = json.Unmarshal(([]byte)(row.Metadata), &resultJson)
		if err != nil {
			return nil, fmt.Errorf("Error during json unmarshal in deployments. Error: %w. Data: %s\n", err, row.Metadata)
		}
	}
	err = rows.Close()
	if err != nil {
		return nil, fmt.Errorf("deployments: row closing error: %v\n", err)
	}
	err = rows.Err()
	if err != nil {
		return nil, fmt.Errorf("deployments: row has error: %v\n", err)
	}
	return &Deployment{
		EslVersion: row.EslVersion,
		Created:    row.Created,
		App:        row.App,
		Env:        row.Env,
		Version:    row.ReleaseVersion,
		Metadata:   resultJson,
	}, nil
}

func (h *DBHandler) DBSelectAnyDeployment(ctx context.Context, tx *sql.Tx) (*DBDeployment, error) {
	selectQuery := h.AdaptQuery(fmt.Sprintf(
		"SELECT eslVersion, created, releaseVersion, appName, envName" +
			" FROM deployments " +
			" LIMIT 1;"))
	rows, err := tx.QueryContext(
		ctx,
		selectQuery,
	)
	if err != nil {
		return nil, fmt.Errorf("could not query deployments table from DB. Error: %w\n", err)
	}
	defer func(rows *sql.Rows) {
		err := rows.Close()
		if err != nil {
			logger.FromContext(ctx).Sugar().Warnf("deployments row could not be closed: %v", err)
		}
	}(rows)
	//exhaustruct:ignore
	var row = &DBDeployment{}
	if rows.Next() {
		var releaseVersion sql.NullInt64
		err := rows.Scan(&row.EslVersion, &row.Created, &releaseVersion, &row.App, &row.Env)
		if err != nil {
			if errors.Is(err, sql.ErrNoRows) {
				return nil, nil
			}
			return nil, fmt.Errorf("Error scanning deployments row from DB. Error: %w\n", err)
		}
		if releaseVersion.Valid {
			row.ReleaseVersion = &releaseVersion.Int64
		}
	} else {
		row = nil
	}
	err = closeRows(rows)
	if err != nil {
		return nil, err
	}
	return row, nil
}

type DBApp struct {
	EslId EslId
	App   string
}

type DBAppMetaData struct {
	Team string
}

type DBAppWithMetaData struct {
	EslId       EslId
	App         string
	Metadata    DBAppMetaData
	StateChange AppStateChange
}

func (h *DBHandler) DBInsertApplication(ctx context.Context, transaction *sql.Tx, appName string, previousEslVersion EslId, stateChange AppStateChange, metaData DBAppMetaData) error {
	span, _ := tracer.StartSpanFromContext(ctx, "DBInsertApplication")
	defer span.Finish()
	jsonToInsert, err := json.Marshal(metaData)
	if err != nil {
		return fmt.Errorf("could not marshal json data: %w", err)
	}
	insertQuery := h.AdaptQuery(
		"INSERT INTO apps (eslVersion, created, appName, stateChange, metadata)  VALUES (?, ?, ?, ?, ?);",
	)
	span.SetTag("query", insertQuery)
	_, err = transaction.Exec(
		insertQuery,
		previousEslVersion+1,
		time.Now(),
		appName,
		stateChange,
		jsonToInsert,
	)
	if err != nil {
		return fmt.Errorf("could not insert an app into DB. Error: %w\n", err)
	}
	return nil
}

func NewNullInt(s *int64) sql.NullInt64 {
	if s == nil {
		return sql.NullInt64{
			Int64: 0,
			Valid: false,
		}
	}
	return sql.NullInt64{
		Int64: *s,
		Valid: true,
	}
}

func (h *DBHandler) DBSelectAnyApp(ctx context.Context, tx *sql.Tx) (*DBAppWithMetaData, error) {
	selectQuery := h.AdaptQuery(fmt.Sprintf(
		"SELECT eslVersion, appName, metadata " +
			" FROM apps " +
			" LIMIT 1;"))
	rows, err := tx.QueryContext(
		ctx,
		selectQuery,
	)
	if err != nil {
		return nil, fmt.Errorf("could not query apps table from DB. Error: %w\n", err)
	}
	defer func(rows *sql.Rows) {
		err := rows.Close()
		if err != nil {
			logger.FromContext(ctx).Sugar().Warnf("row could not be closed: %v", err)
		}
	}(rows)
	//exhaustruct:ignore
	var row = &DBAppWithMetaData{}
	if rows.Next() {
		var metadataStr string
		err := rows.Scan(&row.EslId, &row.App, &metadataStr)
		if err != nil {
			if errors.Is(err, sql.ErrNoRows) {
				return nil, nil
			}
			return nil, fmt.Errorf("Error scanning apps row from DB. Error: %w\n", err)
		}
		var metaData = DBAppMetaData{
			Team: "",
		}
		err = json.Unmarshal(([]byte)(metadataStr), &metaData)
		if err != nil {
			return nil, fmt.Errorf("Error during json unmarshal of apps. Error: %w. Data: %s\n", err, metadataStr)
		}
		row.Metadata = metaData
	} else {
		row = nil
	}
	err = closeRows(rows)
	if err != nil {
		return nil, err
	}
	return row, nil
}

func (h *DBHandler) DBSelectApp(ctx context.Context, tx *sql.Tx, appName string) (*DBAppWithMetaData, error) {
	selectQuery := h.AdaptQuery(fmt.Sprintf(
		"SELECT eslVersion, appName, stateChange, metadata" +
			" FROM apps " +
			" WHERE appName=? " +
			" ORDER BY eslVersion DESC " +
			" LIMIT 1;"))
	rows, err := tx.QueryContext(
		ctx,
		selectQuery,
		appName,
	)
	if err != nil {
		return nil, fmt.Errorf("could not query apps table from DB. Error: %w\n", err)
	}
	defer func(rows *sql.Rows) {
		err := rows.Close()
		if err != nil {
			logger.FromContext(ctx).Sugar().Warnf("row could not be closed: %v", err)
		}
	}(rows)

	//exhaustruct:ignore
	var row = &DBAppWithMetaData{}
	if rows.Next() {
		var metadataStr string
		err := rows.Scan(&row.EslId, &row.App, &row.StateChange, &metadataStr)
		if err != nil {
			if errors.Is(err, sql.ErrNoRows) {
				return nil, nil
			}
			return nil, fmt.Errorf("Error scanning apps row from DB. Error: %w\n", err)
		}
		var metaData = DBAppMetaData{Team: ""}
		err = json.Unmarshal(([]byte)(metadataStr), &metaData)
		if err != nil {
			return nil, fmt.Errorf("Error during json unmarshal of apps. Error: %w. Data: %s\n", err, metadataStr)
		}
		row.Metadata = metaData
	} else {
		row = nil
	}
	err = closeRows(rows)
	if err != nil {
		return nil, err
	}
	return row, nil
}

// DBWriteDeployment writes one deployment, meaning "what should be deployed"
func (h *DBHandler) DBWriteDeployment(ctx context.Context, tx *sql.Tx, deployment Deployment, previousEslVersion EslId) error {
	if h == nil {
		return nil
	}
	if tx == nil {
		return fmt.Errorf("DBWriteEslEventInternal: no transaction provided")
	}
	span, _ := tracer.StartSpanFromContext(ctx, "DBWriteEslEventInternal")
	defer span.Finish()

	jsonToInsert, err := json.Marshal(deployment.Metadata)
	if err != nil {
		return fmt.Errorf("could not marshal json data: %w", err)
	}

	insertQuery := h.AdaptQuery(
		"INSERT INTO deployments (eslVersion, created, releaseVersion, appName, envName, metadata) VALUES (?, ?, ?, ?, ?, ?);")

	span.SetTag("query", insertQuery)
	nullVersion := NewNullInt(deployment.Version)
	_, err = tx.Exec(
		insertQuery,
		previousEslVersion+1,
		time.Now(),
		nullVersion,
		deployment.App,
		deployment.Env,
		jsonToInsert)

	if err != nil {
		return fmt.Errorf("could not write deployment into DB. Error: %w\n", err)
	}
	return nil
}

// CUSTOM MIGRATIONS

func (h *DBHandler) RunCustomMigrationReleases(ctx context.Context, getAllAppsFun GetAllAppsFun, getAllReleasesFun GetAllReleasesFun) error {
	return h.WithTransaction(ctx, func(ctx context.Context, transaction *sql.Tx) error {
		l := logger.FromContext(ctx).Sugar()
		allReleasesDb, err := h.DBSelectAnyRelease(ctx, transaction)
		if err != nil {
			l.Warnf("could not get releases from database - assuming the manifest repo is correct: %v", err)
		}
		if allReleasesDb != nil {
			l.Warnf("There are already deployments in the DB - skipping migrations")
			return nil
		}

		allAppsMap, err := getAllAppsFun()
		if err != nil {
			return err
		}
		for app := range allAppsMap {
			l.Infof("processing app %s ...", app)

			releases, err := getAllReleasesFun(ctx, app)
			if err != nil {
				return fmt.Errorf("geAllReleases failed %v", err)
			}
			for r := range releases {
				repoRelease := releases[r]
				dbRelease := DBReleaseWithMetaData{
					EslId:         InitialEslId,
					ReleaseNumber: repoRelease.Version,
					App:           app,
					Env:           repoRelease.Environment,
					Manifest:      repoRelease.Manifest,
					Metadata: DBReleaseMetaData{
						SourceAuthor:   repoRelease.SourceAuthor,
						SourceCommitId: repoRelease.SourceCommitId,
						SourceMessage:  repoRelease.SourceMessage,
						DisplayVersion: repoRelease.DisplayVersion,
					},
				}
				err = h.DBInsertRelease(ctx, transaction, dbRelease, InitialEslId-1)
				if err != nil {
					return fmt.Errorf("error writing Release to DB for app %s in env %s: %v",
						app, repoRelease.Environment, err)
				}
			}
			l.Infof("done with app %s", app)
		}
		return nil
	})
}

func (h *DBHandler) RunCustomMigrationDeployments(ctx context.Context, getAllDeploymentsFun GetAllDeploymentsFun) error {
	return h.WithTransaction(ctx, func(ctx context.Context, transaction *sql.Tx) error {
		l := logger.FromContext(ctx).Sugar()
		allAppsDb, err := h.DBSelectAnyDeployment(ctx, transaction)
		if err != nil {
			l.Warnf("could not get applications from database - assuming the manifest repo is correct: %v", err)
			allAppsDb = nil
		}
		if allAppsDb != nil {
			l.Warnf("There are already deployments in the DB - skipping migrations")
			return nil
		}

		allDeploymentsInRepo, err := getAllDeploymentsFun(ctx, transaction)
		if err != nil {
			return fmt.Errorf("could not get current deployments to run custom migrations: %v", err)
		}

		for i := range allDeploymentsInRepo {
			deploymentInRepo := allDeploymentsInRepo[i]
			err = h.DBWriteDeployment(ctx, transaction, deploymentInRepo, 0)
			if err != nil {
				return fmt.Errorf("error writing Deployment to DB for app %s in env %s: %v",
					deploymentInRepo.App, deploymentInRepo.Env, err)
			}
		}
		return nil
	})
}

type AllApplicationsJson struct {
	Apps []string `json:"apps"`
}

type AllApplicationsRow struct {
	version int64
	created time.Time
	data    string
}

type AllApplicationsGo struct {
	Version int64
	Created time.Time
	AllApplicationsJson
}

type EventRow struct {
	Uuid       string
	Timestamp  time.Time
	CommitHash string
	EventType  event.EventType
	EventJson  string
}

func (h *DBHandler) RunCustomMigrationEnvLocks(ctx context.Context, getAllEnvLocksFun GetAllEnvLocksFun) error {
	return h.WithTransaction(ctx, func(ctx context.Context, transaction *sql.Tx) error {
		l := logger.FromContext(ctx).Sugar()
		allEnvLocksDb, err := h.DBSelectAnyActiveEnvLocks(ctx, transaction)
		if err != nil {
			l.Infof("could not get environment locks from database - assuming the manifest repo is correct: %v", err)
			allEnvLocksDb = nil
		}
		if allEnvLocksDb != nil {
			l.Infof("There are already environment locks in the DB - skipping migrations")
			return nil
		}

		allEnvLocksInRepo, err := getAllEnvLocksFun(ctx, transaction)
		if err != nil {
			return fmt.Errorf("could not get current environment locks to run custom migrations: %v", err)
		}

		for envName, locks := range allEnvLocksInRepo {
			var activeLockIds []string
			for _, currentLock := range locks {
				activeLockIds = append(activeLockIds, currentLock.LockID)

				err = h.DBWriteEnvironmentLockInternal(ctx, transaction, currentLock, 0, true)
				if err != nil {
					return fmt.Errorf("error writing environment locks to DB for environment %s: %v",
						envName, err)
				}
			}
			err = h.DBWriteAllEnvironmentLocks(ctx, transaction, 0, envName, activeLockIds)
			if err != nil {
				return fmt.Errorf("error writing environment locks ids to DB for environment %s: %v",
					envName, err)
			}
		}

		return nil
	})
}

func (h *DBHandler) RunCustomMigrationAppLocks(ctx context.Context, getAllAppLocksFun GetAllAppLocksFun) error {
	return h.WithTransaction(ctx, func(ctx context.Context, transaction *sql.Tx) error {
		l := logger.FromContext(ctx).Sugar()
		allAppLocksDb, err := h.DBSelectAnyActiveAppLock(ctx, transaction)
		if err != nil {
			l.Infof("could not get application locks from database - assuming the manifest repo is correct: %v", err)
			allAppLocksDb = nil
		}
		if allAppLocksDb != nil {
			l.Infof("There are already application locks in the DB - skipping migrations")
			return nil
		}

		allAppLocksInRepo, err := getAllAppLocksFun(ctx)
		if err != nil {
			return fmt.Errorf("could not get current application locks to run custom migrations: %v", err)
		}

		for envName, apps := range allAppLocksInRepo {
			for appName, currentAppLocks := range apps {
				var activeLockIds []string
				for _, currentLock := range currentAppLocks {
					activeLockIds = append(activeLockIds, currentLock.LockID)
					err = h.DBWriteApplicationLockInternal(ctx, transaction, currentLock, 0, true)
					if err != nil {
						return fmt.Errorf("error writing application locks to DB for application '%s' on '%s': %v",
							appName, envName, err)
					}
				}
				if len(activeLockIds) == 0 {
					activeLockIds = []string{}
				}
				err := h.DBWriteAllAppLocks(ctx, transaction, 0, envName, appName, activeLockIds)
				if err != nil {
					return fmt.Errorf("error writing existing locks to DB for application '%s' on environment '%s': %v",
						appName, envName, err)
				}
			}
		}
		return nil
	})
}

func (h *DBHandler) RunCustomMigrationAllAppsTable(ctx context.Context, getAllAppsFun GetAllAppsFun) error {
	return h.WithTransaction(ctx, func(ctx context.Context, transaction *sql.Tx) error {
		l := logger.FromContext(ctx).Sugar()
		allAppsDb, err := h.DBSelectAllApplications(ctx, transaction)
		if err != nil {
			l.Warnf("could not get applications from database - assuming the manifest repo is correct: %v", err)
			allAppsDb = nil
		}

		allAppsRepo, err := getAllAppsFun()
		if err != nil {
			return fmt.Errorf("could not get applications to run custom migrations: %v", err)
		}
		var version int64
		if allAppsDb != nil {
			slices.Sort(allAppsDb.Apps)
			version = allAppsDb.Version
		} else {
			version = 1
		}
		sortedApps := sorting.SortKeys(allAppsRepo)

		if allAppsDb != nil && reflect.DeepEqual(allAppsDb.Apps, sortedApps) {
			// nothing to do
			logger.FromContext(ctx).Sugar().Infof("Nothing to do, all apps are equal")
			return nil
		}
		// if there is any difference, we assume the manifest wins over the database state,
		// so we use `allAppsRepo`:
		return h.DBWriteAllApplications(ctx, transaction, version, sortedApps)
	})
}

func (h *DBHandler) RunCustomMigrationApps(ctx context.Context, getAllAppsFun GetAllAppsFun) error {
	return h.WithTransaction(ctx, func(ctx context.Context, transaction *sql.Tx) error {
		dbApp, err := h.DBSelectAnyApp(ctx, transaction)
		if err != nil {
			return fmt.Errorf("could not get dbApp from database - assuming the manifest repo is correct: %v", err)
		}
		if dbApp != nil {
			// the migration was already done
			logger.FromContext(ctx).Info("migration to apps was done already")
			return nil
		}

		appsMap, err := getAllAppsFun()
		if err != nil {
			return fmt.Errorf("could not get dbApp to run custom migrations: %v", err)
		}

		for app := range appsMap {
			team := appsMap[app]
			err = h.DBInsertApplication(ctx, transaction, app, InitialEslId, AppStateChangeMigrate, DBAppMetaData{Team: team})
			if err != nil {
				return fmt.Errorf("could not write dbApp %s: %v", app, err)
			}
		}
		return nil
	})
}

// ENV LOCKS

func (h *DBHandler) DBSelectAnyActiveEnvLocks(ctx context.Context, tx *sql.Tx) (*AllEnvLocksGo, error) {
	selectQuery := h.AdaptQuery(
		"SELECT version, created, environment, json FROM all_env_locks ORDER BY version DESC LIMIT 1;")
	rows, err := tx.QueryContext(
		ctx,
		selectQuery,
	)
	if err != nil {
		return nil, fmt.Errorf("could not query environment_locks table from DB. Error: %w\n", err)
	}
	defer func(rows *sql.Rows) {
		err := rows.Close()
		if err != nil {
			logger.FromContext(ctx).Sugar().Warnf("row closing error: %v", err)
		}
	}(rows)

	//exhaustruct:ignore
	var row = AllEnvLocksRow{}
	if rows.Next() {
		err := rows.Scan(&row.Version, &row.Created, &row.Environment, &row.Data)
		if err != nil {
			if errors.Is(err, sql.ErrNoRows) {
				return nil, nil
			}
			return nil, fmt.Errorf("Error scanning environment lock row from DB. Error: %w\n", err)
		}
		err = closeRows(rows)
		if err != nil {
			return nil, err
		}
		//exhaustruct:ignore
		var dataJson = AllEnvLocksJson{}
		err = json.Unmarshal(([]byte)(row.Data), &dataJson)
		if err != nil {
			return nil, fmt.Errorf("Error scanning application lock row from DB. Error: %w\n", err)
		}
		return &AllEnvLocksGo{
			Version:         row.Version,
			Created:         row.Created,
			Environment:     row.Environment,
			AllEnvLocksJson: AllEnvLocksJson{EnvLocks: dataJson.EnvLocks}}, nil
	}
	err = closeRows(rows)
	if err != nil {
		return nil, err
	}
	return nil, nil // no rows, but also no error
}

func (h *DBHandler) DBSelectEnvironmentLock(ctx context.Context, tx *sql.Tx, environment, lockID string) (*EnvironmentLock, error) {
	selectQuery := h.AdaptQuery(fmt.Sprintf(
		"SELECT eslVersion, created, lockID, envName, metadata, deleted" +
			" FROM environment_locks " +
			" WHERE envName=? AND lockID=? " +
			" ORDER BY eslVersion DESC " +
			" LIMIT 1;"))

	rows, err := tx.QueryContext(
		ctx,
		selectQuery,
		environment,
		lockID,
	)
	if err != nil {
		return nil, fmt.Errorf("could not query environment locks table from DB. Error: %w\n", err)
	}
	defer func(rows *sql.Rows) {
		err := rows.Close()
		if err != nil {
			logger.FromContext(ctx).Sugar().Warnf("row closing error: %v", err)
		}
	}(rows)

	if rows.Next() {
		var row = DBEnvironmentLock{
			EslVersion: 0,
			Created:    time.Time{},
			LockID:     "",
			Env:        "",
			Deleted:    true,
			Metadata:   "",
		}

		err := rows.Scan(&row.EslVersion, &row.Created, &row.LockID, &row.Env, &row.Metadata, &row.Deleted)
		if err != nil {
			if errors.Is(err, sql.ErrNoRows) {
				return nil, nil
			}
			return nil, fmt.Errorf("Error scanning environment locks row from DB. Error: %w\n", err)
		}

		//exhaustruct:ignore
		var resultJson = LockMetadata{}
		err = json.Unmarshal(([]byte)(row.Metadata), &resultJson)
		if err != nil {
			return nil, fmt.Errorf("Error during json unmarshal. Error: %w. Data: %s\n", err, row.Metadata)
		}
		err = closeRows(rows)
		if err != nil {
			return nil, err
		}
		return &EnvironmentLock{
			EslVersion: row.EslVersion,
			Created:    row.Created,
			LockID:     row.LockID,
			Env:        row.Env,
			Deleted:    row.Deleted,
			Metadata:   resultJson,
		}, nil
	}

	err = closeRows(rows)
	if err != nil {
		return nil, err
	}
	return nil, nil // no rows, but also no error

}

func (h *DBHandler) DBWriteEnvironmentLock(ctx context.Context, tx *sql.Tx, lockID, environment, message, authorName, authorEmail string) error {
	if h == nil {
		return nil
	}
	if tx == nil {
		return fmt.Errorf("DBWriteEnvironmentLock: no transaction provided")
	}
	span, _ := tracer.StartSpanFromContext(ctx, "DBWriteEnvironmentLock")
	defer span.Finish()

	var previousVersion EslId

	existingEnvLock, err := h.DBSelectEnvironmentLock(ctx, tx, environment, lockID)

	if err != nil {
		return fmt.Errorf("Could not obtain existing environment lock: %w\n", err)
	}

	if existingEnvLock == nil {
		previousVersion = 0
	} else {
		previousVersion = existingEnvLock.EslVersion
	}

	envLock := EnvironmentLock{
		EslVersion: 0,
		LockID:     lockID,
		Created:    time.Time{},
		Env:        environment,
		Metadata: LockMetadata{
			Message:        message,
			CreatedByName:  authorName,
			CreatedByEmail: authorEmail,
		},
		Deleted: false,
	}
	return h.DBWriteEnvironmentLockInternal(ctx, tx, envLock, previousVersion, false)
}

func (h *DBHandler) DBWriteEnvironmentLockInternal(ctx context.Context, tx *sql.Tx, envLock EnvironmentLock, previousEslVersion EslId, useTimeInLock bool) error {
	if h == nil {
		return nil
	}
	if tx == nil {
		return fmt.Errorf("DBWriteEnvironmentLockInternal: no transaction provided")
	}
	span, _ := tracer.StartSpanFromContext(ctx, "DBWriteEnvironmentLockInternal")
	defer span.Finish()

	jsonToInsert, err := json.Marshal(envLock.Metadata)
	if err != nil {
		return fmt.Errorf("could not marshal json data: %w", err)
	}

	insertQuery := h.AdaptQuery(
		"INSERT INTO environment_locks (eslVersion, created, lockID, envName, deleted, metadata) VALUES (?, ?, ?, ?, ?, ?);")

	var timetoInsert time.Time
	if useTimeInLock {
		timetoInsert = envLock.Created
	} else {
		timetoInsert = time.Now()
	}
	span.SetTag("query", insertQuery)
	_, err = tx.Exec(
		insertQuery,
		previousEslVersion+1,
		timetoInsert,
		envLock.LockID,
		envLock.Env,
		envLock.Deleted,
		jsonToInsert)

	if err != nil {
		return fmt.Errorf("could not write environment lock into DB. Error: %w\n", err)
	}
	return nil
}

// DBSelectEnvLockHistory returns the last N events associated with some lock on some environment. Currently only used in testing.
func (h *DBHandler) DBSelectEnvLockHistory(ctx context.Context, tx *sql.Tx, environmentName, lockID string, limit int) ([]EnvironmentLock, error) {
	if h == nil {
		return nil, nil
	}
	if tx == nil {
		return nil, fmt.Errorf("DBSelectEnvLocks: no transaction provided")
	}
	span, _ := tracer.StartSpanFromContext(ctx, "DBSelectEnvLocks")
	defer span.Finish()

	selectQuery := h.AdaptQuery(
		fmt.Sprintf(
			"SELECT eslVersion, created, lockID, envName, metadata, deleted" +
				" FROM environment_locks " +
				" WHERE envName=? AND lockID=?" +
				" ORDER BY eslVersion DESC " +
				" LIMIT ?;"))

	span.SetTag("query", selectQuery)
	rows, err := tx.QueryContext(
		ctx,
		selectQuery,
		environmentName,
		lockID,
		limit,
	)
	if err != nil {
		return nil, fmt.Errorf("could not read environment lock from DB. Error: %w\n", err)
	}
	envLocks := make([]EnvironmentLock, 0)
	for rows.Next() {
		var row = DBEnvironmentLock{
			EslVersion: 0,
			Created:    time.Time{},
			LockID:     "",
			Env:        "",
			Deleted:    true,
			Metadata:   "",
		}

		err := rows.Scan(&row.EslVersion, &row.Created, &row.LockID, &row.Env, &row.Metadata, &row.Deleted)
		if err != nil {
			if errors.Is(err, sql.ErrNoRows) {
				return nil, nil
			}
			return nil, fmt.Errorf("Error scanning environment locks row from DB. Error: %w\n", err)
		}

		//exhaustruct:ignore
		var resultJson = LockMetadata{}
		err = json.Unmarshal(([]byte)(row.Metadata), &resultJson)
		if err != nil {
			return nil, fmt.Errorf("Error during json unmarshal. Error: %w. Data: %s\n", err, row.Metadata)
		}
		envLocks = append(envLocks, EnvironmentLock{
			EslVersion: row.EslVersion,
			Created:    row.Created,
			LockID:     row.LockID,
			Env:        row.Env,
			Deleted:    row.Deleted,
			Metadata:   resultJson,
		})
	}
	err = closeRows(rows)
	if err != nil {
		return nil, err
	}
	return envLocks, nil
}

func (h *DBHandler) DBSelectAllEnvironmentLocks(ctx context.Context, tx *sql.Tx, environment string) (*AllEnvLocksGo, error) {
	if h == nil {
		return nil, nil
	}
	if tx == nil {
		return nil, fmt.Errorf("DBSelectAllEnvironmentLocks: no transaction provided")
	}
	span, _ := tracer.StartSpanFromContext(ctx, "DBSelectAllEnvironmentLocks")
	defer span.Finish()
	selectQuery := h.AdaptQuery(
		"SELECT version, created, environment, json FROM all_env_locks WHERE environment = ? ORDER BY version DESC LIMIT 1;")

	rows, err := tx.QueryContext(ctx, selectQuery, environment)
	if err != nil {
		return nil, fmt.Errorf("could not query all env locks table from DB. Error: %w\n", err)
	}
	defer func(rows *sql.Rows) {
		err := rows.Close()
		if err != nil {
			logger.FromContext(ctx).Sugar().Warnf("row closing error: %v", err)
		}
	}(rows)

	if rows.Next() {
		var row = AllEnvLocksRow{
			Version:     0,
			Created:     time.Time{},
			Environment: "",
			Data:        "",
		}

		err := rows.Scan(&row.Version, &row.Created, &row.Environment, &row.Data)
		if err != nil {
			if errors.Is(err, sql.ErrNoRows) {
				return nil, nil
			}
			return nil, fmt.Errorf("Error scanning environment locks row from DB. Error: %w\n", err)
		}

		//exhaustruct:ignore
		var resultJson = AllEnvLocksJson{}
		err = json.Unmarshal(([]byte)(row.Data), &resultJson)
		if err != nil {
			return nil, fmt.Errorf("Error during json unmarshal. Error: %w. Data: %s\n", err, row.Data)
		}

		var resultGo = AllEnvLocksGo{
			Version:         row.Version,
			Created:         row.Created,
			Environment:     row.Environment,
			AllEnvLocksJson: AllEnvLocksJson{EnvLocks: resultJson.EnvLocks},
		}
		err = closeRows(rows)
		if err != nil {
			return nil, err
		}
		return &resultGo, nil
	}
	err = closeRows(rows)
	if err != nil {
		return nil, err
	}
	return nil, nil
}

func (h *DBHandler) DBSelectEnvironmentLockSet(ctx context.Context, tx *sql.Tx, environment string, lockIDs []string) ([]EnvironmentLock, error) {
	if len(lockIDs) == 0 {
		return nil, nil
	}
	if h == nil {
		return nil, nil
	}
	if tx == nil {
		return nil, fmt.Errorf("DBSelectEnvironmentLockSet: no transaction provided")
	}
	span, _ := tracer.StartSpanFromContext(ctx, "DBSelectEnvironmentLockSet")
	defer span.Finish()

	var envLocks []EnvironmentLock
	var rows *sql.Rows
	defer func(rows *sql.Rows) {
		if rows == nil {
			return
		}
		err := rows.Close()
		if err != nil {
			logger.FromContext(ctx).Sugar().Warnf("row closing error: %v", err)
		}
	}(rows)
	//Get the latest change to each lock
	for _, id := range lockIDs {
		var err error
		selectQuery := h.AdaptQuery(
			"SELECT eslVersion, created, lockID, envName, metadata, deleted" +
				" FROM environment_locks " +
				" WHERE envName=? AND lockID=? " +
				" ORDER BY eslVersion DESC " +
				" LIMIT 1;")
		rows, err = tx.QueryContext(ctx, selectQuery, environment, id)
		if err != nil {
			return nil, fmt.Errorf("could not query environment locks table from DB. Error: %w\n", err)
		}

		var row = DBEnvironmentLock{
			EslVersion: 0,
			Created:    time.Time{},
			LockID:     "",
			Env:        "",
			Deleted:    false,
			Metadata:   "",
		}
		if rows.Next() {
			err = rows.Scan(&row.EslVersion, &row.Created, &row.LockID, &row.Env, &row.Metadata, &row.Deleted)
			if err != nil {
				if errors.Is(err, sql.ErrNoRows) {
					return nil, nil
				}
				return nil, fmt.Errorf("Error scanning environment locks row from DB. Error: %w\n", err)
			}

			//exhaustruct:ignore
			var resultJson = LockMetadata{}
			err = json.Unmarshal(([]byte)(row.Metadata), &resultJson)
			if err != nil {
				return nil, fmt.Errorf("Error during json unmarshal. Error: %w. Data: %s\n", err, row.Metadata)
			}
			envLocks = append(envLocks, EnvironmentLock{
				EslVersion: row.EslVersion,
				Created:    row.Created,
				LockID:     row.LockID,
				Env:        row.Env,
				Deleted:    row.Deleted,
				Metadata:   resultJson,
			})
		}
		err = closeRows(rows)
		if err != nil {
			return nil, err
		}
	}
	err := closeRows(rows)
	if err != nil {
		return nil, err
	}
	return envLocks, nil
}

func (h *DBHandler) DBWriteAllEnvironmentLocks(ctx context.Context, transaction *sql.Tx, previousVersion int64, environment string, lockIds []string) error {
	span, _ := tracer.StartSpanFromContext(ctx, "DBWriteAllEnvironmentLocks")
	defer span.Finish()
	slices.Sort(lockIds) // we don't really *need* the sorting, it's just for convenience
	jsonToInsert, err := json.Marshal(AllEnvLocksJson{
		EnvLocks: lockIds,
	})
	if err != nil {
		return fmt.Errorf("could not marshal json data: %w", err)
	}
	insertQuery := h.AdaptQuery("INSERT INTO all_env_locks (version , created, environment, json)  VALUES (?, ?, ?, ?);")
	span.SetTag("query", insertQuery)
	_, err = transaction.Exec(
		insertQuery,
		previousVersion+1,
		time.Now(),
		environment,
		jsonToInsert)
	if err != nil {
		return fmt.Errorf("could not insert all envs into DB. Error: %w\n", err)
	}
	return nil
}

func (h *DBHandler) DBDeleteEnvironmentLock(ctx context.Context, tx *sql.Tx, environment, lockID string) error {
	if h == nil {
		return nil
	}
	if tx == nil {
		return fmt.Errorf("DBDeleteEnvironmentLock: no transaction provided")
	}
	span, _ := tracer.StartSpanFromContext(ctx, "DBDeleteEnvironmentLock")
	defer span.Finish()
	var previousVersion EslId

	existingEnvLock, err := h.DBSelectEnvironmentLock(ctx, tx, environment, lockID)

	if err != nil {
		return fmt.Errorf("Could not obtain existing environment lock: %w\n", err)
	}

	if existingEnvLock == nil {
		logger.FromContext(ctx).Sugar().Warnf("could not delete lock. The environment lock '%s' on environment '%s' does not exist. Continuing anyway.", lockID, environment)
		return nil
	}

	if existingEnvLock.Deleted {
		logger.FromContext(ctx).Sugar().Warnf("could not delete lock. The environment lock '%s' on environment '%s' has already been deleted. Continuing anyway.", lockID, environment)
		return nil
	} else {
		previousVersion = existingEnvLock.EslVersion
	}

	existingEnvLock.Deleted = true
	err = h.DBWriteEnvironmentLockInternal(ctx, tx, *existingEnvLock, previousVersion, false)

	if err != nil {
		return fmt.Errorf("could not delete environment lock from DB. Error: %w\n", err)
	}
	return nil
}

type AllEnvLocksJson struct {
	EnvLocks []string `json:"envLocks"`
}

type AllEnvLocksRow struct {
	Version     int64
	Created     time.Time
	Environment string
	Data        string
}

type AllEnvLocksGo struct {
	Version     int64
	Created     time.Time
	Environment string
	AllEnvLocksJson
}

type AllAppLocksJson struct {
	AppLocks []string `json:"envLocks"`
}

type AllAppLocksRow struct {
	Version     int64
	Created     time.Time
	Environment string
	AppName     string
	Data        string
}

type AllAppLocksGo struct {
	Version     int64
	Created     time.Time
	Environment string
	AppName     string
	AllAppLocksJson
}

type ApplicationLock struct {
	EslVersion EslId
	Created    time.Time
	LockID     string
	Env        string
	App        string
	Deleted    bool
	Metadata   LockMetadata
}

// DBApplicationLock Just used to fetch info from DB
type DBApplicationLock struct {
	EslVersion EslId
	Created    time.Time
	LockID     string
	Env        string
	App        string
	Deleted    bool
	Metadata   string
}

func (h *DBHandler) DBWriteAllAppLocks(ctx context.Context, transaction *sql.Tx, previousVersion int64, environment, appName string, lockIds []string) error {
	span, _ := tracer.StartSpanFromContext(ctx, "DBWriteAllAppLocks")
	defer span.Finish()
	slices.Sort(lockIds) // we don't really *need* the sorting, it's just for convenience
	jsonToInsert, err := json.Marshal(AllEnvLocksJson{
		EnvLocks: lockIds,
	})
	if err != nil {
		return fmt.Errorf("could not marshal json data: %w", err)
	}
	insertQuery := h.AdaptQuery("INSERT INTO all_app_locks (version , created, environment, appName, json)  VALUES (?, ?, ?, ?, ?);")
	span.SetTag("query", insertQuery)
	_, err = transaction.Exec(
		insertQuery,
		previousVersion+1,
		time.Now(),
		environment,
		appName,
		jsonToInsert)
	if err != nil {
		return fmt.Errorf("could not insert all app locks into DB. Error: %w\n", err)
	}
	return nil
}

func (h *DBHandler) DBSelectAllAppLocks(ctx context.Context, tx *sql.Tx, environment, appName string) (*AllAppLocksGo, error) {
	if h == nil {
		return nil, nil
	}
	if tx == nil {
		return nil, fmt.Errorf("DBSelectAllAppLocks: no transaction provided")
	}
	span, _ := tracer.StartSpanFromContext(ctx, "DBSelectAllAppLocks")
	defer span.Finish()
	selectQuery := h.AdaptQuery(
		"SELECT version, created, environment, appName, json FROM all_app_locks WHERE environment = ? AND appName = ? ORDER BY version DESC LIMIT 1;")

	rows, err := tx.QueryContext(ctx, selectQuery, environment, appName)
	if err != nil {
		return nil, fmt.Errorf("could not query all app locks table from DB. Error: %w\n", err)
	}
	defer func(rows *sql.Rows) {
		err := rows.Close()
		if err != nil {
			logger.FromContext(ctx).Sugar().Warnf("row closing error: %v", err)
		}
	}(rows)

	if rows.Next() {
		var row = AllAppLocksRow{
			Version:     0,
			Created:     time.Time{},
			Environment: "",
			AppName:     "",
			Data:        "",
		}

		err := rows.Scan(&row.Version, &row.Created, &row.Environment, &row.AppName, &row.Data)
		if err != nil {
			if errors.Is(err, sql.ErrNoRows) {
				return nil, nil
			}
			return nil, fmt.Errorf("Error scanning application locks row from DB. Error: %w\n", err)
		}

		//exhaustruct:ignore
		var resultJson = AllAppLocksJson{}
		err = json.Unmarshal(([]byte)(row.Data), &resultJson)
		if err != nil {
			return nil, fmt.Errorf("Error during json unmarshal. Error: %w. Data: %s\n", err, row.Data)
		}

		var resultGo = AllAppLocksGo{
			Version:         row.Version,
			Created:         row.Created,
			Environment:     row.Environment,
			AppName:         row.AppName,
			AllAppLocksJson: AllAppLocksJson{AppLocks: resultJson.AppLocks},
		}
		err = closeRows(rows)
		if err != nil {
			return nil, err
		}
		return &resultGo, nil
	}
	err = closeRows(rows)
	if err != nil {
		return nil, err
	}
	return nil, nil
}

func (h *DBHandler) DBSelectAppLock(ctx context.Context, tx *sql.Tx, environment, appName, lockID string) (*ApplicationLock, error) {
	selectQuery := h.AdaptQuery(fmt.Sprintf(
		"SELECT eslVersion, created, lockID, envName, appName, metadata, deleted" +
			" FROM application_locks " +
			" WHERE envName=? AND appName=? AND lockID=? " +
			" ORDER BY eslVersion DESC " +
			" LIMIT 1;"))

	rows, err := tx.QueryContext(
		ctx,
		selectQuery,
		environment,
		appName,
		lockID,
	)
	if err != nil {
		return nil, fmt.Errorf("could not query application locks table from DB. Error: %w\n", err)
	}
	defer func(rows *sql.Rows) {
		err := rows.Close()
		if err != nil {
			logger.FromContext(ctx).Sugar().Warnf("row closing error: %v", err)
		}
	}(rows)

	if rows.Next() {
		var row = DBApplicationLock{
			EslVersion: 0,
			Created:    time.Time{},
			LockID:     "",
			Env:        "",
			App:        "",
			Deleted:    true,
			Metadata:   "",
		}

		err := rows.Scan(&row.EslVersion, &row.Created, &row.LockID, &row.Env, &row.App, &row.Metadata, &row.Deleted)
		if err != nil {
			if errors.Is(err, sql.ErrNoRows) {
				return nil, nil
			}
			return nil, fmt.Errorf("Error scanning application locks row from DB. Error: %w\n", err)
		}

		//exhaustruct:ignore
		var resultJson = LockMetadata{}
		err = json.Unmarshal(([]byte)(row.Metadata), &resultJson)
		if err != nil {
			return nil, fmt.Errorf("Error during json unmarshal. Error: %w. Data: %s\n", err, row.Metadata)
		}
		err = closeRows(rows)
		if err != nil {
			return nil, err
		}
		return &ApplicationLock{
			EslVersion: row.EslVersion,
			Created:    row.Created,
			LockID:     row.LockID,
			Env:        row.Env,
			App:        row.App,
			Deleted:    row.Deleted,
			Metadata:   resultJson,
		}, nil
	}

	err = closeRows(rows)
	if err != nil {
		return nil, err
	}
	return nil, nil // no rows, but also no error

}

func (h *DBHandler) DBSelectAppLockSet(ctx context.Context, tx *sql.Tx, environment, appName string, lockIDs []string) ([]ApplicationLock, error) {
	if len(lockIDs) == 0 {
		return nil, nil
	}
	if h == nil {
		return nil, nil
	}
	if tx == nil {
		return nil, fmt.Errorf("DBSelectAppLockSet: no transaction provided")
	}
	span, _ := tracer.StartSpanFromContext(ctx, "DBSelectAppLockSet")
	defer span.Finish()

	var appLocks []ApplicationLock
	var rows *sql.Rows
	defer func(rows *sql.Rows) {
		if rows == nil {
			return
		}
		err := rows.Close()
		if err != nil {
			logger.FromContext(ctx).Sugar().Warnf("row closing error: %v", err)
		}
	}(rows)
	//Get the latest change to each lock
	for _, id := range lockIDs {
		var err error
		selectQuery := h.AdaptQuery(
			"SELECT eslVersion, created, lockID, envName, appName, metadata, deleted" +
				" FROM application_locks " +
				" WHERE envName=? AND lockID=? AND appName=?" +
				" ORDER BY eslVersion DESC " +
				" LIMIT 1;")
		rows, err = tx.QueryContext(ctx, selectQuery, environment, id, appName)
		if err != nil {
			return nil, fmt.Errorf("could not query application locks table from DB. Error: %w\n", err)
		}

		var row = DBApplicationLock{
			EslVersion: 0,
			Created:    time.Time{},
			LockID:     "",
			Env:        "",
			App:        "",
			Deleted:    false,
			Metadata:   "",
		}
		if rows.Next() {
			err = rows.Scan(&row.EslVersion, &row.Created, &row.LockID, &row.Env, &row.App, &row.Metadata, &row.Deleted)
			if err != nil {
				if errors.Is(err, sql.ErrNoRows) {
					return nil, nil
				}
				return nil, fmt.Errorf("Error scanning application locks row from DB. Error: %w\n", err)
			}

			//exhaustruct:ignore
			var resultJson = LockMetadata{}
			err = json.Unmarshal(([]byte)(row.Metadata), &resultJson)
			if err != nil {
				return nil, fmt.Errorf("Error during json unmarshal. Error: %w. Data: %s\n", err, row.Metadata)
			}
			appLocks = append(appLocks, ApplicationLock{
				EslVersion: row.EslVersion,
				Created:    row.Created,
				LockID:     row.LockID,
				Env:        row.Env,
				App:        row.App,
				Deleted:    row.Deleted,
				Metadata:   resultJson,
			})
		}
		err = closeRows(rows)
		if err != nil {
			return nil, err
		}
	}
	err := closeRows(rows)
	if err != nil {
		return nil, err
	}
	return appLocks, nil
}

func (h *DBHandler) DBWriteApplicationLock(ctx context.Context, tx *sql.Tx, lockID, environment, appName, message, authorName, authorEmail string) error {
	if h == nil {
		return nil
	}
	if tx == nil {
		return fmt.Errorf("DBWriteApplicationLock: no transaction provided")
	}
	span, _ := tracer.StartSpanFromContext(ctx, "DBWriteApplicationLock")
	defer span.Finish()

	var previousVersion EslId

	existingEnvLock, err := h.DBSelectAppLock(ctx, tx, environment, appName, lockID)

	if err != nil {
		return fmt.Errorf("Could not obtain existing application lock: %w\n", err)
	}

	if existingEnvLock == nil {
		previousVersion = 0
	} else {
		previousVersion = existingEnvLock.EslVersion
	}

	appLock := ApplicationLock{
		EslVersion: 0,
		LockID:     lockID,
		Created:    time.Time{},
		Env:        environment,
		Metadata: LockMetadata{
			Message:        message,
			CreatedByName:  authorName,
			CreatedByEmail: authorEmail,
		},
		App:     appName,
		Deleted: false,
	}
	return h.DBWriteApplicationLockInternal(ctx, tx, appLock, previousVersion, false)
}

func (h *DBHandler) DBWriteApplicationLockInternal(ctx context.Context, tx *sql.Tx, appLock ApplicationLock, previousEslVersion EslId, useTimeInLock bool) error {
	if h == nil {
		return nil
	}
	if tx == nil {
		return fmt.Errorf("DBWriteApplicationLockInternal: no transaction provided")
	}
	span, _ := tracer.StartSpanFromContext(ctx, "DBWriteApplicationLockInternal")
	defer span.Finish()

	jsonToInsert, err := json.Marshal(appLock.Metadata)
	if err != nil {
		return fmt.Errorf("could not marshal json data: %w", err)
	}

	insertQuery := h.AdaptQuery(
		"INSERT INTO application_locks (eslVersion, created, lockID, envName, appName, deleted, metadata) VALUES (?, ?, ?, ?, ?, ?, ?);")

	var timetoInsert time.Time
	if useTimeInLock {
		timetoInsert = appLock.Created
	} else {
		timetoInsert = time.Now()
	}
	span.SetTag("query", insertQuery)
	_, err = tx.Exec(
		insertQuery,
		previousEslVersion+1,
		timetoInsert,
		appLock.LockID,
		appLock.Env,
		appLock.App,
		appLock.Deleted,
		jsonToInsert)

	if err != nil {
		return fmt.Errorf("could not write application lock into DB. Error: %w\n", err)
	}
	return nil
}

func (h *DBHandler) DBDeleteApplicationLock(ctx context.Context, tx *sql.Tx, environment, appName, lockID string) error {
	if h == nil {
		return nil
	}
	if tx == nil {
		return fmt.Errorf("DBDeleteApplicationLock: no transaction provided")
	}
	span, _ := tracer.StartSpanFromContext(ctx, "DBDeleteApplicationLock")
	defer span.Finish()
	var previousVersion EslId

	existingAppLock, err := h.DBSelectAppLock(ctx, tx, environment, appName, lockID)

	if err != nil {
		return fmt.Errorf("Could not obtain existing application lock: %w\n", err)
	}

	if existingAppLock == nil {
		logger.FromContext(ctx).Sugar().Warnf("could not delete application lock. The application lock '%s' on application '%s' on environment '%s' does not exist. Continuing anyway.", lockID, appName, environment)
		return nil
	}
	if existingAppLock.Deleted {
		logger.FromContext(ctx).Sugar().Warnf("could not delete application lock. The application lock '%s' on application '%s' on environment '%s' has already been deleted. Continuing anyway.", lockID, appName, environment)
		return nil
	} else {
		previousVersion = existingAppLock.EslVersion
	}

	existingAppLock.Deleted = true
	err = h.DBWriteApplicationLockInternal(ctx, tx, *existingAppLock, previousVersion, false)

	if err != nil {
		return fmt.Errorf("could not delete application lock from DB. Error: %w\n", err)
	}
	return nil
}

func (h *DBHandler) DBSelectAnyActiveAppLock(ctx context.Context, tx *sql.Tx) (*AllAppLocksGo, error) {
	selectQuery := h.AdaptQuery(
		"SELECT version, created, environment, appName, json FROM all_app_locks ORDER BY version DESC LIMIT 1;")
	rows, err := tx.QueryContext(
		ctx,
		selectQuery,
	)
	if err != nil {
		return nil, fmt.Errorf("could not query all_app_locks table from DB. Error: %w\n", err)
	}
	defer func(rows *sql.Rows) {
		err := rows.Close()
		if err != nil {
			logger.FromContext(ctx).Sugar().Warnf("row closing error: %v", err)
		}
	}(rows)

	//exhaustruct:ignore
	var row = AllAppLocksRow{}
	if rows.Next() {
		err := rows.Scan(&row.Version, &row.Created, &row.Environment, &row.AppName, &row.Data)
		if err != nil {
			if errors.Is(err, sql.ErrNoRows) {
				return nil, nil
			}
			return nil, fmt.Errorf("Error scanning application lock row from DB. Error: %w\n", err)
		}
		err = closeRows(rows)
		if err != nil {
			return nil, err
		}
		//exhaustruct:ignore
		var dataJson = AllAppLocksJson{}
		err = json.Unmarshal(([]byte)(row.Data), &dataJson)
		if err != nil {
			return nil, fmt.Errorf("Error unmarshalling error. Error: %w\n", err)
		}
		return &AllAppLocksGo{
			Version:         row.Version,
			Created:         row.Created,
			Environment:     row.Environment,
			AppName:         row.AppName,
			AllAppLocksJson: AllAppLocksJson{AppLocks: dataJson.AppLocks}}, nil
	}
	err = closeRows(rows)
	if err != nil {
		return nil, err
	}
	return nil, nil // no rows, but also no error
}

// DBSelectAppLockHistory returns the last N events associated with some lock on some environment for some app. Currently only used in testing.
func (h *DBHandler) DBSelectAppLockHistory(ctx context.Context, tx *sql.Tx, environmentName, appName, lockID string, limit int) ([]ApplicationLock, error) {
	if h == nil {
		return nil, nil
	}
	if tx == nil {
		return nil, fmt.Errorf("DBSelectAppLockHistory: no transaction provided")
	}
	span, _ := tracer.StartSpanFromContext(ctx, "DBSelectAppLockHistory")
	defer span.Finish()

	selectQuery := h.AdaptQuery(
		fmt.Sprintf(
			"SELECT eslVersion, created, lockID, envName, appName, metadata, deleted" +
				" FROM application_locks " +
				" WHERE envName=? AND lockID=? AND appName=?" +
				" ORDER BY eslVersion DESC " +
				" LIMIT ?;"))

	span.SetTag("query", selectQuery)
	rows, err := tx.QueryContext(
		ctx,
		selectQuery,
		environmentName,
		lockID,
		appName,
		limit,
	)
	if err != nil {
		return nil, fmt.Errorf("could not read application lock from DB. Error: %w\n", err)
	}
	envLocks := make([]ApplicationLock, 0)
	for rows.Next() {
		var row = DBApplicationLock{
			EslVersion: 0,
			Created:    time.Time{},
			LockID:     "",
			App:        "",
			Env:        "",
			Deleted:    true,
			Metadata:   "",
		}

		err := rows.Scan(&row.EslVersion, &row.Created, &row.LockID, &row.Env, &row.App, &row.Metadata, &row.Deleted)
		if err != nil {
			if errors.Is(err, sql.ErrNoRows) {
				return nil, nil
			}
			return nil, fmt.Errorf("Error scanning application locks row from DB. Error: %w\n", err)
		}

		//exhaustruct:ignore
		var resultJson = LockMetadata{}
		err = json.Unmarshal(([]byte)(row.Metadata), &resultJson)
		if err != nil {
			return nil, fmt.Errorf("Error during json unmarshal. Error: %w. Data: %s\n", err, row.Metadata)
		}
		envLocks = append(envLocks, ApplicationLock{
			EslVersion: row.EslVersion,
			Created:    row.Created,
			LockID:     row.LockID,
			Env:        row.Env,
			Deleted:    row.Deleted,
			App:        row.App,
			Metadata:   resultJson,
		})
	}
	err = closeRows(rows)
	if err != nil {
		return nil, err
	}
	return envLocks, nil
}<|MERGE_RESOLUTION|>--- conflicted
+++ resolved
@@ -768,26 +768,23 @@
 	Environment string
 }
 
-type AllDeployments []Deployment
-type AllEnvLocks map[string][]EnvironmentLock
-<<<<<<< HEAD
-type AllAppLocks map[string]map[string][]ApplicationLock // EnvName-> AppName -> []Locks
-
-type GetAllDeploymentsFun = func(ctx context.Context, transaction *sql.Tx) (AllDeployments, error)
-type GetAllEnvLocksFun = func(ctx context.Context, transaction *sql.Tx) (AllEnvLocks, error)
-type GetAllAppLocksFun = func(ctx context.Context) (AllAppLocks, error)
-=======
-type AllReleases map[uint64]ReleaseWithManifest
-
 // During the "CustomMigrations" we read from the manifest repo, and write to the database.
 // The functions here are there to retrieve data, so they should not need to access the DB.
 // Therefore, they should not need a "transaction" parameter.
 // There are currently some exceptions, like GetAllDeploymentsFun. This will be changed in SRX-PA568W.
 
+type AllDeployments []Deployment
+type AllEnvLocks map[string][]EnvironmentLock
+
+type AllAppLocks map[string]map[string][]ApplicationLock // EnvName-> AppName -> []Locks
+
+type GetAllAppLocksFun = func(ctx context.Context) (AllAppLocks, error)
+
+type AllReleases map[uint64]ReleaseWithManifest
+
 type GetAllDeploymentsFun = func(ctx context.Context, transaction *sql.Tx) (AllDeployments, error)
 type GetAllEnvLocksFun = func(ctx context.Context, transaction *sql.Tx) (AllEnvLocks, error)
 type GetAllReleasesFun = func(ctx context.Context, app string) (AllReleases, error)
->>>>>>> 9b63a1f6
 
 // GetAllAppsFun returns a map where the Key is an app name, and the value is a team name of that app
 type GetAllAppsFun = func() (map[string]string, error)
