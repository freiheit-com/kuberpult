/*This file is part of kuberpult.

Kuberpult is free software: you can redistribute it and/or modify
it under the terms of the Expat(MIT) License as published by
the Free Software Foundation.

Kuberpult is distributed in the hope that it will be useful,
but WITHOUT ANY WARRANTY; without even the implied warranty of
MERCHANTABILITY or FITNESS FOR A PARTICULAR PURPOSE.  See the
MIT License for more details.

You should have received a copy of the MIT License
along with kuberpult. If not, see <https://directory.fsf.org/wiki/License:Expat>.

Copyright freiheit.com*/

package db

import (
	"context"
	"database/sql"
	"encoding/json"
	"errors"
	"fmt"
	"github.com/freiheit-com/kuberpult/pkg/grpc"
	"github.com/freiheit-com/kuberpult/pkg/tracing"
	"github.com/freiheit-com/kuberpult/pkg/types"
	"slices"
	"strings"
	"time"

	"github.com/freiheit-com/kuberpult/pkg/valid"

	"github.com/freiheit-com/kuberpult/pkg/event"
	"github.com/freiheit-com/kuberpult/pkg/logger"
	"github.com/onokonem/sillyQueueServer/timeuuid"
	"gopkg.in/DataDog/dd-trace-go.v1/ddtrace/tracer"

	config "github.com/freiheit-com/kuberpult/pkg/config"
	"github.com/golang-migrate/migrate/v4"
	"github.com/golang-migrate/migrate/v4/database"
	psql "github.com/golang-migrate/migrate/v4/database/postgres"
	_ "github.com/golang-migrate/migrate/v4/source/file"
	_ "github.com/lib/pq"
)

type DBConfig struct {
	DbUser         string
	DbHost         string
	DbPort         string
	DbName         string
	DriverName     string
	DbPassword     string
	MigrationsPath string
	WriteEslOnly   bool
	SSLMode        string

	MaxIdleConnections uint
	MaxOpenConnections uint
}

type DBHandler struct {
	DbName         string
	DriverName     string
	MigrationsPath string
	DB             *sql.DB
	DBDriver       *database.Driver

	/*
		There are 3 modes:
		1) DBHandler==nil: do not write anything to the DB
		2) DBHandler!=nil && WriteEslOnly==true: write only the ESL table to the database. Stores all incoming data in the DB, but does not read the DB.
		3) DBHandler!=nil && WriteEslOnly==false: write everything to the database.
	*/
	WriteEslOnly bool
}

type EslVersion int64
type TransformerID EslVersion

const (
	MigrationCommitEventUUID = "00000000-0000-0000-0000-000000000000"
	MigrationCommitEventHash = "0000000000000000000000000000000000000000"
	WhereInBatchMax          = 1024
)

func (h *DBHandler) ShouldUseEslTable() bool {
	return h != nil
}

// ShouldUseOtherTables returns true if the db is enabled and WriteEslOnly=false
// ShouldUseOtherTables should never be used in the manifest-repo-export-service.
func (h *DBHandler) ShouldUseOtherTables() bool {
	return h != nil && !h.WriteEslOnly
}

func Connect(ctx context.Context, cfg DBConfig) (*DBHandler, error) {
	if cfg.DriverName != "postgres" {
		return nil, fmt.Errorf("WRONG TEST SETUP without postgres")
	}
	db, driver, err := GetConnectionAndDriverWithRetries(ctx, cfg)

	if err != nil {
		return nil, err
	}
	var handler = &DBHandler{
		DbName:         cfg.DbName,
		DriverName:     cfg.DriverName,
		MigrationsPath: cfg.MigrationsPath,
		DB:             db,
		DBDriver:       &driver,
		WriteEslOnly:   cfg.WriteEslOnly,
	}
	return handler, nil
}

func GetDBConnection(cfg DBConfig) (*sql.DB, error) {
	if cfg.DriverName == "postgres" {
		dbURI := fmt.Sprintf("host=%s user=%s password=%s port=%s database=%s sslmode=%s",
			cfg.DbHost, cfg.DbUser, cfg.DbPassword, cfg.DbPort, cfg.DbName, cfg.SSLMode)

		dbPool, err := sql.Open(cfg.DriverName, dbURI)
		if err != nil {
			return nil, fmt.Errorf("sql.Open: %w", err)
		}
		dbPool.SetConnMaxLifetime(5 * time.Minute)
		dbPool.SetMaxOpenConns(int(cfg.MaxOpenConnections))
		dbPool.SetMaxIdleConns(int(cfg.MaxIdleConnections))
		return dbPool, nil
	}
	return nil, fmt.Errorf("driver: only postgres is supported, but not '%s'", cfg.DriverName)
}

func GetConnectionAndDriverWithRetries(ctx context.Context, cfg DBConfig) (*sql.DB, database.Driver, error) {
	var l = logger.FromContext(ctx).Sugar()
	var db *sql.DB
	var err error
	var driver database.Driver
	for i := 10; i > 0; i-- {
		db, driver, err = GetConnectionAndDriver(cfg)
		if err == nil {
			return db, driver, nil
		}
		d := time.Second * 2
		l.Warnf("could not connect to db, will try again in %v for %d more times, error: %v", d, i, err)
		time.Sleep(d)
	}
	return nil, nil, err

}

func GetConnectionAndDriver(cfg DBConfig) (*sql.DB, database.Driver, error) {
	db, err := GetDBConnection(cfg)
	if err != nil {
		return nil, nil, err
	}
	if cfg.DriverName != "postgres" {
		return nil, nil, fmt.Errorf("driver: '%s' not supported. Supported: postgres", cfg.DriverName)
	}
	driver, err := psql.WithInstance(db, &psql.Config{
		DatabaseName:          cfg.DbName,
		MigrationsTable:       "",
		MigrationsTableQuoted: false,
		MultiStatementEnabled: false,
		MultiStatementMaxSize: 0,
		SchemaName:            "",
		StatementTimeout:      time.Second * 10,
	})
	return db, driver, err
}

func (h *DBHandler) getMigrationHandler() (*migrate.Migrate, error) {
	if h.DriverName == "postgres" {
		return migrate.NewWithDatabaseInstance("file://"+h.MigrationsPath, h.DbName, *h.DBDriver)
	}
	return nil, fmt.Errorf("driver: '%s' not supported. Supported: postgres", h.DriverName)
}

func RunDBMigrations(ctx context.Context, cfg DBConfig) error {
	d, err := Connect(ctx, cfg)
	if err != nil {
		return fmt.Errorf("DB Error opening DB connection. Error:  %w\n", err)
	}
	defer d.DB.Close() //nolint:errcheck

	m, err := d.getMigrationHandler()

	if err != nil {
		return fmt.Errorf("Error creating migration instance. Error: %w\n", err)
	}
	defer m.Close() //nolint:errcheck
	if err := m.Up(); err != nil {
		if !errors.Is(err, migrate.ErrNoChange) {
			return fmt.Errorf("Error running DB migrations. Error: %w\n", err)
		}
	}
	return nil
}

func (h *DBHandler) AdaptQuery(query string) string {
	if h.DriverName == "postgres" {
		return SqliteToPostgresQuery(query)
	}
	panic(fmt.Errorf("AdaptQuery: invalid driver: %s", h.DriverName))
}

// SqliteToPostgresQuery just replaces all "?" into "$1", "$2", etc
func SqliteToPostgresQuery(query string) string {
	var q = query
	var i = 1
	for strings.Contains(q, "?") {
		q = strings.Replace(q, "?", fmt.Sprintf("$%d", i), 1)
		i++
	}
	return q
}

func Remove(s []string, r string) []string {
	for i, v := range s {
		if v == r {
			return append(s[:i], s[i+1:]...)
		}
	}
	return s
}

func closeRows(rows *sql.Rows) error {
	err := rows.Close()
	if err != nil {
		return fmt.Errorf("row closing error: %v\n", err)
	}
	err = rows.Err()
	if err != nil {
		return fmt.Errorf("row has error: %v\n", err)
	}
	return nil
}

type EventType string

const (
	EvtCreateApplicationVersion         EventType = "CreateApplicationVersion"
	EvtDeployApplicationVersion         EventType = "DeployApplicationVersion"
	EvtCreateUndeployApplicationVersion EventType = "CreateUndeployApplicationVersion"
	EvtUndeployApplication              EventType = "UndeployApplication"
	EvtDeleteEnvFromApp                 EventType = "DeleteEnvFromApp"
	EvtCreateEnvironmentLock            EventType = "CreateEnvironmentLock"
	EvtDeleteEnvironmentLock            EventType = "DeleteEnvironmentLock"
	EvtCreateEnvironmentTeamLock        EventType = "CreateEnvironmentTeamLock"
	EvtDeleteEnvironmentTeamLock        EventType = "DeleteEnvironmentTeamLock"
	EvtCreateEnvironmentGroupLock       EventType = "CreateEnvironmentGroupLock"
	EvtDeleteEnvironmentGroupLock       EventType = "DeleteEnvironmentGroupLock"
	EvtCreateEnvironment                EventType = "CreateEnvironment"
	EvtDeleteEnvironment                EventType = "DeleteEnvironment"
	EvtCreateEnvironmentApplicationLock EventType = "CreateEnvironmentApplicationLock"
	EvtDeleteEnvironmentApplicationLock EventType = "DeleteEnvironmentApplicationLock"
	EvtReleaseTrain                     EventType = "ReleaseTrain"
	EvtMigrationTransformer             EventType = "MigrationTransformer"
	EvtEnvReleaseTrain                  EventType = "EnvReleaseTrain"
	EvtCleanupOldApplicationVersions    EventType = "CleanupOldApplicationVersions"
	EvtSkippedServices                  EventType = "SkippedServices"
)

// ESL EVENTS

type ESLMetadata struct {
	AuthorName  string `json:"authorName"`
	AuthorEmail string `json:"authorEmail"`
}

// DBWriteEslEventInternal writes one event to the event-sourcing-light table, taking arbitrary data as input
func (h *DBHandler) DBWriteEslEventInternal(ctx context.Context, eventType EventType, tx *sql.Tx, data interface{}, metadata ESLMetadata) error {
	if h == nil {
		return nil
	}
	if tx == nil {
		return fmt.Errorf("DBWriteEslEventInternal: no transaction provided")
	}
	span, ctx := tracer.StartSpanFromContext(ctx, "DBWriteEslEventInternal")
	defer span.Finish()

	dataMap, err := convertObjectToMap(data)

	if err != nil {
		return fmt.Errorf("could not convert object to map: %w", err)
	}
	metadataMap, err := convertObjectToMap(metadata)
	if err != nil {
		return fmt.Errorf("could not convert object to map: %w", err)
	}
	dataMap["metadata"] = metadataMap
	jsonToInsert, err := json.Marshal(dataMap)
	if err != nil {
		return fmt.Errorf("could not marshal combined json data: %w", err)
	}

	insertQuery := h.AdaptQuery("INSERT INTO event_sourcing_light (created, event_type, json)  VALUES (?, ?, ?);")

	now, err := h.DBReadTransactionTimestamp(ctx, tx)
	if err != nil {
		return fmt.Errorf("DBWriteEslEventInternal unable to get transaction timestamp: %w", err)
	}
	tracing.MarkSpanAsDB(span, insertQuery)
	_, err = tx.Exec(
		insertQuery,
		*now,
		eventType,
		jsonToInsert)

	if err != nil {
		return fmt.Errorf("could not write internal esl event into DB. Error: %w\n", err)
	}
	return nil
}

func (h *DBHandler) DBWriteEslEventWithJson(ctx context.Context, tx *sql.Tx, eventType EventType, data string) error {
	if h == nil {
		return nil
	}
	if tx == nil {
		return fmt.Errorf("DBWriteEslEventInternal: no transaction provided")
	}
	span, ctx := tracer.StartSpanFromContext(ctx, "DBWriteEslEventInternal")
	defer span.Finish()

	insertQuery := h.AdaptQuery("INSERT INTO event_sourcing_light (created, event_type , json)  VALUES (?, ?, ?);")

	now, err := h.DBReadTransactionTimestamp(ctx, tx)
	if err != nil {
		return fmt.Errorf("DBWriteEslEventInternal unable to get transaction timestamp: %w", err)
	}
	tracing.MarkSpanAsDB(span, insertQuery)
	_, err = tx.Exec(
		insertQuery,
		*now,
		eventType,
		data)

	if err != nil {
		return fmt.Errorf("could not write internal esl event into DB. Error: %w\n", err)
	}
	return nil
}

func convertObjectToMap(obj interface{}) (map[string]interface{}, error) {
	if obj == nil {
		return map[string]interface{}{}, nil
	}
	data, err := json.Marshal(obj)
	if err != nil {
		return nil, err
	}
	var result = make(map[string]interface{})
	err = json.Unmarshal(data, &result)
	if err != nil {
		return nil, err
	}
	return result, nil
}

type EslEventRow struct {
	EslVersion EslVersion
	Created    time.Time
	EventType  EventType
	EventJson  string
}

type EslFailedEventRow struct {
	EslVersion            EslVersion
	Created               time.Time
	EventType             EventType
	EventJson             string
	Reason                string
	TransformerEslVersion EslVersion
}

<<<<<<< HEAD
// DBDiscoverCurrentEsldID: Returns the current sequence number of event_sourcing_light table.
// Next value should be the returned on + 1
func (h *DBHandler) DBDiscoverCurrentEsldID(ctx context.Context, tx *sql.Tx) (*int, error) {
	if h == nil {
		return nil, nil
	}
	if tx == nil {
		return nil, fmt.Errorf("DBDiscoverCurrentEsldID: no transaction provided")
	}
	var selectQuery string
	if h.DriverName == "postgres" {
		selectQuery = h.AdaptQuery("SELECT last_value from event_sourcing_light_eslversion_seq;")
	} else {
		return nil, fmt.Errorf("Driver: '%s' not supported.\n", h.DriverName)
	}
	rows, err := tx.QueryContext(
		ctx,
		selectQuery,
	)
	if err != nil {
		return nil, fmt.Errorf("could not get current eslVersion. Error: %w\n", err)
	}
	defer func(rows *sql.Rows) {
		err := rows.Close()
		if err != nil {
			logger.FromContext(ctx).Sugar().Warnf("row closing error: %v", err)
		}
	}(rows)

	var value *int
	value = new(int)
	if rows.Next() {
		err := rows.Scan(value)
		if err != nil {
			if errors.Is(err, sql.ErrNoRows) {
				return nil, nil
			}
			return nil, fmt.Errorf("Error table for next eslVersion. Error: %w\n", err)
		}
	} else {
		value = nil
	}
	err = closeRows(rows)
	if err != nil {
		return nil, err
	}
	return value, nil
}

=======
>>>>>>> 0349d39e
// DBReadEslEventInternal returns either the first or the last row of the esl table
func (h *DBHandler) DBReadEslEventInternal(ctx context.Context, tx *sql.Tx, firstRow bool) (*EslEventRow, error) {
	span, ctx, onErr := tracing.StartSpanFromContext(ctx, "DBReadEslEventInternal")
	if h == nil {
		return nil, nil
	}
	if tx == nil {
		return nil, onErr(fmt.Errorf("DBReadEslEventInternal: no transaction provided"))
	}
	sort := "DESC"
	if firstRow {
		sort = "ASC"
	}
	selectQuery := h.AdaptQuery(fmt.Sprintf("SELECT eslVersion, created, event_type , json FROM event_sourcing_light ORDER BY eslVersion %s LIMIT 1;", sort))
	tracing.MarkSpanAsDB(span, selectQuery)
	rows, err := tx.QueryContext(
		ctx,
		selectQuery,
	)
	if err != nil {
		return nil, onErr(fmt.Errorf("could not query event_sourcing_light table from DB. Error: %w\n", err))
	}
	defer func(rows *sql.Rows) {
		err := rows.Close()
		if err != nil {
			logger.FromContext(ctx).Sugar().Warnf("row closing error: %v", err)
		}
	}(rows)
	var row = &EslEventRow{
		EslVersion: 0,
		Created:    time.Unix(0, 0),
		EventType:  "",
		EventJson:  "",
	}
	if rows.Next() {
		err := rows.Scan(&row.EslVersion, &row.Created, &row.EventType, &row.EventJson)
		if err != nil {
			if errors.Is(err, sql.ErrNoRows) {
				return nil, nil
			}
			return nil, onErr(fmt.Errorf("Error scanning event_sourcing_light row from DB. Error: %w\n", err))
		}
	} else {
		row = nil
	}
	err = closeRows(rows)
	if err != nil {
		return nil, onErr(err)
	}
	return row, nil
}

// DBReadEslEventLaterThan returns the first row of the esl table that has an eslVersion > the given eslVersion
func (h *DBHandler) DBReadEslEventLaterThan(ctx context.Context, tx *sql.Tx, eslVersion EslVersion) (*EslEventRow, error) {
	span, ctx := tracer.StartSpanFromContext(ctx, "DBReadEslEventLaterThan")
	defer span.Finish()

	sort := "ASC"
	selectQuery := h.AdaptQuery(fmt.Sprintf("SELECT eslVersion, created, event_type, json FROM event_sourcing_light WHERE eslVersion > (?) ORDER BY eslVersion %s LIMIT 1;", sort))
	tracing.MarkSpanAsDB(span, selectQuery)
	rows, err := tx.QueryContext(
		ctx,
		selectQuery,
		eslVersion,
	)
	if err != nil {
		return nil, fmt.Errorf("could not query event_sourcing_light table from DB. Error: %w\n", err)
	}
	defer func(rows *sql.Rows) {
		err := rows.Close()
		if err != nil {
			logger.FromContext(ctx).Sugar().Warnf("row closing error for event_sourcing_light: %v", err)
		}
	}(rows)
	var row = &EslEventRow{
		EslVersion: 0,
		Created:    time.Unix(0, 0),
		EventType:  "",
		EventJson:  "",
	}
	if !rows.Next() {
		row = nil
	} else {
		err := rows.Scan(&row.EslVersion, &row.Created, &row.EventType, &row.EventJson)
		if err != nil {
			if errors.Is(err, sql.ErrNoRows) {
				return nil, nil
			}
			return nil, fmt.Errorf("event_sourcing_light: Error scanning row from DB. Error: %w\n", err)
		}
	}
	err = closeRows(rows)
	if err != nil {
		return nil, err
	}
	return row, nil
}

func (h *DBHandler) WriteEvent(ctx context.Context, transaction *sql.Tx, transformerID TransformerID, eventuuid string, eventType event.EventType, sourceCommitHash string, eventJson []byte) error {
	span, ctx := tracer.StartSpanFromContext(ctx, "WriteEvent")
	defer span.Finish()
	span.SetTag("eventType", eventType)
	span.SetTag("commitHash", sourceCommitHash)

	insertQuery := h.AdaptQuery("INSERT INTO commit_events (uuid, timestamp, commitHash, eventType, json, transformereslVersion)  VALUES (?, ?, ?, ?, ?, ?);")

	now, err := h.DBReadTransactionTimestamp(ctx, transaction)
	if err != nil {
		return fmt.Errorf("WriteEvent unable to get transaction timestamp: %w", err)
	}

	tracing.MarkSpanAsDB(span, insertQuery)

	rawUUID, err := timeuuid.ParseUUID(eventuuid)
	if err != nil {
		return fmt.Errorf("error parsing UUID. Error: %w", err)
	}
	_, err = transaction.Exec(
		insertQuery,
		rawUUID.String(),
		*now,
		sourceCommitHash,
		eventType,
		eventJson,
		transformerID)

	if err != nil {
		return fmt.Errorf("Error inserting event information into DB. Error: %w\n", err)
	}
	return nil
}

func (h *DBHandler) DBWriteNewReleaseEvent(ctx context.Context, transaction *sql.Tx, transformerID TransformerID, releaseVersion uint64, uuid, sourceCommitHash string, newReleaseEvent *event.NewRelease) error {
	span, ctx := tracer.StartSpanFromContext(ctx, "DBWriteDeploymentEvent")
	defer span.Finish()

	metadata := event.Metadata{
		Uuid:           uuid,
		EventType:      string(event.EventTypeNewRelease),
		ReleaseVersion: releaseVersion,
	}
	jsonToInsert, err := json.Marshal(event.DBEventGo{
		EventData:     newReleaseEvent,
		EventMetadata: metadata,
	})

	if err != nil {
		return fmt.Errorf("error marshalling lock new release event to Json. Error: %v\n", err)
	}
	return h.WriteEvent(ctx, transaction, transformerID, uuid, event.EventTypeNewRelease, sourceCommitHash, jsonToInsert)
}

func (h *DBHandler) DBWriteLockPreventedDeploymentEvent(ctx context.Context, transaction *sql.Tx, transformerID TransformerID, uuid, sourceCommitHash string, lockPreventedDeploymentEvent *event.LockPreventedDeployment) error {
	metadata := event.Metadata{
		Uuid:           uuid,
		EventType:      string(event.EventTypeLockPreventedDeployment),
		ReleaseVersion: 0, // don't care about release version for this event
	}
	jsonToInsert, err := json.Marshal(event.DBEventGo{
		EventData:     lockPreventedDeploymentEvent,
		EventMetadata: metadata,
	})

	if err != nil {
		return fmt.Errorf("error marshalling lock prevented deployment event to Json. Error: %v\n", err)
	}
	return h.WriteEvent(ctx, transaction, transformerID, uuid, event.EventTypeLockPreventedDeployment, sourceCommitHash, jsonToInsert)
}

func (h *DBHandler) DBWriteReplacedByEvent(ctx context.Context, transaction *sql.Tx, transformerID TransformerID, uuid, sourceCommitHash string, replacedBy *event.ReplacedBy) error {
	metadata := event.Metadata{
		Uuid:           uuid,
		EventType:      string(event.EventTypeReplaceBy),
		ReleaseVersion: 0, // don't care about release version for this event
	}
	jsonToInsert, err := json.Marshal(event.DBEventGo{
		EventData:     replacedBy,
		EventMetadata: metadata,
	})

	if err != nil {
		return fmt.Errorf("error marshalling replacedBys event to Json. Error: %v\n", err)
	}
	return h.WriteEvent(ctx, transaction, transformerID, uuid, event.EventTypeReplaceBy, sourceCommitHash, jsonToInsert)
}

func (h *DBHandler) DBWriteDeploymentEvent(ctx context.Context, transaction *sql.Tx, transformerID TransformerID, uuid, sourceCommitHash string, deployment *event.Deployment) error {
	metadata := event.Metadata{
		Uuid:           uuid,
		EventType:      string(event.EventTypeDeployment),
		ReleaseVersion: 0, // don't care about release version for this event
	}
	jsonToInsert, err := json.Marshal(event.DBEventGo{
		EventData:     deployment,
		EventMetadata: metadata,
	})
	if !valid.SHA1CommitID(sourceCommitHash) {
		return fmt.Errorf("refusing to write deployment event without commit hash for transformer %v with uuid %s",
			transformerID,
			uuid,
		)
	}

	if err != nil {
		return fmt.Errorf("error marshalling deployment event to Json. Error: %v\n", err)
	}
	return h.WriteEvent(ctx, transaction, transformerID, uuid, event.EventTypeDeployment, sourceCommitHash, jsonToInsert)
}

func (h *DBHandler) DBSelectAnyEvent(ctx context.Context, transaction *sql.Tx) (*EventRow, error) {
	if h == nil {
		return nil, nil
	}
	if transaction == nil {
		return nil, fmt.Errorf("DBSelectAnyEvent: no transaction provided")
	}
	span, ctx := tracer.StartSpanFromContext(ctx, "DBSelectAnyEvent")
	defer span.Finish()

	query := h.AdaptQuery("SELECT uuid, timestamp, commitHash, eventType, json, transformereslVersion FROM commit_events ORDER BY timestamp DESC LIMIT 1;")
	tracing.MarkSpanAsDB(span, query)
	rows, err := transaction.QueryContext(ctx, query)
	return h.processSingleEventsRow(ctx, rows, err)
}

func (h *DBHandler) DBContainsMigrationCommitEvent(ctx context.Context, transaction *sql.Tx) (bool, error) {
	if h == nil {
		return false, nil
	}
	if transaction == nil {
		return false, fmt.Errorf("DBContainsMigrationCommitEvent: no transaction provided")
	}
	span, ctx := tracer.StartSpanFromContext(ctx, "DBContainsMigrationCommitEvent")
	defer span.Finish()

	query := h.AdaptQuery("SELECT uuid, timestamp, commitHash, eventType, json, transformereslVersion FROM commit_events WHERE commitHash = (?) ORDER BY timestamp DESC LIMIT 1;")
	tracing.MarkSpanAsDB(span, query)
	rows, err := transaction.QueryContext(ctx, query, MigrationCommitEventHash)

	row, err := h.processSingleEventsRow(ctx, rows, err)

	if err != nil {
		return false, err
	}

	return row != nil, nil
}

func (h *DBHandler) DBSelectAllCommitEventsForTransformer(ctx context.Context, transaction *sql.Tx, transformerID TransformerID, eventType event.EventType, limit uint) ([]event.DBEventGo, error) {
	if h == nil {
		return nil, nil
	}
	if transaction == nil {
		return nil, fmt.Errorf("DBSelectAllCommitEventsForTransformer: no transaction provided")
	}
	span, ctx := tracer.StartSpanFromContext(ctx, "DBSelectAllCommitEventsForTransformer")
	defer span.Finish()

	query := h.AdaptQuery("SELECT uuid, timestamp, commitHash, eventType, json, transformereslVersion FROM commit_events WHERE eventType = (?) AND transformereslVersion = (?) ORDER BY timestamp DESC LIMIT ?;")
	tracing.MarkSpanAsDB(span, query)

	rows, err := transaction.QueryContext(ctx, query, string(eventType), transformerID, limit)
	if err != nil {
		return nil, fmt.Errorf("Error querying commit_events. Error: %w\n", err)
	}
	defer func(rows *sql.Rows) {
		err := rows.Close()
		if err != nil {
			logger.FromContext(ctx).Sugar().Warnf("commit_events row could not be closed: %v", err)
		}
	}(rows)

	var result []event.DBEventGo
	for rows.Next() {
		//exhaustruct:ignore
		var row = &EventRow{}
		err := rows.Scan(&row.Uuid, &row.Timestamp, &row.CommitHash, &row.EventType, &row.EventJson, &row.TransformerID)
		if err != nil {
			if errors.Is(err, sql.ErrNoRows) {
				return nil, nil
			}
			return nil, fmt.Errorf("Error scanning commit_events row from DB. Error: %w\n", err)
		}

		eventGo, err := event.UnMarshallEvent(row.EventType, row.EventJson)
		if err != nil {
			return nil, fmt.Errorf("Could not unmarshall commit event: %v\n", err)
		}
		result = append(result, eventGo)
	}
	err = rows.Close()
	if err != nil {
		return nil, fmt.Errorf("commit_events: row closing error: %v\n", err)
	}
	err = rows.Err()
	if err != nil {
		return nil, fmt.Errorf("commit_events: row has error: %v\n", err)
	}
	return result, nil
}

func (h *DBHandler) processSingleEventsRow(ctx context.Context, rows *sql.Rows, err error) (*EventRow, error) {
	if err != nil {
		return nil, fmt.Errorf("Error querying commit_events. Error: %w\n", err)
	}
	defer func(rows *sql.Rows) {
		err := rows.Close()
		if err != nil {
			logger.FromContext(ctx).Sugar().Warnf("commit_events row could not be closed: %v", err)
		}
	}(rows)

	//exhaustruct:ignore
	var row = &EventRow{}
	if rows.Next() {
		err := rows.Scan(&row.Uuid, &row.Timestamp, &row.CommitHash, &row.EventType, &row.EventJson, &row.TransformerID)
		if err != nil {
			if errors.Is(err, sql.ErrNoRows) {
				return nil, nil
			}
			return nil, fmt.Errorf("Error scanning commit_events row from DB. Error: %w\n", err)
		}
	} else {
		row = nil
	}
	err = rows.Close()
	if err != nil {
		return nil, fmt.Errorf("commit_events: row closing error: %v\n", err)
	}
	err = rows.Err()
	if err != nil {
		return nil, fmt.Errorf("commit_events: row has error: %v\n", err)
	}
	return row, nil
}

func (h *DBHandler) DBSelectAllEventsForCommit(ctx context.Context, transaction *sql.Tx, commitHash string, pageNumber, pageSize uint64) ([]EventRow, error) {
	if h == nil {
		return nil, nil
	}
	if transaction == nil {
		return nil, fmt.Errorf("DBSelectAllEventsForCommit: no transaction provided")
	}
	span, ctx := tracer.StartSpanFromContext(ctx, "DBSelectAllEventsForCommit")
	defer span.Finish()

	// NOTE: We add one so we know if there is more to load
	query := h.AdaptQuery("SELECT uuid, timestamp, commitHash, eventType, json, transformereslVersion FROM commit_events WHERE commitHash = (?) ORDER BY timestamp ASC LIMIT (?) OFFSET (?);")
	tracing.MarkSpanAsDB(span, query)

	rows, err := transaction.QueryContext(ctx, query, commitHash, pageSize+1, pageNumber*pageSize)
	return processAllCommitEventRow(ctx, rows, err)
}

func (h *DBHandler) DBSelectAllCommitEventsForTransformerID(ctx context.Context, transaction *sql.Tx, transformerID TransformerID) ([]EventRow, error) {
	if h == nil {
		return nil, nil
	}
	if transaction == nil {
		return nil, fmt.Errorf("DBSelectAllEventsForCommit: no transaction provided")
	}
	span, ctx := tracer.StartSpanFromContext(ctx, "DBSelectAllEventsForCommit")
	defer span.Finish()

	query := h.AdaptQuery(`
		SELECT uuid, timestamp, commitHash, eventType, json, transformereslVersion
		FROM commit_events
		WHERE transformereslVersion = (?)
		ORDER BY timestamp DESC, uuid ASC
		LIMIT 100;`)
	tracing.MarkSpanAsDB(span, query)
	span.SetTag("transformerEslVersion", transformerID)
	rows, err := transaction.QueryContext(ctx, query, transformerID)
	return processAllCommitEventRow(ctx, rows, err)
}

func (h *DBHandler) DBSelectAllLockPreventedEventsForTransformerID(ctx context.Context, transaction *sql.Tx, transformerID TransformerID) ([]EventRow, error) {
	if h == nil {
		return nil, nil
	}
	if transaction == nil {
		return nil, fmt.Errorf("DBSelectAllEventsForCommit: no transaction provided")
	}
	span, ctx := tracer.StartSpanFromContext(ctx, "DBSelectAllEventsForCommit")
	defer span.Finish()

	query := h.AdaptQuery("SELECT uuid, timestamp, commitHash, eventType, json, transformereslVersion FROM commit_events WHERE transformereslVersion = (?) AND eventtype = (?) ORDER BY timestamp DESC LIMIT 100;")
	tracing.MarkSpanAsDB(span, query)

	rows, err := transaction.QueryContext(ctx, query, transformerID, string(event.EventTypeLockPreventedDeployment))
	return processAllCommitEventRow(ctx, rows, err)
}

func processAllCommitEventRow(ctx context.Context, rows *sql.Rows, err error) ([]EventRow, error) {
	if err != nil {
		return nil, fmt.Errorf("Error querying commit_events. Error: %w\n", err)
	}
	defer func(rows *sql.Rows) {
		err := rows.Close()
		if err != nil {
			logger.FromContext(ctx).Sugar().Warnf("commit_events row could not be closed: %v", err)
		}
	}(rows)

	var result []EventRow

	for rows.Next() {
		row, err := processSingleCommitEventRow(rows)
		if err != nil {
			return nil, err
		}

		result = append(result, *row)
	}
	err = rows.Close()
	if err != nil {
		return nil, fmt.Errorf("commit_events: row closing error: %v\n", err)
	}
	err = rows.Err()
	if err != nil {
		return nil, fmt.Errorf("commit_events: row has error: %v\n", err)
	}
	return result, nil
}

func processSingleCommitEventRow(rows *sql.Rows) (*EventRow, error) {
	var row = EventRow{
		Uuid:          "",
		Timestamp:     time.Unix(0, 0), //will be overwritten, prevents CI linter from complaining from missing fields
		CommitHash:    "",
		EventType:     "",
		EventJson:     "",
		TransformerID: 0,
	}
	err := rows.Scan(&row.Uuid, &row.Timestamp, &row.CommitHash, &row.EventType, &row.EventJson, &row.TransformerID)
	if err != nil {
		if errors.Is(err, sql.ErrNoRows) {
			return nil, nil
		}
		return nil, fmt.Errorf("Error scanning commit_events row from DB. Error: %w\n", err)
	}
	return &row, nil
}

type EnvironmentLock struct {
	EslVersion EslVersion
	Created    time.Time
	LockID     string
	Env        types.EnvName
	Deleted    bool
	Metadata   LockMetadata
}

// DBEnvironmentLock Just used to fetch info from DB
type DBEnvironmentLock struct {
	EslVersion EslVersion
	Created    time.Time
	LockID     string
	Env        types.EnvName
	Deleted    bool
	Metadata   string
}

type LockMetadata struct {
	CreatedByName     string
	CreatedByEmail    string
	Message           string
	CiLink            string
	CreatedAt         time.Time
	SuggestedLifeTime string
}

type ReleaseWithManifest struct {
	Version uint64
	/**
	"UndeployVersion=true" means that this version is empty, and has no manifest that could be deployed.
	It is intended to help cleanup old services within the normal release cycle (e.g. dev->staging->production).
	*/
	UndeployVersion bool
	SourceAuthor    string
	SourceCommitId  string
	SourceMessage   string
	CreatedAt       time.Time
	DisplayVersion  string

	Manifests map[types.EnvName]string // keys: environment; value: manifest
}

type AllDeployments []Deployment
type AllEnvLocks map[string][]EnvironmentLock
type AllReleases map[uint64]ReleaseWithManifest // keys: releaseVersion; value: release with manifests

// WriteAllDeploymentsFun and other functions here are used during migration.
// They are supposed to read data from files in the manifest repo and write it to the databse,
// and therefore need to access the Database.
type WriteAllDeploymentsFun = func(ctx context.Context, transaction *sql.Tx, dbHandler *DBHandler) error
type WriteAllAppLocksFun = func(ctx context.Context, transaction *sql.Tx, dbHandler *DBHandler) error

type AllAppLocks map[types.EnvName]map[string][]ApplicationLock // EnvName-> AppName -> []Locks
type AllTeamLocks map[types.EnvName]map[string][]TeamLock       // EnvName-> Team -> []Locks
type AllQueuedVersions map[types.EnvName]map[string]*int64      // EnvName-> AppName -> queuedVersion
type AllCommitEvents map[string][]event.DBEventGo               // CommitId -> uuid -> Event

type WriteAllEnvLocksFun = func(ctx context.Context, transaction *sql.Tx, dbHandler *DBHandler) error
type WriteAllTeamLocksFun = func(ctx context.Context, transaction *sql.Tx, dbHandler *DBHandler) error
type WriteAllReleasesFun = func(ctx context.Context, transaction *sql.Tx, app string, dbHandler *DBHandler) error
type WriteAllQueuedVersionsFun = func(ctx context.Context, transaction *sql.Tx, dbHandler *DBHandler) error
type WriteAllEventsFun = func(ctx context.Context, transaction *sql.Tx, dbHandler *DBHandler) error
type FixReleasesTimestampFun = func(ctx context.Context, transaction *sql.Tx, app string, dbHandler *DBHandler) error

// GetAllAppsFun returns a map where the Key is an app name, and the value is a team name of that app
type GetAllAppsFun = func() (map[string]string, error)

// return value is a map from environment name to environment config
type GetAllEnvironmentsFun = func(ctx context.Context) (map[types.EnvName]config.EnvironmentConfig, error)

func (h *DBHandler) RunCustomMigrations(
	ctx context.Context,
	getAllAppsFun GetAllAppsFun,
	writeAllDeploymentsFun WriteAllDeploymentsFun,
	writeAllReleasesFun WriteAllReleasesFun,
	writeAllEnvLocksFun WriteAllEnvLocksFun,
	writeAllAppLocksFun WriteAllAppLocksFun,
	writeAllTeamLocksFun WriteAllTeamLocksFun,
	getAllEnvironmentsFun GetAllEnvironmentsFun,
	writeAllQueuedVersionsFun WriteAllQueuedVersionsFun,
	writeAllEventsFun WriteAllEventsFun,
) error {
	span, ctx := tracer.StartSpanFromContext(ctx, "RunCustomMigrations")
	defer span.Finish()
	err := h.RunCustomMigrationsEventSourcingLight(ctx)
	if err != nil {
		return err
	}
	err = h.RunAllCustomMigrationsForApps(ctx, getAllAppsFun)
	if err != nil {
		return err
	}
	err = h.RunCustomMigrationDeployments(ctx, writeAllDeploymentsFun)
	if err != nil {
		return err
	}
	err = h.RunCustomMigrationReleases(ctx, getAllAppsFun, writeAllReleasesFun)
	if err != nil {
		return err
	}
	err = h.RunCustomMigrationEnvLocks(ctx, writeAllEnvLocksFun)
	if err != nil {
		return err
	}
	err = h.RunCustomMigrationAppLocks(ctx, writeAllAppLocksFun)
	if err != nil {
		return err
	}
	err = h.RunCustomMigrationTeamLocks(ctx, writeAllTeamLocksFun)
	if err != nil {
		return err
	}
	err = h.RunCustomMigrationsCommitEvents(ctx, writeAllEventsFun)
	if err != nil {
		return err
	}
	err = h.RunCustomMigrationEnvironments(ctx, getAllEnvironmentsFun)
	if err != nil {
		return err // better wrap the error in a descriptive message?
	}
	return nil
}

func NewNullInt(s *int64) sql.NullInt64 {
	if s == nil {
		return sql.NullInt64{
			Int64: 0,
			Valid: false,
		}
	}
	return sql.NullInt64{
		Int64: *s,
		Valid: true,
	}
}

func NewNullUInt(s *uint64) sql.NullInt64 {
	if s == nil {
		return sql.NullInt64{
			Int64: 0,
			Valid: false,
		}
	}
	conv := int64(*s)
	return sql.NullInt64{
		Int64: conv,
		Valid: true,
	}
}

// CUSTOM MIGRATIONS

func (h *DBHandler) RunCustomMigrationReleases(ctx context.Context, getAllAppsFun GetAllAppsFun, writeAllReleasesFun WriteAllReleasesFun) error {
	span, ctx := tracer.StartSpanFromContext(ctx, "RunCustomMigrationReleases")
	defer span.Finish()

	return h.WithTransaction(ctx, false, func(ctx context.Context, transaction *sql.Tx) error {
		l := logger.FromContext(ctx).Sugar()
		needsMigrating, err := h.needsReleasesMigrations(ctx, transaction)
		if err != nil {
			return err
		}
		if !needsMigrating {
			return nil
		}
		allAppsMap, err := getAllAppsFun()
		if err != nil {
			return err
		}
		for app := range allAppsMap {
			l.Infof("processing app %s ...", app)

			err := writeAllReleasesFun(ctx, transaction, app, h)
			if err != nil {
				return fmt.Errorf("could not migrate releases to database: %v", err)
			}
			l.Infof("done with app %s", app)
		}
		return nil
	})
}

func (h *DBHandler) needsReleasesMigrations(ctx context.Context, transaction *sql.Tx) (bool, error) {
	l := logger.FromContext(ctx).Sugar()
	allReleasesDb, err := h.DBSelectAnyRelease(ctx, transaction, true)
	if err != nil {
		return true, err
	}
	if allReleasesDb != nil {
		l.Warnf("There are already deployments in the DB - skipping migrations")
		return false, nil
	}
	return true, nil

}

func (h *DBHandler) RunCustomMigrationReleasesTimestamp(ctx context.Context, getAllAppsFun GetAllAppsFun, fixReleasesTimestampFun FixReleasesTimestampFun) error {
	span, ctx := tracer.StartSpanFromContext(ctx, "RunCustomMigrationReleases")
	defer span.Finish()
	var allAppsMap map[string]string
	var err error

	err = h.WithTransaction(ctx, false, func(ctx context.Context, transaction *sql.Tx) error {
		allAppsMap, err = getAllAppsFun()
		if err != nil {
			return err
		}
		return nil
	})
	if err != nil {
		return err
	}
	for app := range allAppsMap {
		err = h.WithTransaction(ctx, false, func(ctx context.Context, transaction *sql.Tx) error {
			l := logger.FromContext(ctx).Sugar()
			l.Infof("processing app %s ...", app)
			err := fixReleasesTimestampFun(ctx, transaction, app, h)
			if err != nil {
				return fmt.Errorf("could not migrate releases to database: %v", err)
			}
			l.Infof("done with app %s", app)
			return nil
		})
		if err != nil {
			return err
		}
	}
	return nil
}

func (h *DBHandler) RunCustomMigrationDeployments(ctx context.Context, getAllDeploymentsFun WriteAllDeploymentsFun) error {
	span, ctx := tracer.StartSpanFromContext(ctx, "RunCustomMigrationDeployments")
	defer span.Finish()

	return h.WithTransaction(ctx, false, func(ctx context.Context, transaction *sql.Tx) error {
		needsMigrating, err := h.needsDeploymentsMigrations(ctx, transaction)
		if err != nil {
			return err
		}
		if !needsMigrating {
			return nil
		}
		err = getAllDeploymentsFun(ctx, transaction, h)
		if err != nil {
			return fmt.Errorf("could not get current deployments to run custom migrations: %v", err)
		}

		return nil
	})
}

func (h *DBHandler) needsDeploymentsMigrations(ctx context.Context, transaction *sql.Tx) (bool, error) {
	l := logger.FromContext(ctx).Sugar()
	allAppsDb, err := h.DBSelectAnyDeployment(ctx, transaction)
	if err != nil {
		return true, err
	}
	if allAppsDb != nil {
		l.Warnf("There are already deployments in the DB - skipping migrations")
		return false, nil
	}
	return true, nil
}

type EventRow struct {
	Uuid          string
	Timestamp     time.Time
	CommitHash    string
	EventType     event.EventType
	EventJson     string
	TransformerID TransformerID
}

func (h *DBHandler) RunCustomMigrationEnvLocks(ctx context.Context, writeAllEnvLocksFun WriteAllEnvLocksFun) error {
	span, ctx := tracer.StartSpanFromContext(ctx, "RunCustomMigrationEnvLocks")
	defer span.Finish()

	return h.WithTransaction(ctx, false, func(ctx context.Context, transaction *sql.Tx) error {
		needsMigrating, err := h.needsEnvLocksMigrations(ctx, transaction)
		if err != nil {
			return err
		}
		if !needsMigrating {
			return nil
		}
		err = writeAllEnvLocksFun(ctx, transaction, h)
		if err != nil {
			return fmt.Errorf("could not get current environment locks to run custom migrations: %w", err)
		}
		return nil
	})
}

func (h *DBHandler) needsEnvLocksMigrations(ctx context.Context, transaction *sql.Tx) (bool, error) {
	l := logger.FromContext(ctx).Sugar()
	allEnvLocksDb, err := h.DBSelectAnyActiveEnvLocks(ctx, transaction)
	if err != nil {
		return true, err
	}
	if allEnvLocksDb != nil {
		l.Infof("There are already environment locks in the DB - skipping migrations")
		return false, nil
	}
	return true, nil
}

func (h *DBHandler) RunCustomMigrationAppLocks(ctx context.Context, writeAllAppLocksFun WriteAllAppLocksFun) error {
	span, ctx := tracer.StartSpanFromContext(ctx, "RunCustomMigrationAppLocks")
	defer span.Finish()

	return h.WithTransaction(ctx, false, func(ctx context.Context, transaction *sql.Tx) error {
		needsMigrating, err := h.needsAppLocksMigrations(ctx, transaction)
		if err != nil {
			return err
		}
		if !needsMigrating {
			return nil
		}
		err = writeAllAppLocksFun(ctx, transaction, h)
		if err != nil {
			return fmt.Errorf("could not get current application locks to run custom migrations: %w", err)
		}
		return nil
	})
}

func (h *DBHandler) needsAppLocksMigrations(ctx context.Context, transaction *sql.Tx) (bool, error) {
	l := logger.FromContext(ctx).Sugar()
	allAppLocksDb, err := h.DBSelectAnyActiveAppLock(ctx, transaction)
	if err != nil {
		return true, err
	}
	if allAppLocksDb != nil {
		l.Infof("There are already application locks in the DB - skipping migrations")
		return false, nil
	}
	return true, nil
}

func (h *DBHandler) RunCustomMigrationTeamLocks(ctx context.Context, writeAllTeamLocksFun WriteAllTeamLocksFun) error {
	span, ctx := tracer.StartSpanFromContext(ctx, "RunCustomMigrationTeamLocks")
	defer span.Finish()

	return h.WithTransaction(ctx, false, func(ctx context.Context, transaction *sql.Tx) error {
		needsMigrating, err := h.needsTeamLocksMigrations(ctx, transaction)
		if err != nil {
			return err
		}
		if !needsMigrating {
			return nil
		}

		err = writeAllTeamLocksFun(ctx, transaction, h)
		if err != nil {
			return fmt.Errorf("could not get current team locks to run custom migrations: %w", err)
		}
		return nil
	})
}

func (h *DBHandler) needsTeamLocksMigrations(ctx context.Context, transaction *sql.Tx) (bool, error) {
	l := logger.FromContext(ctx).Sugar()
	allTeamLocksDb, err := h.DBSelectAnyActiveTeamLock(ctx, transaction)
	if err != nil {
		return true, err
	}
	if allTeamLocksDb != nil {
		l.Infof("There are already team locks in the DB - skipping migrations")
		return false, nil
	}
	return true, nil
}

func (h *DBHandler) RunCustomMigrationsCommitEvents(ctx context.Context, writeAllEvents WriteAllEventsFun) error {
	return h.WithTransaction(ctx, false, func(ctx context.Context, transaction *sql.Tx) error {
		needsMigrating, err := h.needsCommitEventsMigrations(ctx, transaction)
		if err != nil {
			return err
		}
		if !needsMigrating {
			return nil
		}

		err = writeAllEvents(ctx, transaction, h)
		if err != nil {
			return fmt.Errorf("could not get current commit events to run custom migrations: %w", err)
		}
		//Migration event
		err = h.WriteEvent(ctx, transaction, 0, MigrationCommitEventUUID, event.EventTypeDBMigrationEventType, MigrationCommitEventHash, []byte("{}"))
		if err != nil {
			return fmt.Errorf("error writing migration commit event to the database: %w\n", err)
		}
		return nil
	})
}

func (h *DBHandler) needsCommitEventsMigrations(ctx context.Context, transaction *sql.Tx) (bool, error) {
	l := logger.FromContext(ctx).Sugar()

	//Checks for 'migration' commit event with hash 0000(...)0000
	contains, err := h.DBContainsMigrationCommitEvent(ctx, transaction)
	if err != nil {
		return true, err
	}
	if contains {
		l.Infof("detected migration commit event on the database - skipping migrations")
		return false, nil
	}
	return true, nil
}

// For commit_events migrations, we need some transformer to be on the database before we run their migrations.
func (h *DBHandler) RunCustomMigrationsEventSourcingLight(ctx context.Context) error {
	return h.WithTransaction(ctx, false, func(ctx context.Context, transaction *sql.Tx) error {
		span, ctx := tracer.StartSpanFromContext(ctx, "RunCustomMigrationsEventSourcingLight")
		defer span.Finish()

		needsMigrating, err := h.NeedsEventSourcingLightMigrations(ctx, transaction)
		if err != nil {
			return err
		}
		if !needsMigrating {
			return nil
		}

		return h.DBWriteMigrationsTransformer(ctx, transaction)
	})
}

type CheckFun = func(handler *DBHandler, ctx context.Context, transaction *sql.Tx) (bool, error)

func (h *DBHandler) NeedsEventSourcingLightMigrations(ctx context.Context, transaction *sql.Tx) (bool, error) {
	l := logger.FromContext(ctx).Sugar()
	eslEvent, err := h.DBReadEslEventInternal(ctx, transaction, true) //true sorts by asc
	if err != nil {
		return true, err
	}
	if eslEvent != nil && eslEvent.EslVersion == 0 { //Check if there is a 0th transformer already
		l.Infof("Found Migrations transformer on database.")
		return false, nil
	}
	return true, nil
}

func (h *DBHandler) DBWriteMigrationsTransformer(ctx context.Context, transaction *sql.Tx) error {
	if h == nil {
		return nil
	}
	if transaction == nil {
		return fmt.Errorf("DBWriteMigrationsTransformer: no transaction provided")
	}

	span, _ := tracer.StartSpanFromContext(ctx, "DBWriteMigrationsTransformer")
	defer span.Finish()

	dataMap := make(map[string]interface{})
	metadata := ESLMetadata{AuthorName: "Migration", AuthorEmail: "Migration"}
	metadataMap, err := convertObjectToMap(metadata)
	if err != nil {
		return fmt.Errorf("could not convert object to map: %w", err)
	}
	dataMap["metadata"] = metadataMap
	dataMap["eslVersion"] = 0
	jsonToInsert, err := json.Marshal(dataMap)

	if err != nil {
		return fmt.Errorf("could not marshal json transformer: %w", err)
	}

	insertQuery := h.AdaptQuery("INSERT INTO event_sourcing_light (eslversion, created, event_type, json) VALUES (0, ?, ?, ?);")
	ts, err := h.DBReadTransactionTimestamp(ctx, transaction)
	if err != nil {
		return fmt.Errorf("DBWriteMigrationsTransformer unable to get transaction timestamp: %w", err)
	}
	tracing.MarkSpanAsDB(span, insertQuery)
	_, err2 := transaction.Exec(
		insertQuery,
		ts,
		EvtMigrationTransformer,
		jsonToInsert)
	if err2 != nil {
		return fmt.Errorf("could not write internal esl event into DB. Error: %w", err2)
	}
	return nil
}

func (h *DBHandler) RunAllCustomMigrationsForApps(ctx context.Context, getAllAppsFun GetAllAppsFun) error {
	span, ctx := tracer.StartSpanFromContext(ctx, "RunAllCustomMigrationsForApps")
	defer span.Finish()

	return h.WithTransaction(ctx, false, func(ctx context.Context, transaction *sql.Tx) error {
		needMigrating, err := h.needsAppsMigrations(ctx, transaction)
		if err != nil {
			return err
		}
		if !needMigrating {
			return nil
		}

		allAppsRepo, err := getAllAppsFun()
		if err != nil {
			return fmt.Errorf("could not get applications from manifest to run custom migrations: %v", err)
		}

		err = h.runCustomMigrationApps(ctx, transaction, &allAppsRepo)
		if err != nil {
			return fmt.Errorf("could not perform apps table migration: %v\n", err)
		}
		return nil
	})
}

func (h *DBHandler) needsAppsMigrations(ctx context.Context, transaction *sql.Tx) (bool, error) {
	l := logger.FromContext(ctx).Sugar()
	allAppsDb, err := h.DBSelectAllApplications(ctx, transaction)
	if err != nil {
		l.Warnf("could not get applications from database - assuming the manifest repo is correct: %v", err)
		return false, err
	}
	return len(allAppsDb) == 0, nil
}

// runCustomMigrationApps : Runs custom migrations for provided apps.
func (h *DBHandler) runCustomMigrationApps(ctx context.Context, transaction *sql.Tx, appsMap *map[string]string) error {
	span, ctx := tracer.StartSpanFromContext(ctx, "runCustomMigrationApps")
	defer span.Finish()

	for app, team := range *appsMap {
		err := h.DBInsertOrUpdateApplication(ctx, transaction, app, AppStateChangeMigrate, DBAppMetaData{Team: team})
		if err != nil {
			return fmt.Errorf("could not write dbApp %s: %v", app, err)
		}
	}
	return nil
}

// ENV LOCKS

func (h *DBHandler) DBSelectAnyActiveEnvLocks(ctx context.Context, tx *sql.Tx) (*AllEnvLocksGo, error) {
	span, ctx := tracer.StartSpanFromContext(ctx, "DBSelectAnyActiveEnvLocks")
	defer span.Finish()

	selectQuery := h.AdaptQuery(
		"SELECT version, created, environment, json FROM all_env_locks ORDER BY version DESC LIMIT 1;")
	tracing.MarkSpanAsDB(span, selectQuery)
	rows, err := tx.QueryContext(
		ctx,
		selectQuery,
	)
	if err != nil {
		return nil, fmt.Errorf("could not query environment_locks table from DB. Error: %w\n", err)
	}
	defer func(rows *sql.Rows) {
		err := rows.Close()
		if err != nil {
			logger.FromContext(ctx).Sugar().Warnf("row closing error: %v", err)
		}
	}(rows)

	//exhaustruct:ignore
	var row = AllEnvLocksRow{}
	if rows.Next() {
		err := rows.Scan(&row.Version, &row.Created, &row.Environment, &row.Data)
		if err != nil {
			if errors.Is(err, sql.ErrNoRows) {
				return nil, nil
			}
			return nil, fmt.Errorf("Error scanning environment lock row from DB. Error: %w\n", err)
		}
		err = closeRows(rows)
		if err != nil {
			return nil, err
		}
		//exhaustruct:ignore
		var dataJson = AllEnvLocksJson{}
		err = json.Unmarshal(([]byte)(row.Data), &dataJson)
		if err != nil {
			return nil, fmt.Errorf("Error scanning application lock row from DB. Error: %w\n", err)
		}
		return &AllEnvLocksGo{
			Version:         row.Version,
			Created:         row.Created,
			Environment:     row.Environment,
			AllEnvLocksJson: AllEnvLocksJson{EnvLocks: dataJson.EnvLocks}}, nil
	}
	err = closeRows(rows)
	if err != nil {
		return nil, err
	}
	return nil, nil // no rows, but also no error
}

func (h *DBHandler) DBSelectEnvironmentLock(ctx context.Context, tx *sql.Tx, environment types.EnvName, lockID string) (*EnvironmentLock, error) {
	span, ctx := tracer.StartSpanFromContext(ctx, "DBReadEslEventLaterThan")
	defer span.Finish()

	selectQuery := h.AdaptQuery(fmt.Sprintf(
		"SELECT eslVersion, created, lockID, envName, metadata, deleted" +
			" FROM environment_locks " +
			" WHERE envName=? AND lockID=? " +
			" ORDER BY eslVersion DESC " +
			" LIMIT 1;"))
	tracing.MarkSpanAsDB(span, selectQuery)
	span.SetTag("kuberpultEnvironment", environment)
	span.SetTag("lockId", lockID)
	rows, err := tx.QueryContext(
		ctx,
		selectQuery,
		environment,
		lockID,
	)
	if err != nil {
		return nil, fmt.Errorf("could not query environment locks table from DB. Error: %w\n", err)
	}
	defer func(rows *sql.Rows) {
		err := rows.Close()
		if err != nil {
			logger.FromContext(ctx).Sugar().Warnf("row closing error: %v", err)
		}
	}(rows)

	if rows.Next() {
		var row = DBEnvironmentLock{
			EslVersion: 0,
			Created:    time.Time{},
			LockID:     "",
			Env:        "",
			Deleted:    true,
			Metadata:   "",
		}

		err := rows.Scan(&row.EslVersion, &row.Created, &row.LockID, &row.Env, &row.Metadata, &row.Deleted)
		if err != nil {
			if errors.Is(err, sql.ErrNoRows) {
				return nil, nil
			}
			return nil, fmt.Errorf("Error scanning environment locks row from DB. Error: %w\n", err)
		}

		//exhaustruct:ignore
		var resultJson = LockMetadata{}
		err = json.Unmarshal(([]byte)(row.Metadata), &resultJson)
		if err != nil {
			return nil, fmt.Errorf("Error during json unmarshal. Error: %w. Data: %s\n", err, row.Metadata)
		}
		err = closeRows(rows)
		if err != nil {
			return nil, err
		}
		return &EnvironmentLock{
			EslVersion: row.EslVersion,
			Created:    row.Created,
			LockID:     row.LockID,
			Env:        row.Env,
			Deleted:    row.Deleted,
			Metadata:   resultJson,
		}, nil
	}

	err = closeRows(rows)
	if err != nil {
		return nil, err
	}
	return nil, nil // no rows, but also no error

}

func (h *DBHandler) DBWriteEnvironmentLock(ctx context.Context, tx *sql.Tx, lockID string, environment types.EnvName, metadata LockMetadata) error {
	span, ctx := tracer.StartSpanFromContext(ctx, "DBWriteEnvironmentLock")
	defer span.Finish()
	if h == nil {
		return nil
	}
	if tx == nil {
		return fmt.Errorf("DBWriteEnvironmentLock: no transaction provided")
	}

	var previousVersion EslVersion

	existingEnvLock, err := h.DBSelectEnvironmentLock(ctx, tx, environment, lockID)

	if err != nil {
		return fmt.Errorf("Could not obtain existing environment lock: %w\n", err)
	}

	if existingEnvLock == nil {
		previousVersion = 0
	} else {
		previousVersion = existingEnvLock.EslVersion
	}

	envLock := EnvironmentLock{
		EslVersion: 0,
		LockID:     lockID,
		Created:    time.Time{},
		Env:        environment,
		Metadata:   metadata,
		Deleted:    false,
	}
	return h.DBWriteEnvironmentLockInternal(ctx, tx, envLock, previousVersion)
}

func (h *DBHandler) DBWriteEnvironmentLockInternal(ctx context.Context, tx *sql.Tx, envLock EnvironmentLock, previousEslVersion EslVersion) error {
	span, ctx := tracer.StartSpanFromContext(ctx, "DBWriteEnvironmentLockInternal")
	defer span.Finish()

	if h == nil {
		return nil
	}
	if tx == nil {
		return fmt.Errorf("DBWriteEnvironmentLockInternal: no transaction provided")
	}

	now, err := h.DBReadTransactionTimestamp(ctx, tx)

	if err != nil {
		return fmt.Errorf("DBWriteEnvironmentLockInternal unable to get transaction timestamp: %w", err)
	}

	envLock.Created = *now

	jsonToInsert, err := json.Marshal(envLock.Metadata)
	if err != nil {
		return fmt.Errorf("could not marshal json data: %w", err)
	}

	insertQuery := h.AdaptQuery(
		"INSERT INTO environment_locks (eslVersion, created, lockID, envName, deleted, metadata) VALUES (?, ?, ?, ?, ?, ?);")

	tracing.MarkSpanAsDB(span, insertQuery)
	_, err = tx.Exec(
		insertQuery,
		previousEslVersion+1,
		*now,
		envLock.LockID,
		envLock.Env,
		envLock.Deleted,
		jsonToInsert)

	if err != nil {
		return fmt.Errorf("could not write environment lock into DB. Error: %w\n", err)
	}
	return nil
}

// DBSelectEnvLockHistory returns the last N events associated with some lock on some environment. Currently only used in testing.
func (h *DBHandler) DBSelectEnvLockHistory(ctx context.Context, tx *sql.Tx, environmentName types.EnvName, lockID string, limit int) ([]EnvironmentLock, error) {
	span, ctx := tracer.StartSpanFromContext(ctx, "DBSelectEnvLocks")
	defer span.Finish()
	if h == nil {
		return nil, nil
	}
	if tx == nil {
		return nil, fmt.Errorf("DBSelectEnvLocks: no transaction provided")
	}

	selectQuery := h.AdaptQuery(
		fmt.Sprintf(
			"SELECT eslVersion, created, lockID, envName, metadata, deleted" +
				" FROM environment_locks " +
				" WHERE envName=? AND lockID=?" +
				" ORDER BY eslVersion DESC " +
				" LIMIT ?;"))

	tracing.MarkSpanAsDB(span, selectQuery)
	rows, err := tx.QueryContext(
		ctx,
		selectQuery,
		environmentName,
		lockID,
		limit,
	)
	if err != nil {
		return nil, fmt.Errorf("could not read environment lock from DB. Error: %w\n", err)
	}
	envLocks := make([]EnvironmentLock, 0)
	for rows.Next() {
		var row = DBEnvironmentLock{
			EslVersion: 0,
			Created:    time.Time{},
			LockID:     "",
			Env:        "",
			Deleted:    true,
			Metadata:   "",
		}

		err := rows.Scan(&row.EslVersion, &row.Created, &row.LockID, &row.Env, &row.Metadata, &row.Deleted)
		if err != nil {
			if errors.Is(err, sql.ErrNoRows) {
				return nil, nil
			}
			return nil, fmt.Errorf("Error scanning environment locks row from DB. Error: %w\n", err)
		}

		//exhaustruct:ignore
		var resultJson = LockMetadata{}
		err = json.Unmarshal(([]byte)(row.Metadata), &resultJson)
		if err != nil {
			return nil, fmt.Errorf("Error during json unmarshal. Error: %w. Data: %s\n", err, row.Metadata)
		}
		envLocks = append(envLocks, EnvironmentLock{
			EslVersion: row.EslVersion,
			Created:    row.Created,
			LockID:     row.LockID,
			Env:        row.Env,
			Deleted:    row.Deleted,
			Metadata:   resultJson,
		})
	}
	err = closeRows(rows)
	if err != nil {
		return nil, err
	}
	return envLocks, nil
}

func (h *DBHandler) DBSelectAllEnvLocksOfAllEnvs(ctx context.Context, tx *sql.Tx) (map[types.EnvName][]EnvironmentLock, error) {
	span, ctx := tracer.StartSpanFromContext(ctx, "DBSelectAllEnvLocksOfAllEnvs")
	defer span.Finish()
	if h == nil {
		return nil, nil
	}
	if tx == nil {
		return nil, fmt.Errorf("DBSelectAllEnvLocksOfAllEnvs: no transaction provided")
	}

	selectQuery := h.AdaptQuery(
		`
		SELECT
			environment_locks.eslversion,
			environment_locks.created,
			environment_locks.lockID,
			environment_locks.envName,
			environment_locks.metadata,
			environment_locks.deleted
		FROM (
			SELECT
			MAX(eslVersion) AS latest,
			envName,
			lockid
		FROM
			"environment_locks"
		GROUP BY
			envName, lockid
		) AS latest
		JOIN
			environment_locks AS environment_locks
		ON
		latest.latest=environment_locks.eslVersion
		AND latest.envName=environment_locks.envName
		AND latest.lockid=environment_locks.lockid
		WHERE deleted = false;`)

	tracing.MarkSpanAsDB(span, selectQuery)
	rows, err := tx.QueryContext(
		ctx,
		selectQuery,
	)
	if err != nil {
		return nil, fmt.Errorf("could not read environment lock from DB. Error: %w\n", err)
	}
	envLocks := make(map[types.EnvName][]EnvironmentLock)
	for rows.Next() {
		var row = DBEnvironmentLock{
			EslVersion: 0,
			Created:    time.Time{},
			LockID:     "",
			Env:        "",
			Deleted:    false,
			Metadata:   "",
		}

		err := rows.Scan(&row.EslVersion, &row.Created, &row.LockID, &row.Env, &row.Metadata, &row.Deleted)
		if err != nil {
			if errors.Is(err, sql.ErrNoRows) {
				return nil, nil
			}
			return nil, fmt.Errorf("Error scanning environment locks row from DB. Error: %w\n", err)
		}

		//exhaustruct:ignore
		var resultJson = LockMetadata{}
		err = json.Unmarshal(([]byte)(row.Metadata), &resultJson)
		if err != nil {
			return nil, fmt.Errorf("Error during json unmarshal. Error: %w. Data: %s\n", err, row.Metadata)
		}
		if _, ok := envLocks[row.Env]; !ok {
			envLocks[row.Env] = make([]EnvironmentLock, 0)
		}
		envLocks[row.Env] = append(envLocks[row.Env], EnvironmentLock{
			EslVersion: row.EslVersion,
			Created:    row.Created,
			LockID:     row.LockID,
			Env:        row.Env,
			Deleted:    row.Deleted,
			Metadata:   resultJson,
		})
	}
	err = closeRows(rows)
	if err != nil {
		return nil, err
	}

	return envLocks, nil
}

func (h *DBHandler) DBSelectAllEnvironmentLocks(ctx context.Context, tx *sql.Tx, environment types.EnvName) (*AllEnvLocksGo, error) {
	span, ctx := tracer.StartSpanFromContext(ctx, "DBSelectAllEnvironmentLocks")
	defer span.Finish()
	if h == nil {
		return nil, nil
	}
	if tx == nil {
		return nil, fmt.Errorf("DBSelectAllEnvironmentLocks: no transaction provided")
	}
	selectQuery := h.AdaptQuery(
		"SELECT version, created, environment, json FROM all_env_locks WHERE environment = ? ORDER BY version DESC LIMIT 1;")
	tracing.MarkSpanAsDB(span, selectQuery)

	rows, err := tx.QueryContext(ctx, selectQuery, environment)
	if err != nil {
		return nil, fmt.Errorf("could not query all env locks table from DB. Error: %w\n", err)
	}
	defer func(rows *sql.Rows) {
		err := rows.Close()
		if err != nil {
			logger.FromContext(ctx).Sugar().Warnf("row closing error: %v", err)
		}
	}(rows)

	if rows.Next() {
		var row = AllEnvLocksRow{
			Version:     0,
			Created:     time.Time{},
			Environment: "",
			Data:        "",
		}

		err := rows.Scan(&row.Version, &row.Created, &row.Environment, &row.Data)
		if err != nil {
			if errors.Is(err, sql.ErrNoRows) {
				return nil, nil
			}
			return nil, fmt.Errorf("Error scanning environment locks row from DB. Error: %w\n", err)
		}

		//exhaustruct:ignore
		var resultJson = AllEnvLocksJson{}
		err = json.Unmarshal(([]byte)(row.Data), &resultJson)
		if err != nil {
			return nil, fmt.Errorf("Error during json unmarshal. Error: %w. Data: %s\n", err, row.Data)
		}

		var resultGo = AllEnvLocksGo{
			Version:         row.Version,
			Created:         row.Created,
			Environment:     row.Environment,
			AllEnvLocksJson: AllEnvLocksJson{EnvLocks: resultJson.EnvLocks},
		}
		err = closeRows(rows)
		if err != nil {
			return nil, err
		}
		return &resultGo, nil
	}
	err = closeRows(rows)
	if err != nil {
		return nil, err
	}
	return nil, nil
}

func (h *DBHandler) DBSelectEnvironmentLockSet(ctx context.Context, tx *sql.Tx, environment types.EnvName, lockIDs []string) ([]EnvironmentLock, error) {
	span, ctx := tracer.StartSpanFromContext(ctx, "DBSelectEnvironmentLockSet")
	defer span.Finish()

	if len(lockIDs) == 0 {
		return nil, nil
	}
	if h == nil {
		return nil, nil
	}
	if tx == nil {
		return nil, fmt.Errorf("DBSelectEnvironmentLockSet: no transaction provided")
	}

	var envLocks []EnvironmentLock
	var rows *sql.Rows
	defer func(rows *sql.Rows) {
		if rows == nil {
			return
		}
		err := rows.Close()
		if err != nil {
			logger.FromContext(ctx).Sugar().Warnf("row closing error: %v", err)
		}
	}(rows)
	//Get the latest change to each lock
	for _, id := range lockIDs {
		var err error
		selectQuery := h.AdaptQuery(
			"SELECT eslVersion, created, lockID, envName, metadata, deleted" +
				" FROM environment_locks " +
				" WHERE envName=? AND lockID=? " +
				" ORDER BY eslVersion DESC " +
				" LIMIT 1;")
		tracing.MarkSpanAsDB(span, selectQuery)
		rows, err = tx.QueryContext(ctx, selectQuery, environment, id)
		if err != nil {
			return nil, fmt.Errorf("could not query environment locks table from DB. Error: %w\n", err)
		}

		var row = DBEnvironmentLock{
			EslVersion: 0,
			Created:    time.Time{},
			LockID:     "",
			Env:        "",
			Deleted:    false,
			Metadata:   "",
		}
		if rows.Next() {
			err = rows.Scan(&row.EslVersion, &row.Created, &row.LockID, &row.Env, &row.Metadata, &row.Deleted)
			if err != nil {
				if errors.Is(err, sql.ErrNoRows) {
					return nil, nil
				}
				return nil, fmt.Errorf("Error scanning environment locks row from DB. Error: %w\n", err)
			}

			//exhaustruct:ignore
			var resultJson = LockMetadata{}
			err = json.Unmarshal(([]byte)(row.Metadata), &resultJson)
			if err != nil {
				return nil, fmt.Errorf("Error during json unmarshal. Error: %w. Data: %s\n", err, row.Metadata)
			}
			envLocks = append(envLocks, EnvironmentLock{
				EslVersion: row.EslVersion,
				Created:    row.Created,
				LockID:     row.LockID,
				Env:        row.Env,
				Deleted:    row.Deleted,
				Metadata:   resultJson,
			})
		}
		err = closeRows(rows)
		if err != nil {
			return nil, err
		}
	}
	err := closeRows(rows)
	if err != nil {
		return nil, err
	}
	return envLocks, nil
}

func (h *DBHandler) DBWriteAllEnvironmentLocks(ctx context.Context, transaction *sql.Tx, previousVersion int64, environment types.EnvName, lockIds []string) error {
	span, ctx := tracer.StartSpanFromContext(ctx, "DBWriteAllEnvironmentLocks")
	defer span.Finish()
	slices.Sort(lockIds) // we don't really *need* the sorting, it's just for convenience
	jsonToInsert, err := json.Marshal(AllEnvLocksJson{
		EnvLocks: lockIds,
	})
	if err != nil {
		return fmt.Errorf("could not marshal json data: %w", err)
	}
	insertQuery := h.AdaptQuery("INSERT INTO all_env_locks (version , created, environment, json)  VALUES (?, ?, ?, ?);")

	now, err := h.DBReadTransactionTimestamp(ctx, transaction)
	if err != nil {
		return fmt.Errorf("DBWriteAllEnvironmentLocks unable to get transaction timestamp: %w", err)
	}

	tracing.MarkSpanAsDB(span, insertQuery)
	_, err = transaction.Exec(
		insertQuery,
		previousVersion+1,
		*now,
		environment,
		jsonToInsert)
	if err != nil {
		return fmt.Errorf("could not insert all env locks into DB. Error: %w\n", err)
	}
	return nil
}

func (h *DBHandler) DBDeleteEnvironmentLock(ctx context.Context, tx *sql.Tx, environment types.EnvName, lockID string) error {
	span, ctx := tracer.StartSpanFromContext(ctx, "DBDeleteEnvironmentLock")
	defer span.Finish()
	if h == nil {
		return nil
	}
	if tx == nil {
		return fmt.Errorf("DBDeleteEnvironmentLock: no transaction provided")
	}
	var previousVersion EslVersion

	//See if there is an existing lock with the same lock id in this environment. If it exists, just add a +1 to the eslversion
	existingEnvLock, err := h.DBSelectEnvironmentLock(ctx, tx, environment, lockID)

	if err != nil {
		return fmt.Errorf("Could not obtain existing environment lock: %w\n", err)
	}

	if existingEnvLock == nil {
		logger.FromContext(ctx).Sugar().Warnf("could not delete lock. The environment lock '%s' on environment '%s' does not exist. Continuing anyway.", lockID, environment)
		return nil
	}

	if existingEnvLock.Deleted {
		logger.FromContext(ctx).Sugar().Warnf("could not delete lock. The environment lock '%s' on environment '%s' has already been deleted. Continuing anyway.", lockID, environment)
		return nil
	} else {
		previousVersion = existingEnvLock.EslVersion
	}

	existingEnvLock.Deleted = true
	err = h.DBWriteEnvironmentLockInternal(ctx, tx, *existingEnvLock, previousVersion)

	if err != nil {
		return fmt.Errorf("could not delete environment lock from DB. Error: %w\n", err)
	}
	return nil
}

type AllEnvLocksJson struct {
	EnvLocks []string `json:"envLocks"`
}

type AllEnvLocksRow struct {
	Version     int64
	Created     time.Time
	Environment types.EnvName
	Data        string
}

type AllEnvLocksGo struct {
	Version     int64
	Created     time.Time
	Environment types.EnvName
	AllEnvLocksJson
}

type QueuedDeployment struct {
	EslVersion     EslVersion
	Created        time.Time
	Env            types.EnvName
	App            string
	ReleaseNumbers types.ReleaseNumbers
}

func (h *DBHandler) DBSelectAnyDeploymentAttempt(ctx context.Context, tx *sql.Tx) (*QueuedDeployment, error) {
	span, ctx := tracer.StartSpanFromContext(ctx, "DBSelectAnyDeploymentAttempt")
	defer span.Finish()

	if h == nil {
		return nil, nil
	}
	if tx == nil {
		return nil, fmt.Errorf("DBSelectAnyDeploymentAttempt: no transaction provided")
	}

	insertQuery := h.AdaptQuery(
		"SELECT eslVersion, created, envName, appName, queuedReleaseVersion, revision FROM deployment_attempts ORDER BY eslVersion DESC LIMIT 1;")

	tracing.MarkSpanAsDB(span, insertQuery)
	rows, err := tx.QueryContext(
		ctx,
		insertQuery)
	return h.processDeploymentAttemptsRow(ctx, rows, err)
}

func (h *DBHandler) DBSelectDeploymentAttemptHistory(ctx context.Context, tx *sql.Tx, environmentName types.EnvName, appName string, limit int) ([]QueuedDeployment, error) {
	span, ctx := tracer.StartSpanFromContext(ctx, "DBSelectDeploymentAttemptHistory")
	defer span.Finish()

	if h == nil {
		return nil, nil
	}
	if tx == nil {
		return nil, fmt.Errorf("DBSelectDeploymentAttemptHistory: no transaction provided")
	}

	insertQuery := h.AdaptQuery(
		"SELECT eslVersion, created, envName, appName, queuedReleaseVersion, revision FROM deployment_attempts WHERE envName=? AND appName=? ORDER BY eslVersion DESC LIMIT ?;")

	tracing.MarkSpanAsDB(span, insertQuery)
	rows, err := tx.QueryContext(
		ctx,
		insertQuery,
		environmentName,
		appName, limit)

	if err != nil {
		return nil, fmt.Errorf("could not query deployment attempts table from DB. Error: %w\n", err)
	}
	defer func(rows *sql.Rows) {
		err := rows.Close()
		if err != nil {
			logger.FromContext(ctx).Sugar().Warnf("row closing error: %v", err)
		}
	}(rows)

	queuedDeployments := make([]QueuedDeployment, 0)
	for rows.Next() {
		row, err := h.processSingleDeploymentAttemptsRow(ctx, rows)
		if err != nil {
			return nil, err
		}
		queuedDeployments = append(queuedDeployments, QueuedDeployment{
			EslVersion:     row.EslVersion,
			Created:        row.Created,
			Env:            row.Env,
			App:            row.App,
			ReleaseNumbers: row.ReleaseNumbers,
		})
	}
	err = closeRows(rows)
	if err != nil {
		return nil, err
	}
	return queuedDeployments, nil
}

func (h *DBHandler) DBSelectLatestDeploymentAttempt(ctx context.Context, tx *sql.Tx, environmentName types.EnvName, appName string) (*QueuedDeployment, error) {
	span, ctx := tracer.StartSpanFromContext(ctx, "DBSelectLatestDeploymentAttempt")
	defer span.Finish()

	if h == nil {
		return nil, nil
	}
	if tx == nil {
		return nil, fmt.Errorf("DBSelectLatestDeploymentAttempt: no transaction provided")
	}
	insertQuery := h.AdaptQuery(
		"SELECT eslVersion, created, envName, appName, queuedReleaseVersion, revision FROM deployment_attempts WHERE envName=? AND appName=? ORDER BY eslVersion DESC LIMIT 1;")

	tracing.MarkSpanAsDB(span, insertQuery)
	rows, err := tx.QueryContext(
		ctx,
		insertQuery,
		environmentName,
		appName)
	return h.processDeploymentAttemptsRow(ctx, rows, err)
}

func (h *DBHandler) DBSelectLatestDeploymentAttemptOfAllApps(ctx context.Context, tx *sql.Tx, environmentName types.EnvName) ([]*QueuedDeployment, error) {
	span, ctx := tracer.StartSpanFromContext(ctx, "DBSelectLatestDeploymentAttemptOfAllApps")
	defer span.Finish()

	if h == nil {
		return nil, nil
	}
	if tx == nil {
		return nil, fmt.Errorf("DBSelectLatestDeploymentAttemptOfAllApps: no transaction provided")
	}
	query := h.AdaptQuery(
		`
	SELECT DISTINCT
		deployment_attempts.eslversion,
		deployment_attempts.created,
		deployment_attempts.envName,
		deployment_attempts.appName,
		deployment_attempts.queuedReleaseVersion,
		deployment_attempts.revision
	FROM (
		SELECT
			MAX(eslversion) AS latestRelease,
			appname,
			envName
		FROM
			"deployment_attempts"
		GROUP BY
			envname, appname) AS latest
	JOIN
		deployment_attempts AS deployment_attempts 
	ON
		latest.latestRelease=deployment_attempts.eslVersion
		AND latest.envName=deployment_attempts.envName
		AND latest.appname=deployment_attempts.appname
	WHERE deployment_attempts.envName=?
	ORDER BY deployment_attempts.eslversion DESC;
	`)
	tracing.MarkSpanAsDB(span, query)
	rows, err := tx.QueryContext(
		ctx,
		query,
		environmentName)
	return h.processDeploymentAttemptsRows(ctx, rows, err)
}

func (h *DBHandler) DBSelectLatestDeploymentAttemptOnAllEnvironments(ctx context.Context, tx *sql.Tx, appName string) ([]*QueuedDeployment, error) {
	span, ctx := tracer.StartSpanFromContext(ctx, "DBSelectLatestDeploymentAttemptOnAllEnvironments")
	defer span.Finish()

	if h == nil {
		return nil, nil
	}
	if tx == nil {
		return nil, fmt.Errorf("DBSelectLatestDeploymentAttemptOnAllEnvironments: no transaction provided")
	}
	query := h.AdaptQuery(
		`
	SELECT DISTINCT
		deployment_attempts.eslversion,
		deployment_attempts.created,
		deployment_attempts.envname,
		deployment_attempts.appname,
		deployment_attempts.queuedReleaseVersion,
		deployment_attempts.revision
	FROM (
		SELECT
			MAX(eslversion) AS latestRelease,
			appname,
			envname
		FROM
			"deployment_attempts"
		GROUP BY
			envname, appname) AS latest
	JOIN
		deployment_attempts AS deployment_attempts
	ON
		latest.latestRelease=deployment_attempts.eslVersion
		AND latest.envname=deployment_attempts.envname
		AND latest.appname=deployment_attempts.appname
	WHERE deployment_attempts.appname=?
	ORDER BY deployment_attempts.eslversion DESC;
	`)
	tracing.MarkSpanAsDB(span, query)
	rows, err := tx.QueryContext(
		ctx,
		query,
		appName)
	return h.processDeploymentAttemptsRows(ctx, rows, err)
}

func (h *DBHandler) DBWriteDeploymentAttempt(ctx context.Context, tx *sql.Tx, envName types.EnvName, appName string, version *uint64) error {
	span, ctx := tracer.StartSpanFromContext(ctx, "DBWriteDeploymentAttempt")
	defer span.Finish()

	if h == nil {
		return nil
	}
	if tx == nil {
		return fmt.Errorf("DBWriteDeploymentAttempt: no transaction provided")
	}
	return h.dbWriteDeploymentAttemptInternal(ctx, tx, &QueuedDeployment{
		EslVersion: 0,
		Created:    time.Time{},
		Env:        envName,
		App:        appName,
		ReleaseNumbers: types.ReleaseNumbers{
			Version:  version,
			Revision: 0,
		},
	})
}

func (h *DBHandler) DBDeleteDeploymentAttempt(ctx context.Context, tx *sql.Tx, envName types.EnvName, appName string) error {
	span, ctx := tracer.StartSpanFromContext(ctx, "DBWriteDeploymentAttempt")
	defer span.Finish()

	if h == nil {
		return nil
	}
	if tx == nil {
		return fmt.Errorf("DBDeleteDeploymentAttempt: no transaction provided")
	}
	return h.dbWriteDeploymentAttemptInternal(ctx, tx, &QueuedDeployment{
		EslVersion: 0,
		Created:    time.Time{},
		Env:        envName,
		App:        appName,
		ReleaseNumbers: types.ReleaseNumbers{
			Version:  nil,
			Revision: 0,
		},
	})
}

func (h *DBHandler) dbWriteDeploymentAttemptInternal(ctx context.Context, tx *sql.Tx, deployment *QueuedDeployment) error {
	span, ctx := tracer.StartSpanFromContext(ctx, "dbWriteDeploymentAttemptInternal")
	defer span.Finish()

	if h == nil {
		return nil
	}
	if tx == nil {
		return fmt.Errorf("dbWriteDeploymentAttemptInternal: no transaction provided")
	}
	latestDeployment, err := h.DBSelectLatestDeploymentAttempt(ctx, tx, deployment.Env, deployment.App)

	if err != nil {
		return fmt.Errorf("Could not get latest deployment attempt from deployments table")
	}
	var previousEslVersion EslVersion

	if latestDeployment == nil {
		previousEslVersion = 0
	} else {
		previousEslVersion = latestDeployment.EslVersion
	}
	nullVersion := NewNullUInt(deployment.ReleaseNumbers.Version)

	insertQuery := h.AdaptQuery(
		"INSERT INTO deployment_attempts (eslVersion, created, envName, appName, queuedReleaseVersion, revision) VALUES (?, ?, ?, ?, ?, ?);")
	now, err := h.DBReadTransactionTimestamp(ctx, tx)
	if err != nil {
		return fmt.Errorf("dbWriteDeploymentAttemptInternal unable to get transaction timestamp: %w", err)
	}
	tracing.MarkSpanAsDB(span, insertQuery)
	_, err = tx.Exec(
		insertQuery,
		previousEslVersion+1,
		*now,
		deployment.Env,
		deployment.App,
		nullVersion,
		deployment.ReleaseNumbers.Revision,
	)

	if err != nil {
		return fmt.Errorf("could not write deployment attempts table in DB. Error: %w\n", err)
	}
	return nil
}

func (h *DBHandler) processDeploymentAttemptsRows(ctx context.Context, rows *sql.Rows, err error) ([]*QueuedDeployment, error) {
	if err != nil {
		return nil, fmt.Errorf("could not query deployment attempts table from DB. Error: %w\n", err)
	}
	defer func(rows *sql.Rows) {
		err := rows.Close()
		if err != nil {
			logger.FromContext(ctx).Sugar().Warnf("row closing error: %v", err)
		}
	}(rows)
	var results []*QueuedDeployment
	for rows.Next() {
		row, err := h.processSingleDeploymentAttemptsRow(ctx, rows)
		if err != nil {
			return nil, err
		}
		results = append(results, row)
	}
	err = closeRows(rows)
	if err != nil {
		return nil, err
	}
	return results, nil
}

func (h *DBHandler) processDeploymentAttemptsRow(ctx context.Context, rows *sql.Rows, err error) (*QueuedDeployment, error) {
	if err != nil {
		return nil, fmt.Errorf("could not query deployment attempts table from DB. Error: %w\n", err)
	}
	defer func(rows *sql.Rows) {
		err := rows.Close()
		if err != nil {
			logger.FromContext(ctx).Sugar().Warnf("row closing error: %v", err)
		}
	}(rows)
	var row *QueuedDeployment
	if rows.Next() {
		row, err = h.processSingleDeploymentAttemptsRow(ctx, rows)
		if err != nil {
			return nil, err
		}
	}
	err = closeRows(rows)
	if err != nil {
		return nil, err
	}
	return row, nil
}

// processSingleDeploymentAttemptsRow only processes the row. It assumes that there is an element ready to be processed in rows.
func (h *DBHandler) processSingleDeploymentAttemptsRow(ctx context.Context, rows *sql.Rows) (*QueuedDeployment, error) {
	//exhaustruct:ignore
	var row = QueuedDeployment{}
	var releaseVersion sql.NullInt64

	err := rows.Scan(&row.EslVersion, &row.Created, &row.Env, &row.App, &releaseVersion, &row.ReleaseNumbers.Revision)
	if err != nil {
		if errors.Is(err, sql.ErrNoRows) {
			return nil, nil
		}
		return nil, fmt.Errorf("Error scanning deployment attempts row from DB. Error: %w\n", err)
	}

	if releaseVersion.Valid {
		conv := uint64(releaseVersion.Int64)
		row.ReleaseNumbers.Version = &conv
	}
	return &row, nil

}

func (h *DBHandler) RunCustomMigrationEnvironments(ctx context.Context, getAllEnvironmentsFun GetAllEnvironmentsFun) error {
	span, ctx := tracer.StartSpanFromContext(ctx, "RunCustomMigrationEnvironments")
	defer span.Finish()

	return h.WithTransaction(ctx, false, func(ctx context.Context, transaction *sql.Tx) error {
		needsMigrating, err := h.needsEnvironmentsMigrations(ctx, transaction)
		if err != nil {
			return err
		}
		if !needsMigrating {
			return nil
		}
		allEnvironments, err := getAllEnvironmentsFun(ctx)
		if err != nil {
			return fmt.Errorf("could not get environments, error: %w", err)
		}

		allEnvsApps, err := h.FindEnvsAppsFromReleases(ctx, transaction)
		if err != nil {
			return err
		}
		for envName, config := range allEnvironments {
			if allEnvsApps[envName] == nil {
				allEnvsApps[envName] = make([]string, 0)
			}
			err = h.DBWriteEnvironment(ctx, transaction, envName, config, allEnvsApps[envName])
			if err != nil {
				return fmt.Errorf("unable to write manifest for environment %s to the database, error: %w", envName, err)
			}
		}
		return nil
	})
}

func (h *DBHandler) needsEnvironmentsMigrations(ctx context.Context, transaction *sql.Tx) (bool, error) {
	log := logger.FromContext(ctx).Sugar()

	arbitraryAllEnvsRow, err := h.DBSelectAnyEnvironment(ctx, transaction)

	if err != nil {
		return true, err
	}
	if arbitraryAllEnvsRow != nil {
		log.Infof("custom migration for environments already ran because row (%v) was found, skipping custom migration", arbitraryAllEnvsRow)
		return false, nil
	}
	return true, nil
}

func (h *DBHandler) RunCustomMigrationEnvironmentApplications(ctx context.Context) error {
	span, ctx := tracer.StartSpanFromContext(ctx, "RunCustomMigrationEnvironmentApplications")
	defer span.Finish()

	return h.WithTransaction(ctx, false, func(ctx context.Context, transaction *sql.Tx) error {
		allEnvironments, err := h.DBSelectAllEnvironments(ctx, transaction)
		if err != nil {
			return fmt.Errorf("could not get environments, error: %w", err)
		}
		var allEnvsApps map[types.EnvName][]string
		for _, envName := range allEnvironments {
			env, err := h.DBSelectEnvironment(ctx, transaction, envName)
			if err != nil {
				return fmt.Errorf("could not get env: %s, error: %w", envName, err)
			}

			// We don't use environment applications column anymore, but for backward compatibility we keep it updated
			if len(env.Applications) == 0 {
				if allEnvsApps == nil {
					allEnvsApps, err = h.FindEnvsAppsFromReleases(ctx, transaction)
					if err != nil {
						return fmt.Errorf("could not find all applications of all environments, error: %w", err)
					}
				}
				if allEnvsApps[envName] == nil {
					allEnvsApps[envName] = make([]string, 0)
				}
				err = h.DBWriteEnvironment(ctx, transaction, envName, env.Config, allEnvsApps[envName])
				if err != nil {
					return fmt.Errorf("unable to write manifest for environment %s to the database, error: %w", envName, err)
				}
			}
		}
		return nil
	})
}

func (h *DBHandler) FindEnvsAppsFromReleases(ctx context.Context, tx *sql.Tx) (map[types.EnvName][]string, error) {
	envsApps := make(map[types.EnvName][]string)
	releases, err := h.DBSelectAllEnvironmentsForAllReleases(ctx, tx)
	if err != nil {
		return nil, fmt.Errorf("could not get all environments for all releases, error: %w", err)
	}
	for app, versionEnvs := range releases {
		envSet := make(map[types.EnvName]struct{})
		for _, envs := range versionEnvs {
			for _, env := range envs {
				envSet[types.EnvName(env)] = struct{}{}
			}
		}
		for env := range envSet {
			envsApps[env] = append(envsApps[env], app)
		}
	}
	return envsApps, nil
}

func (h *DBHandler) RunCustomMigrationReleaseEnvironments(ctx context.Context) error {
	span, ctx := tracer.StartSpanFromContext(ctx, "RunCustomMigrationReleaseEnvironments")
	defer span.Finish()
	for {
		shouldContinueMigration := true
		err := h.WithTransaction(ctx, false, func(ctx context.Context, transaction *sql.Tx) error {
			releasesWithoutEnvironments, err := h.DBSelectReleasesWithoutEnvironments(ctx, transaction)
			if len(releasesWithoutEnvironments) == 0 {
				shouldContinueMigration = false
				return nil
			}
			if err != nil {
				return fmt.Errorf("could not get releases without environments, error: %w", err)
			}
			logger.FromContext(ctx).Sugar().Infof("updating %d releases environments", len(releasesWithoutEnvironments))
			for _, release := range releasesWithoutEnvironments {
				err = h.DBUpdateOrCreateRelease(ctx, transaction, *release)
				if err != nil {
					return fmt.Errorf("could not insert release, error: %w", err)
				}
			}
			return nil
		})
		if err != nil {
			return err
		}
		if !shouldContinueMigration {
			break
		}
	}
	return nil
}

func (h *DBHandler) DBWriteFailedEslEvent(ctx context.Context, tx *sql.Tx, table string, eslEvent *EslFailedEventRow) error {
	span, ctx := tracer.StartSpanFromContext(ctx, "DBWriteFailedEslEvent")
	defer span.Finish()
	if h == nil {
		return nil
	}
	if tx == nil {
		return fmt.Errorf("DBWriteFailedEslEvent: no transaction provided")
	}

	insertQuery := h.AdaptQuery(fmt.Sprintf("INSERT INTO %s (created, event_type, json, reason, transformerEslVersion)  VALUES (?, ?, ?, ?, ?);", table))
	now, err := h.DBReadTransactionTimestamp(ctx, tx)
	if err != nil {
		return fmt.Errorf("DBWriteFailedEslEvent unable to get transaction timestamp: %w", err)
	}
	tracing.MarkSpanAsDB(span, insertQuery)
	_, err = tx.Exec(
		insertQuery,
		*now,
		eslEvent.EventType,
		eslEvent.EventJson,
		eslEvent.Reason,
		eslEvent.TransformerEslVersion)

	if err != nil {
		return fmt.Errorf("could not write failed esl event into DB. Error: %w\n", err)
	}
	return nil
}

func (h *DBHandler) DBDeleteFailedEslEvent(ctx context.Context, tx *sql.Tx, eslEvent *EslFailedEventRow) error {
	span, ctx, onErr := tracing.StartSpanFromContext(ctx, "DBDeleteFailedEslEvent")
	defer span.Finish()
	if h == nil {
		return nil
	}
	if tx == nil {
		return onErr(fmt.Errorf("DBDeleteFailedEslEvent: no transaction provided"))
	}

	deleteQuery := h.AdaptQuery("DELETE FROM event_sourcing_light_failed WHERE transformereslversion=?;")
	tracing.MarkSpanAsDB(span, deleteQuery)
	_, err := tx.ExecContext(
		ctx,
		deleteQuery,
		eslEvent.TransformerEslVersion)

	if err != nil {
		return onErr(fmt.Errorf("could not delete failed esl event from DB. Error: %w\n", err))
	}
	return nil
}

func (h *DBHandler) DBReadLastFailedEslEvents(ctx context.Context, tx *sql.Tx, pageSize, pageNumber int) ([]*EslFailedEventRow, error) {
	span, ctx := tracer.StartSpanFromContext(ctx, "DBReadlastFailedEslEvents")
	defer span.Finish()
	if h == nil {
		return nil, nil
	}
	if tx == nil {
		return nil, fmt.Errorf("DBReadlastFailedEslEvents: no transaction provided")
	}

	query := h.AdaptQuery("SELECT created, event_type, json, reason, transformerEslVersion FROM event_sourcing_light_failed ORDER BY created ASC LIMIT (?) OFFSET (?);")
	tracing.MarkSpanAsDB(span, query)
	rows, err := tx.QueryContext(ctx, query, pageSize+1, pageNumber*pageSize)
	if err != nil {
		return nil, fmt.Errorf("could not read failed events from DB. Error: %w\n", err)
	}

	defer func(rows *sql.Rows) {
		err := rows.Close()
		if err != nil {
			logger.FromContext(ctx).Sugar().Warnf("row closing error: %v", err)
		}
	}(rows)

	failedEsls := make([]*EslFailedEventRow, 0)

	for rows.Next() {
		row := &EslFailedEventRow{
			EslVersion:            0, //No esl version for currently failed events
			Created:               time.Unix(0, 0),
			EventType:             "",
			EventJson:             "",
			Reason:                "",
			TransformerEslVersion: 0,
		}
		err := rows.Scan(&row.Created, &row.EventType, &row.EventJson, &row.Reason, &row.TransformerEslVersion)
		if err != nil {
			return nil, fmt.Errorf("could not read failed events from DB. Error: %w\n", err)
		}
		failedEsls = append(failedEsls, row)
	}
	err = closeRows(rows)
	if err != nil {
		return nil, fmt.Errorf("could not close rows. Error: %w\n", err)
	}

	return failedEsls, nil
}

func (h *DBHandler) DBReadEslFailedEventFromEslVersion(ctx context.Context, tx *sql.Tx, eslVersion uint64) (*EslFailedEventRow, error) {
	span, ctx := tracer.StartSpanFromContext(ctx, "DBReadEslFailedEventFromTransformerId")
	defer span.Finish()
	if h == nil {
		return nil, nil
	}
	if tx == nil {
		return nil, fmt.Errorf("DBReadEslFailedEventFromTransformerId: no transaction provided")
	}

	query := h.AdaptQuery(
		`SELECT created, event_type, json, reason, transformerEslVersion
	 FROM event_sourcing_light_failed WHERE transformerEslVersion=? ORDER BY created DESC LIMIT 1;`)
	tracing.MarkSpanAsDB(span, query)
	rows, err := tx.QueryContext(ctx, query, eslVersion)
	if err != nil {
		return nil, fmt.Errorf("could not read failed events from DB. Error: %w\n", err)
	}

	defer func(rows *sql.Rows) {
		err := rows.Close()
		if err != nil {
			logger.FromContext(ctx).Sugar().Warnf("row closing error: %v", err)
		}
	}(rows)

	var row *EslFailedEventRow

	if rows.Next() {
		row = &EslFailedEventRow{
			EslVersion:            0,
			Created:               time.Unix(0, 0),
			EventType:             "",
			EventJson:             "",
			Reason:                "",
			TransformerEslVersion: 0,
		}
		err := rows.Scan(&row.Created, &row.EventType, &row.EventJson, &row.Reason, &row.TransformerEslVersion)
		if err != nil {
			return nil, fmt.Errorf("could not read failed events from DB. Error: %w\n", err)
		}
	}
	err = closeRows(rows)
	if err != nil {
		return nil, fmt.Errorf("could not close rows. Error: %w\n", err)
	}

	return row, nil
}

func (h *DBHandler) DBReadLastEslEvents(ctx context.Context, tx *sql.Tx, limit int) ([]*EslEventRow, error) {
	span, ctx, onErr := tracing.StartSpanFromContext(ctx, "DBReadLastEslEvents")
	defer span.Finish()
	if h == nil {
		return nil, nil
	}
	if tx == nil {
		return nil, onErr(fmt.Errorf("DBReadlastFailedEslEvents: no transaction provided"))
	}

	query := h.AdaptQuery("SELECT eslVersion, created, event_type, json FROM event_sourcing_light ORDER BY eslVersion DESC LIMIT ?;")
	tracing.MarkSpanAsDB(span, query)
	rows, err := tx.QueryContext(ctx, query, limit)
	if err != nil {
		return nil, onErr(fmt.Errorf("could not read failed events from DB. Error: %w\n", err))
	}

	defer func(rows *sql.Rows) {
		err := rows.Close()
		if err != nil {
			logger.FromContext(ctx).Sugar().Warnf("row closing error: %v", err)
		}
	}(rows)

	failedEsls := make([]*EslEventRow, 0)

	for rows.Next() {
		row := &EslEventRow{
			EslVersion: 0,
			Created:    time.Unix(0, 0),
			EventType:  "",
			EventJson:  "",
		}
		err := rows.Scan(&row.EslVersion, &row.Created, &row.EventType, &row.EventJson)
		if err != nil {
			return nil, onErr(fmt.Errorf("could not read failed events from DB. Error: %w\n", err))
		}
		failedEsls = append(failedEsls, row)
	}
	err = closeRows(rows)
	if err != nil {
		return nil, onErr(fmt.Errorf("could not close rows. Error: %w\n", err))
	}

	return failedEsls, nil
}

func (h *DBHandler) DBInsertNewFailedESLEvent(ctx context.Context, tx *sql.Tx, eslEvent *EslFailedEventRow) error {
	span, ctx, onErr := tracing.StartSpanFromContext(ctx, "DBInsertNewFailedESLEvent")
	defer span.Finish()
	err := h.DBWriteFailedEslEvent(ctx, tx, "event_sourcing_light_failed", eslEvent)
	if err != nil {
		return onErr(err)
	}
	err = h.DBWriteFailedEslEvent(ctx, tx, "event_sourcing_light_failed_history", eslEvent)
	if err != nil {
		return onErr(err)
	}
	return nil
}

func (h *DBHandler) DBSkipFailedEslEvent(ctx context.Context, tx *sql.Tx, transformerEslVersion TransformerID) error {
	span, ctx, onErr := tracing.StartSpanFromContext(ctx, "DBSkipFailedEslEvent")
	defer span.Finish()

	if h == nil {
		return nil
	}
	if tx == nil {
		return onErr(fmt.Errorf("DBReadlastFailedEslEvents: no transaction provided"))
	}

	query := h.AdaptQuery("DELETE FROM event_sourcing_light_failed WHERE transformerEslVersion = ?;")
	tracing.MarkSpanAsDB(span, query)

	result, err := tx.ExecContext(ctx, query, transformerEslVersion)

	if result == nil {
		return onErr(grpc.FailedPrecondition(ctx, fmt.Errorf("could not find failed esl event where transformer esl version is %d", transformerEslVersion)))
	}
	if err != nil {
		return onErr(fmt.Errorf("could not write to cutoff table from DB. Error: %w\n", err))
	}
	return nil
}

func (h *DBHandler) DBReadTransactionTimestamp(ctx context.Context, tx *sql.Tx) (*time.Time, error) {
	if h == nil {
		return nil, nil
	}
	if tx == nil {
		return nil, fmt.Errorf("attempting to read transaction timestamp without a transaction")
	}

	var query = "select now();"
	rows, err := tx.QueryContext(
		ctx,
		query,
	)

	if err != nil {
		return nil, fmt.Errorf("DBReadTransactionTimestamp error executing query: %w", err)
	}
	defer func(rows *sql.Rows) {
		err := rows.Close()
		if err != nil {
			logger.FromContext(ctx).Sugar().Warnf("row closing error: %v", err)
		}
	}(rows)
	var now time.Time

	if rows.Next() {
		err = rows.Scan(&now)
		if err != nil {
			return nil, fmt.Errorf("DBReadTransactionTimestamp error scanning database response query: %w", err)
		}

		now = now.UTC()
	}
	err = closeRows(rows)
	if err != nil {
		return nil, fmt.Errorf("could not close rows. Error: %w\n", err)
	}
	return &now, nil
}

func (h *DBHandler) DBWriteCommitTransactionTimestamp(ctx context.Context, tx *sql.Tx, commitHash string, timestamp time.Time) error {
	span, _ := tracer.StartSpanFromContext(ctx, "DBWriteCommitTransactionTimestamp")
	defer span.Finish()

	if h == nil {
		return nil
	}
	if tx == nil {
		return fmt.Errorf("attempting to write to the commit_transaction_timestamps table without a transaction")
	}

	insertQuery := h.AdaptQuery(
		"INSERT INTO commit_transaction_timestamps (commitHash, transactionTimestamp) VALUES (?, ?);",
	)

	tracing.MarkSpanAsDB(span, insertQuery)
	span.SetTag("commitHash", commitHash)
	span.SetTag("timestamp", timestamp)
	_, err := tx.Exec(
		insertQuery,
		commitHash,
		timestamp,
	)
	if err != nil {
		return fmt.Errorf("DBWriteCommitTransactionTimestamp error executing query: %w", err)
	}
	return nil
}

func (h *DBHandler) DBReadCommitHashTransactionTimestamp(ctx context.Context, tx *sql.Tx, commitHash string) (*time.Time, error) {
	span, _ := tracer.StartSpanFromContext(ctx, "DBWriteCommitTransactionTimestamp")
	defer span.Finish()

	if h == nil {
		return nil, nil
	}
	if tx == nil {
		return nil, fmt.Errorf("attempting to read to the commit_transaction_timestamps table without a transaction")
	}

	insertQuery := h.AdaptQuery(
		"SELECT transactionTimestamp " +
			"FROM commit_transaction_timestamps " +
			"WHERE commitHash=?;",
	)

	tracing.MarkSpanAsDB(span, insertQuery)
	rows, err := tx.QueryContext(
		ctx,
		insertQuery,
		commitHash,
	)
	if err != nil {
		return nil, fmt.Errorf("DBReadCommitHashTransactionTimestamp error executing query: %w", err)
	}
	defer func(rows *sql.Rows) {
		err := rows.Close()
		if err != nil {
			logger.FromContext(ctx).Sugar().Warnf("row closing error: %v", err)
		}
	}(rows)

	var timestamp *time.Time

	if rows.Next() {
		timestamp = &time.Time{}

		err = rows.Scan(timestamp)
		if err != nil {
			return nil, fmt.Errorf("DBReadTransactionTimestamp error scanning database response query: %w", err)
		}

		*timestamp = timestamp.UTC()
	} else {
		timestamp = nil
	}
	err = closeRows(rows)
	if err != nil {
		return nil, fmt.Errorf("could not close rows. Error: %w\n", err)
	}
	return timestamp, nil
}<|MERGE_RESOLUTION|>--- conflicted
+++ resolved
@@ -374,58 +374,6 @@
 	TransformerEslVersion EslVersion
 }
 
-<<<<<<< HEAD
-// DBDiscoverCurrentEsldID: Returns the current sequence number of event_sourcing_light table.
-// Next value should be the returned on + 1
-func (h *DBHandler) DBDiscoverCurrentEsldID(ctx context.Context, tx *sql.Tx) (*int, error) {
-	if h == nil {
-		return nil, nil
-	}
-	if tx == nil {
-		return nil, fmt.Errorf("DBDiscoverCurrentEsldID: no transaction provided")
-	}
-	var selectQuery string
-	if h.DriverName == "postgres" {
-		selectQuery = h.AdaptQuery("SELECT last_value from event_sourcing_light_eslversion_seq;")
-	} else {
-		return nil, fmt.Errorf("Driver: '%s' not supported.\n", h.DriverName)
-	}
-	rows, err := tx.QueryContext(
-		ctx,
-		selectQuery,
-	)
-	if err != nil {
-		return nil, fmt.Errorf("could not get current eslVersion. Error: %w\n", err)
-	}
-	defer func(rows *sql.Rows) {
-		err := rows.Close()
-		if err != nil {
-			logger.FromContext(ctx).Sugar().Warnf("row closing error: %v", err)
-		}
-	}(rows)
-
-	var value *int
-	value = new(int)
-	if rows.Next() {
-		err := rows.Scan(value)
-		if err != nil {
-			if errors.Is(err, sql.ErrNoRows) {
-				return nil, nil
-			}
-			return nil, fmt.Errorf("Error table for next eslVersion. Error: %w\n", err)
-		}
-	} else {
-		value = nil
-	}
-	err = closeRows(rows)
-	if err != nil {
-		return nil, err
-	}
-	return value, nil
-}
-
-=======
->>>>>>> 0349d39e
 // DBReadEslEventInternal returns either the first or the last row of the esl table
 func (h *DBHandler) DBReadEslEventInternal(ctx context.Context, tx *sql.Tx, firstRow bool) (*EslEventRow, error) {
 	span, ctx, onErr := tracing.StartSpanFromContext(ctx, "DBReadEslEventInternal")
