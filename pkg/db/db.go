--- conflicted
+++ resolved
@@ -1770,15 +1770,11 @@
 
 	return h.WithTransaction(ctx, false, func(ctx context.Context, transaction *sql.Tx) error {
 		l := logger.FromContext(ctx).Sugar()
-<<<<<<< HEAD
-		if needsMigrating := h.needsReleasesMigrations(ctx, transaction); !needsMigrating {
-=======
 		needsMigrating, err := h.needsReleasesMigrations(ctx, transaction)
 		if err != nil {
 			return err
 		}
 		if !needsMigrating {
->>>>>>> e9558a5e
 			return nil
 		}
 		allAppsMap, err := getAllAppsFun()
@@ -1829,20 +1825,6 @@
 	})
 }
 
-<<<<<<< HEAD
-func (h *DBHandler) needsReleasesMigrations(ctx context.Context, transaction *sql.Tx) bool {
-	l := logger.FromContext(ctx).Sugar()
-	allReleasesDb, err := h.DBSelectAnyRelease(ctx, transaction)
-	if err != nil {
-		l.Warnf("could not get releases from database - assuming the manifest repo is correct: %v", err)
-		allReleasesDb = nil
-	}
-	if allReleasesDb != nil {
-		l.Warnf("There are already deployments in the DB - skipping migrations")
-		return false
-	}
-	return true
-=======
 func (h *DBHandler) needsReleasesMigrations(ctx context.Context, transaction *sql.Tx) (bool, error) {
 	l := logger.FromContext(ctx).Sugar()
 	allReleasesDb, err := h.DBSelectAnyRelease(ctx, transaction)
@@ -1854,8 +1836,6 @@
 		return false, nil
 	}
 	return true, nil
->>>>>>> e9558a5e
-
 }
 
 func (h *DBHandler) RunCustomMigrationDeployments(ctx context.Context, getAllDeploymentsFun GetAllDeploymentsFun) error {
@@ -1863,15 +1843,11 @@
 	defer span.Finish()
 
 	return h.WithTransaction(ctx, false, func(ctx context.Context, transaction *sql.Tx) error {
-<<<<<<< HEAD
-		if needsMigrating := h.needsDeploymentsMigrations(ctx, transaction); !needsMigrating {
-=======
 		needsMigrating, err := h.needsDeploymentsMigrations(ctx, transaction)
 		if err != nil {
 			return err
 		}
 		if !needsMigrating {
->>>>>>> e9558a5e
 			return nil
 		}
 		allDeploymentsInRepo, err := getAllDeploymentsFun(ctx, transaction)
@@ -1892,20 +1868,6 @@
 	})
 }
 
-<<<<<<< HEAD
-func (h *DBHandler) needsDeploymentsMigrations(ctx context.Context, transaction *sql.Tx) bool {
-	l := logger.FromContext(ctx).Sugar()
-	allAppsDb, err := h.DBSelectAnyDeployment(ctx, transaction)
-	if err != nil {
-		l.Warnf("could not get applications from database - assuming the manifest repo is correct: %v", err)
-		allAppsDb = nil
-	}
-	if allAppsDb != nil {
-		l.Warnf("There are already deployments in the DB - skipping migrations")
-		return false
-	}
-	return true
-=======
 func (h *DBHandler) needsDeploymentsMigrations(ctx context.Context, transaction *sql.Tx) (bool, error) {
 	l := logger.FromContext(ctx).Sugar()
 	allAppsDb, err := h.DBSelectAnyDeployment(ctx, transaction)
@@ -1917,7 +1879,6 @@
 		return false, nil
 	}
 	return true, nil
->>>>>>> e9558a5e
 }
 
 type AllApplicationsJson struct {
@@ -1950,16 +1911,11 @@
 	defer span.Finish()
 
 	return h.WithTransaction(ctx, false, func(ctx context.Context, transaction *sql.Tx) error {
-<<<<<<< HEAD
-
-		if needsMigrating := h.needsEnvLocksMigrations(ctx, transaction); !needsMigrating {
-=======
 		needsMigrating, err := h.needsEnvLocksMigrations(ctx, transaction)
 		if err != nil {
 			return err
 		}
 		if !needsMigrating {
->>>>>>> e9558a5e
 			return nil
 		}
 
@@ -1994,20 +1950,6 @@
 	})
 }
 
-<<<<<<< HEAD
-func (h *DBHandler) needsEnvLocksMigrations(ctx context.Context, transaction *sql.Tx) bool {
-	l := logger.FromContext(ctx).Sugar()
-	allEnvLocksDb, err := h.DBSelectAnyActiveEnvLocks(ctx, transaction)
-	if err != nil {
-		l.Infof("could not get environment locks from database - assuming the manifest repo is correct: %v", err)
-		allEnvLocksDb = nil
-	}
-	if allEnvLocksDb != nil {
-		l.Infof("There are already environment locks in the DB - skipping migrations")
-		return false
-	}
-	return true
-=======
 func (h *DBHandler) needsEnvLocksMigrations(ctx context.Context, transaction *sql.Tx) (bool, error) {
 	l := logger.FromContext(ctx).Sugar()
 	allEnvLocksDb, err := h.DBSelectAnyActiveEnvLocks(ctx, transaction)
@@ -2019,7 +1961,6 @@
 		return false, nil
 	}
 	return true, nil
->>>>>>> e9558a5e
 }
 
 func (h *DBHandler) RunCustomMigrationAppLocks(ctx context.Context, getAllAppLocksFun GetAllAppLocksFun) error {
@@ -2027,15 +1968,11 @@
 	defer span.Finish()
 
 	return h.WithTransaction(ctx, false, func(ctx context.Context, transaction *sql.Tx) error {
-<<<<<<< HEAD
-		if needsMigrating := h.needsAppLocksMigrations(ctx, transaction); !needsMigrating {
-=======
 		needsMigrating, err := h.needsAppLocksMigrations(ctx, transaction)
 		if err != nil {
 			return err
 		}
 		if !needsMigrating {
->>>>>>> e9558a5e
 			return nil
 		}
 		allAppLocksInRepo, err := getAllAppLocksFun(ctx)
@@ -2069,20 +2006,6 @@
 	})
 }
 
-<<<<<<< HEAD
-func (h *DBHandler) needsAppLocksMigrations(ctx context.Context, transaction *sql.Tx) bool {
-	l := logger.FromContext(ctx).Sugar()
-	allAppLocksDb, err := h.DBSelectAnyActiveAppLock(ctx, transaction)
-	if err != nil {
-		l.Infof("could not get application locks from database - assuming the manifest repo is correct: %v", err)
-		allAppLocksDb = nil
-	}
-	if allAppLocksDb != nil {
-		l.Infof("There are already application locks in the DB - skipping migrations")
-		return false
-	}
-	return true
-=======
 func (h *DBHandler) needsAppLocksMigrations(ctx context.Context, transaction *sql.Tx) (bool, error) {
 	l := logger.FromContext(ctx).Sugar()
 	allAppLocksDb, err := h.DBSelectAnyActiveAppLock(ctx, transaction)
@@ -2094,7 +2017,6 @@
 		return false, nil
 	}
 	return true, nil
->>>>>>> e9558a5e
 }
 
 func (h *DBHandler) RunCustomMigrationTeamLocks(ctx context.Context, getAllTeamLocksFun GetAllTeamLocksFun) error {
@@ -2102,15 +2024,11 @@
 	defer span.Finish()
 
 	return h.WithTransaction(ctx, false, func(ctx context.Context, transaction *sql.Tx) error {
-<<<<<<< HEAD
-		if needsMigrating := h.needsTeamLocksMigrations(ctx, transaction); !needsMigrating {
-=======
 		needsMigrating, err := h.needsTeamLocksMigrations(ctx, transaction)
 		if err != nil {
 			return err
 		}
 		if !needsMigrating {
->>>>>>> e9558a5e
 			return nil
 		}
 
@@ -2144,20 +2062,6 @@
 	})
 }
 
-<<<<<<< HEAD
-func (h *DBHandler) needsTeamLocksMigrations(ctx context.Context, transaction *sql.Tx) bool {
-	l := logger.FromContext(ctx).Sugar()
-	allTeamLocksDb, err := h.DBSelectAnyActiveTeamLock(ctx, transaction)
-	if err != nil {
-		l.Infof("could not get team locks from database - assuming the manifest repo is correct: %v", err)
-		allTeamLocksDb = nil
-	}
-	if allTeamLocksDb != nil {
-		l.Infof("There are already team locks in the DB - skipping migrations")
-		return false
-	}
-	return true
-=======
 func (h *DBHandler) needsTeamLocksMigrations(ctx context.Context, transaction *sql.Tx) (bool, error) {
 	l := logger.FromContext(ctx).Sugar()
 	allTeamLocksDb, err := h.DBSelectAnyActiveTeamLock(ctx, transaction)
@@ -2169,20 +2073,15 @@
 		return false, nil
 	}
 	return true, nil
->>>>>>> e9558a5e
 }
 
 func (h *DBHandler) RunCustomMigrationsCommitEvents(ctx context.Context, getAllEvents GetAllEventsFun) error {
 	return h.WithTransaction(ctx, false, func(ctx context.Context, transaction *sql.Tx) error {
-<<<<<<< HEAD
-		if needsMigrating := h.needsCommitEventsMigrations(ctx, transaction); !needsMigrating {
-=======
 		needsMigrating, err := h.needsCommitEventsMigrations(ctx, transaction)
 		if err != nil {
 			return err
 		}
 		if !needsMigrating {
->>>>>>> e9558a5e
 			return nil
 		}
 
@@ -2206,25 +2105,11 @@
 	})
 }
 
-<<<<<<< HEAD
-func (h *DBHandler) needsCommitEventsMigrations(ctx context.Context, transaction *sql.Tx) bool {
-=======
 func (h *DBHandler) needsCommitEventsMigrations(ctx context.Context, transaction *sql.Tx) (bool, error) {
->>>>>>> e9558a5e
 	l := logger.FromContext(ctx).Sugar()
 
 	ev, err := h.DBSelectAnyEvent(ctx, transaction)
 	if err != nil {
-<<<<<<< HEAD
-		l.Infof("could not get commit events from database - assuming the manifest repo is correct: %v", err)
-		ev = nil
-	}
-	if ev != nil {
-		l.Infof("There are already commit events in the DB - skipping migrations")
-		return false
-	}
-	return true
-=======
 		return true, err
 	}
 	if ev != nil {
@@ -2232,7 +2117,6 @@
 		return false, nil
 	}
 	return true, nil
->>>>>>> e9558a5e
 }
 
 func (h *DBHandler) RunCustomMigrationQueuedApplicationVersions(ctx context.Context, getAllQueuedVersionsFun GetAllQueuedVersionsFun) error {
@@ -2240,16 +2124,11 @@
 	defer span.Finish()
 
 	return h.WithTransaction(ctx, false, func(ctx context.Context, transaction *sql.Tx) error {
-<<<<<<< HEAD
-
-		if needsMigrating := h.needsQueuedDeploymentsMigrations(ctx, transaction); !needsMigrating {
-=======
 		needsMigrating, err := h.needsQueuedDeploymentsMigrations(ctx, transaction)
 		if err != nil {
 			return err
 		}
 		if !needsMigrating {
->>>>>>> e9558a5e
 			return nil
 		}
 
@@ -2271,21 +2150,6 @@
 	})
 }
 
-<<<<<<< HEAD
-func (h *DBHandler) needsQueuedDeploymentsMigrations(ctx context.Context, transaction *sql.Tx) bool {
-	l := logger.FromContext(ctx).Sugar()
-
-	allTeamLocksDb, err := h.DBSelectAnyDeploymentAttempt(ctx, transaction)
-	if err != nil {
-		l.Infof("could not get queued deployments from database - assuming the manifest repo is correct: %v", err)
-		allTeamLocksDb = nil
-	}
-	if allTeamLocksDb != nil {
-		l.Infof("There are already queued deployments in the DB - skipping migrations")
-		return false
-	}
-	return true
-=======
 func (h *DBHandler) needsQueuedDeploymentsMigrations(ctx context.Context, transaction *sql.Tx) (bool, error) {
 	l := logger.FromContext(ctx).Sugar()
 	allTeamLocksDb, err := h.DBSelectAnyDeploymentAttempt(ctx, transaction)
@@ -2297,28 +2161,12 @@
 		return false, nil
 	}
 	return true, nil
->>>>>>> e9558a5e
 }
 
 // NeedsMigrations: Checks if we need migrations for any table.
 func (h *DBHandler) NeedsMigrations(ctx context.Context) (bool, error) {
 	span, ctx := tracer.StartSpanFromContext(ctx, "NeedsMigrations")
 	defer span.Finish()
-<<<<<<< HEAD
-	var needsMigration bool
-	txError := h.WithTransaction(ctx, true, func(ctx context.Context, transaction *sql.Tx) error {
-		needsMigration = h.NeedsEventSourcingLightMigrations(ctx, transaction) ||
-			h.needsAllAppsMigrations(ctx, transaction) ||
-			h.needsAppsMigrations(ctx, transaction) ||
-			h.needsDeploymentsMigrations(ctx, transaction) ||
-			h.needsReleasesMigrations(ctx, transaction) ||
-			h.needsEnvLocksMigrations(ctx, transaction) ||
-			h.needsAppLocksMigrations(ctx, transaction) ||
-			h.needsTeamLocksMigrations(ctx, transaction) ||
-			h.needsQueuedDeploymentsMigrations(ctx, transaction) ||
-			h.needsCommitEventsMigrations(ctx, transaction) ||
-			h.needsEnvironmentsMigrations(ctx, transaction)
-=======
 	var needsMigration bool = false
 	txError := h.WithTransaction(ctx, true, func(ctx context.Context, transaction *sql.Tx) error {
 		var checkFunctions = []CheckFun{
@@ -2345,7 +2193,6 @@
 				return nil
 			}
 		}
->>>>>>> e9558a5e
 		return nil
 	})
 	return needsMigration, txError
@@ -2357,15 +2204,11 @@
 		span, _ := tracer.StartSpanFromContext(ctx, "RunCustomMigrationsEventSourcingLight")
 		defer span.Finish()
 
-<<<<<<< HEAD
-		if needsMigrating := h.NeedsEventSourcingLightMigrations(ctx, transaction); !needsMigrating {
-=======
 		needsMigrating, err := h.NeedsEventSourcingLightMigrations(ctx, transaction)
 		if err != nil {
 			return err
 		}
 		if !needsMigrating {
->>>>>>> e9558a5e
 			return nil
 
 		}
@@ -2374,19 +2217,6 @@
 	})
 }
 
-<<<<<<< HEAD
-func (h *DBHandler) NeedsEventSourcingLightMigrations(ctx context.Context, transaction *sql.Tx) bool {
-	l := logger.FromContext(ctx).Sugar()
-	eslEvent, err := h.DBReadEslEventInternal(ctx, transaction, true) //true sorts by asc
-	if err != nil {
-		eslEvent = nil
-	}
-	if eslEvent != nil && eslEvent.EslVersion == 0 { //Check if there is a 0th transformer already
-		l.Infof("Found Migrations transformer on database.")
-		return false
-	}
-	return true
-=======
 type CheckFun = func(handler *DBHandler, ctx context.Context, transaction *sql.Tx) (bool, error)
 
 func (h *DBHandler) NeedsEventSourcingLightMigrations(ctx context.Context, transaction *sql.Tx) (bool, error) {
@@ -2400,7 +2230,6 @@
 		return false, nil
 	}
 	return true, nil
->>>>>>> e9558a5e
 }
 
 func (h *DBHandler) DBWriteMigrationsTransformer(ctx context.Context, transaction *sql.Tx) error {
@@ -2448,15 +2277,11 @@
 	defer span.Finish()
 
 	return h.WithTransaction(ctx, false, func(ctx context.Context, transaction *sql.Tx) error {
-<<<<<<< HEAD
-		if needMigrating := h.needsAllAppsMigrations(ctx, transaction); !needMigrating {
-=======
 		needMigrating, err := h.needsAllAppsMigrations(ctx, transaction)
 		if err != nil {
 			return err
 		}
 		if !needMigrating {
->>>>>>> e9558a5e
 			return nil
 		}
 
@@ -2473,24 +2298,14 @@
 	})
 }
 
-<<<<<<< HEAD
-func (h *DBHandler) needsAllAppsMigrations(ctx context.Context, transaction *sql.Tx) bool {
-=======
 func (h *DBHandler) needsAllAppsMigrations(ctx context.Context, transaction *sql.Tx) (bool, error) {
->>>>>>> e9558a5e
 	l := logger.FromContext(ctx).Sugar()
 	allAppsDb, err := h.DBSelectAllApplications(ctx, transaction)
 	if err != nil {
 		l.Warnf("could not get applications from database - assuming the manifest repo is correct: %v", err)
-<<<<<<< HEAD
-		return false
-	}
-	return allAppsDb == nil
-=======
 		return false, err
 	}
 	return allAppsDb == nil, nil
->>>>>>> e9558a5e
 }
 
 func (h *DBHandler) RunCustomMigrationApps(ctx context.Context, getAllAppsFun GetAllAppsFun) error {
@@ -2498,16 +2313,12 @@
 	defer span.Finish()
 
 	return h.WithTransaction(ctx, false, func(ctx context.Context, transaction *sql.Tx) error {
-<<<<<<< HEAD
-		if needsMigrating := h.needsAppsMigrations(ctx, transaction); !needsMigrating {
-=======
 		needMigrating, err := h.needsAppsMigrations(ctx, transaction)
 		if err != nil {
 			return err
 		}
 		if !needMigrating {
 			logger.FromContext(ctx).Sugar().Warnf("no need to migrate apps")
->>>>>>> e9558a5e
 			return nil
 		}
 
@@ -2527,32 +2338,17 @@
 	})
 }
 
-<<<<<<< HEAD
-func (h *DBHandler) needsAppsMigrations(ctx context.Context, transaction *sql.Tx) bool {
-	l := logger.FromContext(ctx).Sugar()
-	dbApp, err := h.DBSelectAnyApp(ctx, transaction)
-	if err != nil {
-		l.Warnf("could not get dbApp from database - assuming the manifest repo is correct: %v", err)
-		dbApp = nil
-=======
 func (h *DBHandler) needsAppsMigrations(ctx context.Context, transaction *sql.Tx) (bool, error) {
 	dbApp, err := h.DBSelectAnyApp(ctx, transaction)
 	if err != nil {
 		return true, err
->>>>>>> e9558a5e
 	}
 	if dbApp != nil {
 		// the migration was already done
 		logger.FromContext(ctx).Info("migration to apps was done already")
-<<<<<<< HEAD
-		return false
-	}
-	return true
-=======
 		return false, nil
 	}
 	return true, nil
->>>>>>> e9558a5e
 }
 
 // ENV LOCKS
@@ -4728,15 +4524,11 @@
 	defer span.Finish()
 
 	return h.WithTransaction(ctx, false, func(ctx context.Context, transaction *sql.Tx) error {
-<<<<<<< HEAD
-		if needsMigrating := h.needsEnvironmentsMigrations(ctx, transaction); !needsMigrating {
-=======
 		needsMigrating, err := h.needsEnvironmentsMigrations(ctx, transaction)
 		if err != nil {
 			return err
 		}
 		if !needsMigrating {
->>>>>>> e9558a5e
 			return nil
 		}
 		allEnvironments, err := getAllEnvironmentsFun(ctx)
@@ -4760,26 +4552,12 @@
 	})
 }
 
-<<<<<<< HEAD
-func (h *DBHandler) needsEnvironmentsMigrations(ctx context.Context, transaction *sql.Tx) bool {
-=======
 func (h *DBHandler) needsEnvironmentsMigrations(ctx context.Context, transaction *sql.Tx) (bool, error) {
->>>>>>> e9558a5e
 	log := logger.FromContext(ctx).Sugar()
 
 	arbitraryAllEnvsRow, err := h.DBSelectAnyEnvironment(ctx, transaction)
 
 	if err != nil {
-<<<<<<< HEAD
-		log.Warnf("unable to check if custom migration for environments has already occured, error: %w", err)
-		arbitraryAllEnvsRow = nil
-	}
-	if arbitraryAllEnvsRow != nil {
-		log.Infof("custom migration for environments already ran because row %v was found, skipping custom migration", arbitraryAllEnvsRow)
-		return false
-	}
-	return true
-=======
 		return true, err
 	}
 	if arbitraryAllEnvsRow != nil {
@@ -4787,7 +4565,6 @@
 		return false, nil
 	}
 	return true, nil
->>>>>>> e9558a5e
 }
 
 type OverviewCacheRow struct {
