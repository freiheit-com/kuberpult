/*This file is part of kuberpult.

Kuberpult is free software: you can redistribute it and/or modify
it under the terms of the Expat(MIT) License as published by
the Free Software Foundation.

Kuberpult is distributed in the hope that it will be useful,
but WITHOUT ANY WARRANTY; without even the implied warranty of
MERCHANTABILITY or FITNESS FOR A PARTICULAR PURPOSE.  See the
MIT License for more details.

You should have received a copy of the MIT License
along with kuberpult. If not, see <https://directory.fsf.org/wiki/License:Expat>.

Copyright freiheit.com*/

package db

import (
	"context"
	"database/sql"
	"encoding/json"
	"errors"
	"fmt"
	"github.com/freiheit-com/kuberpult/pkg/event"
	"github.com/freiheit-com/kuberpult/pkg/logger"
	"github.com/freiheit-com/kuberpult/pkg/sorting"
	uuid2 "github.com/freiheit-com/kuberpult/pkg/uuid"
	"github.com/onokonem/sillyQueueServer/timeuuid"
	"gopkg.in/DataDog/dd-trace-go.v1/ddtrace/tracer"
	"path"
	"reflect"
	"slices"
	"strings"
	"time"

	"github.com/golang-migrate/migrate/v4"
	"github.com/golang-migrate/migrate/v4/database"
	psql "github.com/golang-migrate/migrate/v4/database/postgres"
	sqlite "github.com/golang-migrate/migrate/v4/database/sqlite3"
	_ "github.com/golang-migrate/migrate/v4/source/file"
	_ "github.com/lib/pq"
)

type DBConfig struct {
	DbUser         string
	DbHost         string
	DbPort         string
	DbName         string
	DriverName     string
	DbPassword     string
	MigrationsPath string
	WriteEslOnly   bool
}

type DBHandler struct {
	DbName         string
	DriverName     string
	MigrationsPath string
	DB             *sql.DB
	DBDriver       *database.Driver

	/*
		There are 3 modes:
		1) DBHandler==nil: do not write anything to the DB
		2) DBHandler!=nil && WriteEslOnly==true: write only the ESL table to the database. Stores all incoming data in the DB, but does not read the DB.
		3) DBHandler!=nil && WriteEslOnly==false: write everything to the database.
	*/
	WriteEslOnly bool
}

type EslId int64

type AppStateChange string

const (
	InitialEslId EslId = 1

	AppStateChangeMigrate AppStateChange = "AppStateChangeMigrate"
	AppStateChangeCreate  AppStateChange = "AppStateChangeCreate"
	AppStateChangeUpdate  AppStateChange = "AppStateChangeUpdate"
	AppStateChangeDelete  AppStateChange = "AppStateChangeDelete"
)

func (h *DBHandler) ShouldUseEslTable() bool {
	return h != nil
}

func (h *DBHandler) ShouldUseOtherTables() bool {
	return h != nil && !h.WriteEslOnly
}

func Connect(cfg DBConfig) (*DBHandler, error) {
	db, driver, err := GetConnectionAndDriver(cfg)

	if err != nil {
		return nil, err
	}
	return &DBHandler{
		DbName:         cfg.DbName,
		DriverName:     cfg.DriverName,
		MigrationsPath: cfg.MigrationsPath,
		DB:             db,
		DBDriver:       &driver,
		WriteEslOnly:   cfg.WriteEslOnly,
	}, nil
}

func GetDBConnection(cfg DBConfig) (*sql.DB, error) {
	if cfg.DriverName == "postgres" {
		dbURI := fmt.Sprintf("host=%s user=%s password=%s port=%s database=%s sslmode=disable",
			cfg.DbHost, cfg.DbUser, cfg.DbPassword, cfg.DbPort, cfg.DbName)

		dbPool, err := sql.Open(cfg.DriverName, dbURI)
		if err != nil {
			return nil, fmt.Errorf("sql.Open: %w", err)
		}
		dbPool.SetConnMaxLifetime(5 * time.Minute)
		return dbPool, nil
	} else if cfg.DriverName == "sqlite3" {
		return sql.Open("sqlite3", path.Join(cfg.DbHost, "db.sqlite"))
	}
	return nil, fmt.Errorf("Driver: '%s' not supported. Supported: postgres and sqlite3.", cfg.DriverName)
}

func GetConnectionAndDriver(cfg DBConfig) (*sql.DB, database.Driver, error) {
	db, err := GetDBConnection(cfg)
	if err != nil {
		return nil, nil, err
	}
	if cfg.DriverName == "postgres" {
		driver, err := psql.WithInstance(db, &psql.Config{
			DatabaseName:          cfg.DbName,
			MigrationsTable:       "",
			MigrationsTableQuoted: false,
			MultiStatementEnabled: false,
			MultiStatementMaxSize: 0,
			SchemaName:            "",
			StatementTimeout:      time.Second * 10,
		})
		return db, driver, err
	} else if cfg.DriverName == "sqlite3" {
		driver, err := sqlite.WithInstance(db, &sqlite.Config{
			DatabaseName:    "",
			MigrationsTable: "",
			NoTxWrap:        false,
		})
		return db, driver, err
	}
	return nil, nil, fmt.Errorf("Driver: '%s' not supported. Supported: postgres and sqlite3.", cfg.DriverName)
}

func (h *DBHandler) getMigrationHandler() (*migrate.Migrate, error) {
	if h.DriverName == "postgres" {
		return migrate.NewWithDatabaseInstance("file://"+h.MigrationsPath, h.DbName, *h.DBDriver)
	} else if h.DriverName == "sqlite3" {
		return migrate.NewWithDatabaseInstance("file://"+h.MigrationsPath, "", *h.DBDriver) //FIX ME
	}
	return nil, fmt.Errorf("Driver: '%s' not supported. Supported: postgres and sqlite3.", h.DriverName)
}

func RunDBMigrations(cfg DBConfig) error {
	d, err := Connect(cfg)
	if err != nil {
		return fmt.Errorf("DB Error opening DB connection. Error:  %w\n", err)
	}
	defer d.DB.Close()

	m, err := d.getMigrationHandler()

	if err != nil {
		return fmt.Errorf("Error creating migration instance. Error: %w\n", err)
	}
	defer m.Close()
	if err := m.Up(); err != nil {
		if !errors.Is(err, migrate.ErrNoChange) {
			return fmt.Errorf("Error running DB migrations. Error: %w\n", err)
		}
	}
	return nil
}

func (h *DBHandler) AdaptQuery(query string) string {
	if h.DriverName == "postgres" {
		return SqliteToPostgresQuery(query)
	} else if h.DriverName == "sqlite3" {
		return query
	}
	panic(fmt.Errorf("AdaptQuery: invalid driver: %s", h.DriverName))
}

// SqliteToPostgresQuery just replaces all "?" into "$1", "$2", etc
func SqliteToPostgresQuery(query string) string {
	var q = query
	var i = 1
	for strings.Contains(q, "?") {
		q = strings.Replace(q, "?", fmt.Sprintf("$%d", i), 1)
		i++
	}
	return q
}

type DBFunction func(ctx context.Context, transaction *sql.Tx) error

func Remove(s []string, r string) []string {
	for i, v := range s {
		if v == r {
			return append(s[:i], s[i+1:]...)
		}
	}
	return s
}

// WithTransaction opens a transaction, runs `f` and then calls either Commit or Rollback.
// Use this if the only thing to return from `f` is an error.
func (h *DBHandler) WithTransaction(ctx context.Context, f DBFunction) error {
	_, err := WithTransactionT(h, ctx, func(ctx context.Context, transaction *sql.Tx) (*interface{}, error) {
		err2 := f(ctx, transaction)
		if err2 != nil {
			return nil, err2
		}
		return nil, nil
	})
	if err != nil {
		return err
	}
	return nil
}

type DBFunctionT[T any] func(ctx context.Context, transaction *sql.Tx) (*T, error)

// WithTransactionT is the same as WithTransaction, but you can also return data, not just the error.
func WithTransactionT[T any](h *DBHandler, ctx context.Context, f DBFunctionT[T]) (*T, error) {
	res, err := WithTransactionMultipleEntriesT(h, ctx, func(ctx context.Context, transaction *sql.Tx) ([]T, error) {
		fRes, err2 := f(ctx, transaction)
		if err2 != nil {
			return nil, err2
		}
		if fRes == nil {
			return make([]T, 0), nil
		}
		return []T{*fRes}, nil
	})
	if err != nil || len(res) == 0 {
		return nil, err
	}
	return &res[0], err
}

type DBFunctionMultipleEntriesT[T any] func(ctx context.Context, transaction *sql.Tx) ([]T, error)

// WithTransactionMultipleEntriesT is the same as WithTransaction, but you can also return and array of data, not just the error.
func WithTransactionMultipleEntriesT[T any](h *DBHandler, ctx context.Context, f DBFunctionMultipleEntriesT[T]) ([]T, error) {
	tx, err := h.DB.BeginTx(ctx, nil)
	if err != nil {
		return nil, err
	}
	defer func(tx *sql.Tx) {
		_ = tx.Rollback()
		// we ignore the error returned from Rollback() here,
		// because it is always set when Commit() was successful
	}(tx)

	result, err := f(ctx, tx)
	if err != nil {
		return nil, err
	}
	err = tx.Commit()
	if err != nil {
		return nil, err
	}
	return result, nil
}

func closeRows(rows *sql.Rows) error {
	err := rows.Close()
	if err != nil {
		return fmt.Errorf("row closing error: %v\n", err)
	}
	err = rows.Err()
	if err != nil {
		return fmt.Errorf("row has error: %v\n", err)
	}
	return nil
}

type EventType string

const (
	EvtCreateApplicationVersion         EventType = "CreateApplicationVersion"
	EvtDeployApplicationVersion         EventType = "DeployApplicationVersion"
	EvtCreateUndeployApplicationVersion EventType = "CreateUndeployApplicationVersion"
	EvtUndeployApplication              EventType = "UndeployApplication"
	EvtDeleteEnvFromApp                 EventType = "DeleteEnvFromApp"
	EvtCreateEnvironmentLock            EventType = "CreateEnvironmentLock"
	EvtDeleteEnvironmentLock            EventType = "DeleteEnvironmentLock"
	EvtCreateEnvironmentTeamLock        EventType = "CreateEnvironmentTeamLock"
	EvtDeleteEnvironmentTeamLock        EventType = "DeleteEnvironmentTeamLock"
	EvtCreateEnvironmentGroupLock       EventType = "CreateEnvironmentGroupLock"
	EvtDeleteEnvironmentGroupLock       EventType = "DeleteEnvironmentGroupLock"
	EvtCreateEnvironment                EventType = "CreateEnvironment"
	EvtCreateEnvironmentApplicationLock EventType = "CreateEnvironmentApplicationLock"
	EvtDeleteEnvironmentApplicationLock EventType = "DeleteEnvironmentApplicationLock"
	EvtReleaseTrain                     EventType = "ReleaseTrain"
)

// ESL EVENTS

// DBWriteEslEventInternal writes one event to the event-sourcing-light table, taking arbitrary data as input
func (h *DBHandler) DBWriteEslEventInternal(ctx context.Context, eventType EventType, tx *sql.Tx, data interface{}) error {
	if h == nil {
		return nil
	}
	if tx == nil {
		return fmt.Errorf("DBWriteEslEventInternal: no transaction provided")
	}
	span, _ := tracer.StartSpanFromContext(ctx, "DBWriteEslEventInternal")
	defer span.Finish()

	jsonToInsert, err := json.Marshal(data)
	if err != nil {
		return fmt.Errorf("could not marshal json data: %w", err)
	}

	insertQuery := h.AdaptQuery("INSERT INTO event_sourcing_light (created, event_type , json)  VALUES (?, ?, ?);")

	span.SetTag("query", insertQuery)
	_, err = tx.Exec(
		insertQuery,
		time.Now(),
		eventType,
		jsonToInsert)

	if err != nil {
		return fmt.Errorf("could not write internal esl event into DB. Error: %w\n", err)
	}
	return nil
}

type EslEventRow struct {
	EslId     EslId
	Created   time.Time
	EventType EventType
	EventJson string
}

// DBReadEslEventInternal returns either the first or the last row of the esl table
func (h *DBHandler) DBReadEslEventInternal(ctx context.Context, tx *sql.Tx, firstRow bool) (*EslEventRow, error) {
	sort := "DESC"
	if firstRow {
		sort = "ASC"
	}
	selectQuery := h.AdaptQuery(fmt.Sprintf("SELECT eslId, created, event_type , json FROM event_sourcing_light ORDER BY created %s LIMIT 1;", sort))
	rows, err := tx.QueryContext(
		ctx,
		selectQuery,
	)
	if err != nil {
		return nil, fmt.Errorf("could not query event_sourcing_light table from DB. Error: %w\n", err)
	}
	defer func(rows *sql.Rows) {
		err := rows.Close()
		if err != nil {
			logger.FromContext(ctx).Sugar().Warnf("row closing error: %v", err)
		}
	}(rows)
	var row = &EslEventRow{
		EslId:     0,
		Created:   time.Unix(0, 0),
		EventType: "",
		EventJson: "",
	}
	if rows.Next() {
		err := rows.Scan(&row.EslId, &row.Created, &row.EventType, &row.EventJson)
		if err != nil {
			if errors.Is(err, sql.ErrNoRows) {
				return nil, nil
			}
			return nil, fmt.Errorf("Error scanning event_sourcing_light row from DB. Error: %w\n", err)
		}
	}
	err = closeRows(rows)
	if err != nil {
		return nil, err
	}
	return row, nil
}

// DBReadEslEventLaterThan returns the first row of the esl table that has an eslId > the given eslId
func (h *DBHandler) DBReadEslEventLaterThan(ctx context.Context, tx *sql.Tx, eslId EslId) (*EslEventRow, error) {
	sort := "ASC"
	selectQuery := h.AdaptQuery(fmt.Sprintf("SELECT eslId, created, event_type, json FROM event_sourcing_light WHERE eslId > (?) ORDER BY created %s LIMIT 1;", sort))
	rows, err := tx.QueryContext(
		ctx,
		selectQuery,
		eslId,
	)
	if err != nil {
		return nil, fmt.Errorf("could not query event_sourcing_light table from DB. Error: %w\n", err)
	}
	defer func(rows *sql.Rows) {
		err := rows.Close()
		if err != nil {
			logger.FromContext(ctx).Sugar().Warnf("row closing error for event_sourcing_light: %v", err)
		}
	}(rows)
	var row = &EslEventRow{
		EslId:     0,
		Created:   time.Unix(0, 0),
		EventType: "",
		EventJson: "",
	}
	if !rows.Next() {
		row = nil
	} else {
		err := rows.Scan(&row.EslId, &row.Created, &row.EventType, &row.EventJson)
		if err != nil {
			if errors.Is(err, sql.ErrNoRows) {
				return nil, nil
			}
			return nil, fmt.Errorf("event_sourcing_light: Error scanning row from DB. Error: %w\n", err)
		}
	}
	err = closeRows(rows)
	if err != nil {
		return nil, err
	}
	return row, nil
}

// RELEASES

type DBRelease struct {
	EslId EslId
	App   string
	Env   string
}

type DBReleaseMetaData struct {
	SourceAuthor   string
	SourceCommitId string
	SourceMessage  string
	DisplayVersion string
}

type DBReleaseWithMetaData struct {
	EslId         EslId
	ReleaseNumber uint64
	App           string
	Env           string
	Manifest      string
	Metadata      DBReleaseMetaData
}

func (h *DBHandler) DBSelectAnyRelease(ctx context.Context, tx *sql.Tx) (*DBReleaseWithMetaData, error) {
	selectQuery := h.AdaptQuery(fmt.Sprintf(
		"SELECT eslVersion, appName, envName, metadata, manifest, releaseVersion " +
			" FROM releases " +
			" LIMIT 1;"))
	rows, err := tx.QueryContext(
		ctx,
		selectQuery,
	)
	return h.processReleaseRow(ctx, err, rows)
}

func (h *DBHandler) DBSelectReleaseByVersion(ctx context.Context, tx *sql.Tx, app string, env string, releaseVersion uint64) (*DBReleaseWithMetaData, error) {
	selectQuery := h.AdaptQuery(fmt.Sprintf(
		"SELECT eslVersion, appName, envName, metadata, manifest, releaseVersion " +
			" FROM releases " +
			" WHERE appName=? AND envName=? AND releaseVersion=?" +
			" ORDER BY eslVersion ASC " +
			" LIMIT 1;"))
	rows, err := tx.QueryContext(
		ctx,
		selectQuery,
		app,
		env,
		releaseVersion,
	)
	return h.processReleaseRow(ctx, err, rows)
}

func (h *DBHandler) processReleaseRow(ctx context.Context, err error, rows *sql.Rows) (*DBReleaseWithMetaData, error) {
	if err != nil {
		return nil, fmt.Errorf("could not query releases table from DB. Error: %w\n", err)
	}
	defer func(rows *sql.Rows) {
		err := rows.Close()
		if err != nil {
			logger.FromContext(ctx).Sugar().Warnf("releases: row could not be closed: %v", err)
		}
	}(rows)
	//exhaustruct:ignore
	var row = &DBReleaseWithMetaData{}
	if rows.Next() {
		var metadataStr string
		err := rows.Scan(&row.EslId, &row.App, &row.Env, &metadataStr, &row.Manifest, &row.ReleaseNumber)
		if err != nil {
			if errors.Is(err, sql.ErrNoRows) {
				return nil, nil
			}
			return nil, fmt.Errorf("Error scanning releases row from DB. Error: %w\n", err)
		}
		var metaData = DBReleaseMetaData{
			SourceAuthor:   "",
			SourceCommitId: "",
			SourceMessage:  "",
			DisplayVersion: "",
		}
		err = json.Unmarshal(([]byte)(metadataStr), &metaData)
		if err != nil {
			return nil, fmt.Errorf("Error during json unmarshal of releases. Error: %w. Data: %s\n", err, metadataStr)
		}
		row.Metadata = metaData
	} else {
		row = nil
	}
	err = closeRows(rows)
	if err != nil {
		return nil, err
	}
	return row, nil
}

func (h *DBHandler) DBInsertRelease(ctx context.Context, transaction *sql.Tx, release DBReleaseWithMetaData, previousEslVersion EslId) error {
	span, _ := tracer.StartSpanFromContext(ctx, "DBInsertRelease")
	defer span.Finish()
	jsonToInsert, err := json.Marshal(release.Metadata)
	if err != nil {
		return fmt.Errorf("insert release: could not marshal json data: %w", err)
	}
	insertQuery := h.AdaptQuery(
		"INSERT INTO releases (eslVersion, created, releaseVersion, appName, envName, manifest, metadata)  VALUES (?, ?, ?, ?, ?, ?, ?);",
	)
	span.SetTag("query", insertQuery)
	_, err = transaction.Exec(
		insertQuery,
		previousEslVersion+1,
		time.Now(),
		release.ReleaseNumber,
		release.App,
		release.Env,
		release.Manifest,
		jsonToInsert,
	)
	if err != nil {
		return fmt.Errorf("could not insert release into DB. Error: %w\n", err)
	}
	return nil
}

// APPS

func (h *DBHandler) DBWriteAllApplications(ctx context.Context, transaction *sql.Tx, previousVersion int64, applications []string) error {
	span, _ := tracer.StartSpanFromContext(ctx, "DBWriteAllApplications")
	defer span.Finish()
	slices.Sort(applications) // we don't really *need* the sorting, it's just for convenience
	jsonToInsert, err := json.Marshal(AllApplicationsJson{
		Apps: applications,
	})
	if err != nil {
		return fmt.Errorf("could not marshal json data: %w", err)
	}
	insertQuery := h.AdaptQuery("INSERT INTO all_apps (version , created , json)  VALUES (?, ?, ?);")
	span.SetTag("query", insertQuery)
	_, err = transaction.Exec(
		insertQuery,
		previousVersion+1,
		time.Now(),
		jsonToInsert)

	if err != nil {
		return fmt.Errorf("could not insert all apps into DB. Error: %w\n", err)
	}
	return nil
}

func (h *DBHandler) writeEvent(ctx context.Context, transaction *sql.Tx, eventuuid string, eventType event.EventType, sourceCommitHash string, eventJson []byte) error {
	span, _ := tracer.StartSpanFromContext(ctx, "writeEvent")
	defer span.Finish()
	insertQuery := h.AdaptQuery("INSERT INTO events (uuid, timestamp, commitHash, eventType, json)  VALUES (?, ?, ?, ?, ?);")

	rawUUID, err := timeuuid.ParseUUID(eventuuid)
	if err != nil {
		return fmt.Errorf("error parsing UUID. Error: %w", err)
	}
	span.SetTag("query", insertQuery)
	_, err = transaction.Exec(
		insertQuery,
		rawUUID.String(),
		uuid2.GetTime(&rawUUID).AsTime(),
		sourceCommitHash,
		eventType,
		eventJson)

	if err != nil {
		return fmt.Errorf("Error inserting event information into DB. Error: %w\n", err)
	}
	return nil
}

func (h *DBHandler) DBWriteDeploymentEvent(ctx context.Context, transaction *sql.Tx, uuid, sourceCommitHash, email string, deployment *event.Deployment) error {
	metadata := event.Metadata{
		AuthorEmail: email,
		Uuid:        uuid,
	}
	jsonToInsert, err := json.Marshal(event.DBEventGo{
		EventData:     deployment,
		EventMetadata: metadata,
	})

	if err != nil {
		return fmt.Errorf("error marshalling deployment event to Json. Error: %v\n", err)
	}
	return h.writeEvent(ctx, transaction, uuid, event.EventTypeDeployment, sourceCommitHash, jsonToInsert)
}

func (h *DBHandler) DBSelectAllEventsForCommit(ctx context.Context, commitHash string) ([]EventRow, error) {
	span, ctx := tracer.StartSpanFromContext(ctx, "DBSelectAllEvents")
	defer span.Finish()

	query := h.AdaptQuery("SELECT uuid, timestamp, commitHash, eventType, json FROM events WHERE commitHash = (?) ORDER BY timestamp DESC LIMIT 100;")
	span.SetTag("query", query)

	rows, err := h.DB.QueryContext(ctx, query, commitHash)
	if err != nil {
		return nil, fmt.Errorf("Error querying events. Error: %w\n", err)
	}
	defer func(rows *sql.Rows) {
		err := rows.Close()
		if err != nil {
			logger.FromContext(ctx).Sugar().Warnf("events row could not be closed: %v", err)
		}
	}(rows)

	var result []EventRow

	for rows.Next() {
		var row = EventRow{
			Uuid:       "",
			Timestamp:  time.Unix(0, 0), //will be overwritten, prevents CI linter from complaining from missing fields
			CommitHash: "",
			EventType:  "",
			EventJson:  "",
		}
		err := rows.Scan(&row.Uuid, &row.Timestamp, &row.CommitHash, &row.EventType, &row.EventJson)
		if err != nil {
			if errors.Is(err, sql.ErrNoRows) {
				return nil, nil
			}
			return nil, fmt.Errorf("Error scanning events row from DB. Error: %w\n", err)
		}

		result = append(result, row)
	}
	err = rows.Close()
	if err != nil {
		return nil, fmt.Errorf("events: row closing error: %v\n", err)
	}
	err = rows.Err()
	if err != nil {
		return nil, fmt.Errorf("events: row has error: %v\n", err)
	}
	return result, nil
}

// DBSelectAllApplications returns (nil, nil) if there are no rows
func (h *DBHandler) DBSelectAllApplications(ctx context.Context, transaction *sql.Tx) (*AllApplicationsGo, error) {
	span, ctx := tracer.StartSpanFromContext(ctx, "DBSelectAllApplications")
	defer span.Finish()
	query := "SELECT version, created, json FROM all_apps ORDER BY version DESC LIMIT 1;"
	span.SetTag("query", query)
	rows := transaction.QueryRowContext(ctx, query)
	result := AllApplicationsRow{
		version: 0,
		created: time.Time{},
		data:    "",
	}
	err := rows.Scan(&result.version, &result.created, &result.data)
	if err != nil {
		if errors.Is(err, sql.ErrNoRows) {
			return nil, nil
		}
		return nil, fmt.Errorf("Error scanning all_apps row from DB. Error: %w\n", err)
	}
	err = rows.Err()
	if err != nil {
		return nil, fmt.Errorf("all_apps: row has error: %v\n", err)
	}

	//exhaustruct:ignore
	var resultJson = AllApplicationsJson{}
	err = json.Unmarshal(([]byte)(result.data), &resultJson)
	if err != nil {
		return nil, fmt.Errorf("Error during json unmarshal of all_apps. Error: %w. Data: %s\n", err, result.data)
	}
	var resultGo = AllApplicationsGo{
		Version:             result.version,
		Created:             result.created,
		AllApplicationsJson: AllApplicationsJson{Apps: resultJson.Apps},
	}
	return &resultGo, nil
}

type DBDeployment struct {
	EslVersion     EslId
	Created        time.Time
	ReleaseVersion *int64
	App            string
	Env            string
	Metadata       string // json
}

type Deployment struct {
	EslVersion EslId
	Created    time.Time
	App        string
	Env        string
	Version    *int64
	Metadata   DeploymentMetadata
}

type DeploymentMetadata struct {
	DeployedByName  string
	DeployedByEmail string
}

type EnvironmentLock struct {
	EslVersion EslId
	Created    time.Time
	LockID     string
	Env        string
	Deleted    bool
	Metadata   LockMetadata
}

// DBEnvironmentLock Just used to fetch info from DB
type DBEnvironmentLock struct {
	EslVersion EslId
	Created    time.Time
	LockID     string
	Env        string
	Deleted    bool
	Metadata   string
}

type LockMetadata struct {
	CreatedByName  string
	CreatedByEmail string
	Message        string
}

type ReleaseWithManifest struct {
	Version uint64
	/**
	"UndeployVersion=true" means that this version is empty, and has no manifest that could be deployed.
	It is intended to help cleanup old services within the normal release cycle (e.g. dev->staging->production).
	*/
	UndeployVersion bool
	SourceAuthor    string
	SourceCommitId  string
	SourceMessage   string
	CreatedAt       time.Time
	DisplayVersion  string

	Manifest    string
	Environment string
}

// During the "CustomMigrations" we read from the manifest repo, and write to the database.
// The functions here are there to retrieve data, so they should not need to access the DB.
// Therefore, they should not need a "transaction" parameter.
// There are currently some exceptions, like GetAllDeploymentsFun. This will be changed in SRX-PA568W.

type AllDeployments []Deployment
type AllEnvLocks map[string][]EnvironmentLock
type AllAppLocks map[string]map[string][]ApplicationLock // EnvName-> AppName -> []Locks
type AllTeamLocks map[string]map[string][]TeamLock       // EnvName-> Team -> []Locks

type AllAppLocks map[string]map[string][]ApplicationLock // EnvName-> AppName -> []Locks

type GetAllAppLocksFun = func(ctx context.Context) (AllAppLocks, error)

type AllReleases map[uint64]ReleaseWithManifest

type GetAllDeploymentsFun = func(ctx context.Context, transaction *sql.Tx) (AllDeployments, error)
type GetAllEnvLocksFun = func(ctx context.Context, transaction *sql.Tx) (AllEnvLocks, error)
<<<<<<< HEAD
type GetAllAppLocksFun = func(ctx context.Context, transaction *sql.Tx) (AllAppLocks, error)
type GetAllTeamLocksFun = func(ctx context.Context, transaction *sql.Tx) (AllTeamLocks, error)
=======
type GetAllReleasesFun = func(ctx context.Context, app string) (AllReleases, error)
>>>>>>> c97352b5

// GetAllAppsFun returns a map where the Key is an app name, and the value is a team name of that app
type GetAllAppsFun = func() (map[string]string, error)

func (h *DBHandler) RunCustomMigrations(
	ctx context.Context,
	getAllAppsFun GetAllAppsFun,
	getAllDeploymentsFun GetAllDeploymentsFun,
	getAllReleasesFun GetAllReleasesFun,
	getAllEnvLocksFun GetAllEnvLocksFun,
	getAllAppLocksFun GetAllAppLocksFun,
<<<<<<< HEAD
	getAllTeamLocksFun GetAllTeamLocksFun,
=======
>>>>>>> c97352b5
) error {
	span, ctx := tracer.StartSpanFromContext(ctx, "RunCustomMigrations")
	defer span.Finish()
	err := h.RunCustomMigrationAllAppsTable(ctx, getAllAppsFun)
	if err != nil {
		return err
	}
	err = h.RunCustomMigrationApps(ctx, getAllAppsFun)
	if err != nil {
		return err
	}
	err = h.RunCustomMigrationDeployments(ctx, getAllDeploymentsFun)
	if err != nil {
		return err
	}
	err = h.RunCustomMigrationReleases(ctx, getAllAppsFun, getAllReleasesFun)
	if err != nil {
		return err
	}
	err = h.RunCustomMigrationEnvLocks(ctx, getAllEnvLocksFun)
	if err != nil {
		return err
	}
	err = h.RunCustomMigrationAppLocks(ctx, getAllAppLocksFun)
	if err != nil {
		return err
	}
<<<<<<< HEAD
	err = h.RunCustomMigrationTeamLocks(ctx, getAllTeamLocksFun)
	if err != nil {
		return err
	}
=======
>>>>>>> c97352b5
	return nil
}

func (h *DBHandler) DBSelectDeployment(ctx context.Context, tx *sql.Tx, appSelector string, envSelector string) (*Deployment, error) {
	span, _ := tracer.StartSpanFromContext(ctx, "DBSelectDeployment")
	defer span.Finish()

	selectQuery := h.AdaptQuery(fmt.Sprintf(
		"SELECT eslVersion, created, releaseVersion, appName, envName, metadata" +
			" FROM deployments " +
			" WHERE appName=? AND envName=? " +
			" ORDER BY eslVersion DESC " +
			" LIMIT 1;"))
	rows, err := tx.QueryContext(
		ctx,
		selectQuery,
		appSelector,
		envSelector,
	)
	if err != nil {
		return nil, fmt.Errorf("could not query deployments table from DB. Error: %w\n", err)
	}
	defer func(rows *sql.Rows) {
		err := rows.Close()
		if err != nil {
			logger.FromContext(ctx).Sugar().Warnf("deployments: row closing error: %v", err)
		}
	}(rows)
	var row = &DBDeployment{
		EslVersion:     0,
		Created:        time.Time{},
		ReleaseVersion: nil,
		App:            "",
		Env:            "",
		Metadata:       "",
	}
	var releaseVersion sql.NullInt64
	//exhaustruct:ignore
	var resultJson = DeploymentMetadata{}
	if rows.Next() {
		err := rows.Scan(&row.EslVersion, &row.Created, &releaseVersion, &row.App, &row.Env, &row.Metadata)
		if err != nil {
			if errors.Is(err, sql.ErrNoRows) {
				return nil, nil
			}
			return nil, fmt.Errorf("Error scanning deployments row from DB. Error: %w\n", err)
		}
		if releaseVersion.Valid {
			row.ReleaseVersion = &releaseVersion.Int64
		}

		err = json.Unmarshal(([]byte)(row.Metadata), &resultJson)
		if err != nil {
			return nil, fmt.Errorf("Error during json unmarshal in deployments. Error: %w. Data: %s\n", err, row.Metadata)
		}
	}
	err = rows.Close()
	if err != nil {
		return nil, fmt.Errorf("deployments: row closing error: %v\n", err)
	}
	err = rows.Err()
	if err != nil {
		return nil, fmt.Errorf("deployments: row has error: %v\n", err)
	}
	return &Deployment{
		EslVersion: row.EslVersion,
		Created:    row.Created,
		App:        row.App,
		Env:        row.Env,
		Version:    row.ReleaseVersion,
		Metadata:   resultJson,
	}, nil
}

func (h *DBHandler) DBSelectAnyDeployment(ctx context.Context, tx *sql.Tx) (*DBDeployment, error) {
	selectQuery := h.AdaptQuery(fmt.Sprintf(
		"SELECT eslVersion, created, releaseVersion, appName, envName" +
			" FROM deployments " +
			" LIMIT 1;"))
	rows, err := tx.QueryContext(
		ctx,
		selectQuery,
	)
	if err != nil {
		return nil, fmt.Errorf("could not query deployments table from DB. Error: %w\n", err)
	}
	defer func(rows *sql.Rows) {
		err := rows.Close()
		if err != nil {
			logger.FromContext(ctx).Sugar().Warnf("deployments row could not be closed: %v", err)
		}
	}(rows)
	//exhaustruct:ignore
	var row = &DBDeployment{}
	if rows.Next() {
		var releaseVersion sql.NullInt64
		err := rows.Scan(&row.EslVersion, &row.Created, &releaseVersion, &row.App, &row.Env)
		if err != nil {
			if errors.Is(err, sql.ErrNoRows) {
				return nil, nil
			}
			return nil, fmt.Errorf("Error scanning deployments row from DB. Error: %w\n", err)
		}
		if releaseVersion.Valid {
			row.ReleaseVersion = &releaseVersion.Int64
		}
	} else {
		row = nil
	}
	err = closeRows(rows)
	if err != nil {
		return nil, err
	}
	return row, nil
}

type DBApp struct {
	EslId EslId
	App   string
}

type DBAppMetaData struct {
	Team string
}

type DBAppWithMetaData struct {
	EslId       EslId
	App         string
	Metadata    DBAppMetaData
	StateChange AppStateChange
}

func (h *DBHandler) DBInsertApplication(ctx context.Context, transaction *sql.Tx, appName string, previousEslVersion EslId, stateChange AppStateChange, metaData DBAppMetaData) error {
	span, _ := tracer.StartSpanFromContext(ctx, "DBInsertApplication")
	defer span.Finish()
	jsonToInsert, err := json.Marshal(metaData)
	if err != nil {
		return fmt.Errorf("could not marshal json data: %w", err)
	}
	insertQuery := h.AdaptQuery(
		"INSERT INTO apps (eslVersion, created, appName, stateChange, metadata)  VALUES (?, ?, ?, ?, ?);",
	)
	span.SetTag("query", insertQuery)
	_, err = transaction.Exec(
		insertQuery,
		previousEslVersion+1,
		time.Now(),
		appName,
		stateChange,
		jsonToInsert,
	)
	if err != nil {
		return fmt.Errorf("could not insert an app into DB. Error: %w\n", err)
	}
	return nil
}

func NewNullInt(s *int64) sql.NullInt64 {
	if s == nil {
		return sql.NullInt64{
			Int64: 0,
			Valid: false,
		}
	}
	return sql.NullInt64{
		Int64: *s,
		Valid: true,
	}
}

func (h *DBHandler) DBSelectAnyApp(ctx context.Context, tx *sql.Tx) (*DBAppWithMetaData, error) {
	selectQuery := h.AdaptQuery(fmt.Sprintf(
		"SELECT eslVersion, appName, metadata " +
			" FROM apps " +
			" LIMIT 1;"))
	rows, err := tx.QueryContext(
		ctx,
		selectQuery,
	)
	if err != nil {
		return nil, fmt.Errorf("could not query apps table from DB. Error: %w\n", err)
	}
	defer func(rows *sql.Rows) {
		err := rows.Close()
		if err != nil {
			logger.FromContext(ctx).Sugar().Warnf("row could not be closed: %v", err)
		}
	}(rows)
	//exhaustruct:ignore
	var row = &DBAppWithMetaData{}
	if rows.Next() {
		var metadataStr string
		err := rows.Scan(&row.EslId, &row.App, &metadataStr)
		if err != nil {
			if errors.Is(err, sql.ErrNoRows) {
				return nil, nil
			}
			return nil, fmt.Errorf("Error scanning apps row from DB. Error: %w\n", err)
		}
		var metaData = DBAppMetaData{
			Team: "",
		}
		err = json.Unmarshal(([]byte)(metadataStr), &metaData)
		if err != nil {
			return nil, fmt.Errorf("Error during json unmarshal of apps. Error: %w. Data: %s\n", err, metadataStr)
		}
		row.Metadata = metaData
	} else {
		row = nil
	}
	err = closeRows(rows)
	if err != nil {
		return nil, err
	}
	return row, nil
}

func (h *DBHandler) DBSelectApp(ctx context.Context, tx *sql.Tx, appName string) (*DBAppWithMetaData, error) {
	selectQuery := h.AdaptQuery(fmt.Sprintf(
		"SELECT eslVersion, appName, stateChange, metadata" +
			" FROM apps " +
			" WHERE appName=? " +
			" ORDER BY eslVersion DESC " +
			" LIMIT 1;"))
	rows, err := tx.QueryContext(
		ctx,
		selectQuery,
		appName,
	)
	if err != nil {
		return nil, fmt.Errorf("could not query apps table from DB. Error: %w\n", err)
	}
	defer func(rows *sql.Rows) {
		err := rows.Close()
		if err != nil {
			logger.FromContext(ctx).Sugar().Warnf("row could not be closed: %v", err)
		}
	}(rows)

	//exhaustruct:ignore
	var row = &DBAppWithMetaData{}
	if rows.Next() {
		var metadataStr string
		err := rows.Scan(&row.EslId, &row.App, &row.StateChange, &metadataStr)
		if err != nil {
			if errors.Is(err, sql.ErrNoRows) {
				return nil, nil
			}
			return nil, fmt.Errorf("Error scanning apps row from DB. Error: %w\n", err)
		}
		var metaData = DBAppMetaData{Team: ""}
		err = json.Unmarshal(([]byte)(metadataStr), &metaData)
		if err != nil {
			return nil, fmt.Errorf("Error during json unmarshal of apps. Error: %w. Data: %s\n", err, metadataStr)
		}
		row.Metadata = metaData
	} else {
		row = nil
	}
	err = closeRows(rows)
	if err != nil {
		return nil, err
	}
	return row, nil
}

// DBWriteDeployment writes one deployment, meaning "what should be deployed"
func (h *DBHandler) DBWriteDeployment(ctx context.Context, tx *sql.Tx, deployment Deployment, previousEslVersion EslId) error {
	if h == nil {
		return nil
	}
	if tx == nil {
		return fmt.Errorf("DBWriteEslEventInternal: no transaction provided")
	}
	span, _ := tracer.StartSpanFromContext(ctx, "DBWriteEslEventInternal")
	defer span.Finish()

	jsonToInsert, err := json.Marshal(deployment.Metadata)
	if err != nil {
		return fmt.Errorf("could not marshal json data: %w", err)
	}

	insertQuery := h.AdaptQuery(
		"INSERT INTO deployments (eslVersion, created, releaseVersion, appName, envName, metadata) VALUES (?, ?, ?, ?, ?, ?);")

	span.SetTag("query", insertQuery)
	nullVersion := NewNullInt(deployment.Version)
	_, err = tx.Exec(
		insertQuery,
		previousEslVersion+1,
		time.Now(),
		nullVersion,
		deployment.App,
		deployment.Env,
		jsonToInsert)

	if err != nil {
		return fmt.Errorf("could not write deployment into DB. Error: %w\n", err)
	}
	return nil
}

// CUSTOM MIGRATIONS

func (h *DBHandler) RunCustomMigrationReleases(ctx context.Context, getAllAppsFun GetAllAppsFun, getAllReleasesFun GetAllReleasesFun) error {
	return h.WithTransaction(ctx, func(ctx context.Context, transaction *sql.Tx) error {
		l := logger.FromContext(ctx).Sugar()
		allReleasesDb, err := h.DBSelectAnyRelease(ctx, transaction)
		if err != nil {
			l.Warnf("could not get releases from database - assuming the manifest repo is correct: %v", err)
		}
		if allReleasesDb != nil {
			l.Warnf("There are already deployments in the DB - skipping migrations")
			return nil
		}

		allAppsMap, err := getAllAppsFun()
		if err != nil {
			return err
		}
		for app := range allAppsMap {
			l.Infof("processing app %s ...", app)

			releases, err := getAllReleasesFun(ctx, app)
			if err != nil {
				return fmt.Errorf("geAllReleases failed %v", err)
			}
			for r := range releases {
				repoRelease := releases[r]
				dbRelease := DBReleaseWithMetaData{
					EslId:         InitialEslId,
					ReleaseNumber: repoRelease.Version,
					App:           app,
					Env:           repoRelease.Environment,
					Manifest:      repoRelease.Manifest,
					Metadata: DBReleaseMetaData{
						SourceAuthor:   repoRelease.SourceAuthor,
						SourceCommitId: repoRelease.SourceCommitId,
						SourceMessage:  repoRelease.SourceMessage,
						DisplayVersion: repoRelease.DisplayVersion,
					},
				}
				err = h.DBInsertRelease(ctx, transaction, dbRelease, InitialEslId-1)
				if err != nil {
					return fmt.Errorf("error writing Release to DB for app %s in env %s: %v",
						app, repoRelease.Environment, err)
				}
			}
			l.Infof("done with app %s", app)
		}
		return nil
	})
}

func (h *DBHandler) RunCustomMigrationDeployments(ctx context.Context, getAllDeploymentsFun GetAllDeploymentsFun) error {
	return h.WithTransaction(ctx, func(ctx context.Context, transaction *sql.Tx) error {
		l := logger.FromContext(ctx).Sugar()
		allAppsDb, err := h.DBSelectAnyDeployment(ctx, transaction)
		if err != nil {
			l.Warnf("could not get applications from database - assuming the manifest repo is correct: %v", err)
			allAppsDb = nil
		}
		if allAppsDb != nil {
			l.Warnf("There are already deployments in the DB - skipping migrations")
			return nil
		}

		allDeploymentsInRepo, err := getAllDeploymentsFun(ctx, transaction)
		if err != nil {
			return fmt.Errorf("could not get current deployments to run custom migrations: %v", err)
		}

		for i := range allDeploymentsInRepo {
			deploymentInRepo := allDeploymentsInRepo[i]
			err = h.DBWriteDeployment(ctx, transaction, deploymentInRepo, 0)
			if err != nil {
				return fmt.Errorf("error writing Deployment to DB for app %s in env %s: %v",
					deploymentInRepo.App, deploymentInRepo.Env, err)
			}
		}
		return nil
	})
}

type AllApplicationsJson struct {
	Apps []string `json:"apps"`
}

type AllApplicationsRow struct {
	version int64
	created time.Time
	data    string
}

type AllApplicationsGo struct {
	Version int64
	Created time.Time
	AllApplicationsJson
}

type EventRow struct {
	Uuid       string
	Timestamp  time.Time
	CommitHash string
	EventType  event.EventType
	EventJson  string
}

func (h *DBHandler) RunCustomMigrationEnvLocks(ctx context.Context, getAllEnvLocksFun GetAllEnvLocksFun) error {
	return h.WithTransaction(ctx, func(ctx context.Context, transaction *sql.Tx) error {
		l := logger.FromContext(ctx).Sugar()
		allEnvLocksDb, err := h.DBSelectAnyActiveEnvLocks(ctx, transaction)
		if err != nil {
			l.Infof("could not get environment locks from database - assuming the manifest repo is correct: %v", err)
			allEnvLocksDb = nil
		}
		if allEnvLocksDb != nil {
			l.Infof("There are already environment locks in the DB - skipping migrations")
			return nil
		}

		allEnvLocksInRepo, err := getAllEnvLocksFun(ctx, transaction)
		if err != nil {
			return fmt.Errorf("could not get current environment locks to run custom migrations: %v", err)
		}

		for envName, locks := range allEnvLocksInRepo {
			var activeLockIds []string
			for _, currentLock := range locks {
				activeLockIds = append(activeLockIds, currentLock.LockID)

				err = h.DBWriteEnvironmentLockInternal(ctx, transaction, currentLock, 0, true)
				if err != nil {
					return fmt.Errorf("error writing environment locks to DB for environment %s: %v",
						envName, err)
				}
			}
			err = h.DBWriteAllEnvironmentLocks(ctx, transaction, 0, envName, activeLockIds)
			if err != nil {
				return fmt.Errorf("error writing environment locks ids to DB for environment %s: %v",
					envName, err)
			}
		}

		return nil
	})
}

func (h *DBHandler) RunCustomMigrationAppLocks(ctx context.Context, getAllAppLocksFun GetAllAppLocksFun) error {
	return h.WithTransaction(ctx, func(ctx context.Context, transaction *sql.Tx) error {
		l := logger.FromContext(ctx).Sugar()
		allAppLocksDb, err := h.DBSelectAnyActiveAppLock(ctx, transaction)
		if err != nil {
			l.Infof("could not get application locks from database - assuming the manifest repo is correct: %v", err)
			allAppLocksDb = nil
		}
		if allAppLocksDb != nil {
			l.Infof("There are already application locks in the DB - skipping migrations")
			return nil
		}

<<<<<<< HEAD
		allAppLocksInRepo, err := getAllAppLocksFun(ctx, transaction)
		if err != nil {
			return fmt.Errorf("could not get current environment locks to run custom migrations: %v", err)
=======
		allAppLocksInRepo, err := getAllAppLocksFun(ctx)
		if err != nil {
			return fmt.Errorf("could not get current application locks to run custom migrations: %v", err)
>>>>>>> c97352b5
		}

		for envName, apps := range allAppLocksInRepo {
			for appName, currentAppLocks := range apps {
				var activeLockIds []string
				for _, currentLock := range currentAppLocks {
					activeLockIds = append(activeLockIds, currentLock.LockID)
					err = h.DBWriteApplicationLockInternal(ctx, transaction, currentLock, 0, true)
					if err != nil {
						return fmt.Errorf("error writing application locks to DB for application '%s' on '%s': %v",
							appName, envName, err)
					}
				}
<<<<<<< HEAD
=======
				if len(activeLockIds) == 0 {
					activeLockIds = []string{}
				}
>>>>>>> c97352b5
				err := h.DBWriteAllAppLocks(ctx, transaction, 0, envName, appName, activeLockIds)
				if err != nil {
					return fmt.Errorf("error writing existing locks to DB for application '%s' on environment '%s': %v",
						appName, envName, err)
				}
			}
		}
		return nil
	})
}

<<<<<<< HEAD
func (h *DBHandler) RunCustomMigrationTeamLocks(ctx context.Context, getAllTeamLocksFun GetAllTeamLocksFun) error {
	return h.WithTransaction(ctx, func(ctx context.Context, transaction *sql.Tx) error {
		l := logger.FromContext(ctx).Sugar()
		allTeamLocksDb, err := h.DBSelectAnyActiveTeamLock(ctx, transaction)
		if err != nil {
			l.Infof("could not get team locks from database - assuming the manifest repo is correct: %v", err)
			allTeamLocksDb = nil
		}
		if allTeamLocksDb != nil {
			l.Infof("There are already team locks in the DB - skipping migrations")
			return nil
		}

		allTeamLocksInRepo, err := getAllTeamLocksFun(ctx, transaction)
		if err != nil {
			return fmt.Errorf("could not get current team locks to run custom migrations: %v", err)
		}

		for envName, apps := range allTeamLocksInRepo {
			for teamName, currentTeamLocks := range apps {
				var activeLockIds []string
				for _, currentLock := range currentTeamLocks {
					activeLockIds = append(activeLockIds, currentLock.LockID)
					err = h.DBWriteTeamLockInternal(ctx, transaction, currentLock, 0, true)
					if err != nil {
						return fmt.Errorf("error writing team locks to DB for team '%s' on '%s': %v",
							teamName, envName, err)
					}
				}
				err := h.DBWriteAllTeamLocks(ctx, transaction, 0, envName, teamName, activeLockIds)
				if err != nil {
					return fmt.Errorf("error writing existing locks to DB for team '%s' on environment '%s': %v",
						teamName, envName, err)
				}
			}
		}
		return nil
	})
}

=======
>>>>>>> c97352b5
func (h *DBHandler) RunCustomMigrationAllAppsTable(ctx context.Context, getAllAppsFun GetAllAppsFun) error {
	return h.WithTransaction(ctx, func(ctx context.Context, transaction *sql.Tx) error {
		l := logger.FromContext(ctx).Sugar()
		allAppsDb, err := h.DBSelectAllApplications(ctx, transaction)
		if err != nil {
			l.Warnf("could not get applications from database - assuming the manifest repo is correct: %v", err)
			allAppsDb = nil
		}

		allAppsRepo, err := getAllAppsFun()
		if err != nil {
			return fmt.Errorf("could not get applications to run custom migrations: %v", err)
		}
		var version int64
		if allAppsDb != nil {
			slices.Sort(allAppsDb.Apps)
			version = allAppsDb.Version
		} else {
			version = 1
		}
		sortedApps := sorting.SortKeys(allAppsRepo)

		if allAppsDb != nil && reflect.DeepEqual(allAppsDb.Apps, sortedApps) {
			// nothing to do
			logger.FromContext(ctx).Sugar().Infof("Nothing to do, all apps are equal")
			return nil
		}
		// if there is any difference, we assume the manifest wins over the database state,
		// so we use `allAppsRepo`:
		return h.DBWriteAllApplications(ctx, transaction, version, sortedApps)
	})
}

func (h *DBHandler) RunCustomMigrationApps(ctx context.Context, getAllAppsFun GetAllAppsFun) error {
	return h.WithTransaction(ctx, func(ctx context.Context, transaction *sql.Tx) error {
		dbApp, err := h.DBSelectAnyApp(ctx, transaction)
		if err != nil {
			return fmt.Errorf("could not get dbApp from database - assuming the manifest repo is correct: %v", err)
		}
		if dbApp != nil {
			// the migration was already done
			logger.FromContext(ctx).Info("migration to apps was done already")
			return nil
		}

		appsMap, err := getAllAppsFun()
		if err != nil {
			return fmt.Errorf("could not get dbApp to run custom migrations: %v", err)
		}

		for app := range appsMap {
			team := appsMap[app]
			err = h.DBInsertApplication(ctx, transaction, app, InitialEslId, AppStateChangeMigrate, DBAppMetaData{Team: team})
			if err != nil {
				return fmt.Errorf("could not write dbApp %s: %v", app, err)
			}
		}
		return nil
	})
}

// ENV LOCKS

func (h *DBHandler) DBSelectAnyActiveEnvLocks(ctx context.Context, tx *sql.Tx) (*AllEnvLocksGo, error) {
	selectQuery := h.AdaptQuery(
		"SELECT version, created, environment, json FROM all_env_locks ORDER BY version DESC LIMIT 1;")
	rows, err := tx.QueryContext(
		ctx,
		selectQuery,
	)
	if err != nil {
		return nil, fmt.Errorf("could not query environment_locks table from DB. Error: %w\n", err)
	}
	defer func(rows *sql.Rows) {
		err := rows.Close()
		if err != nil {
			logger.FromContext(ctx).Sugar().Warnf("row closing error: %v", err)
		}
	}(rows)

	//exhaustruct:ignore
	var row = AllEnvLocksRow{}
	if rows.Next() {
		err := rows.Scan(&row.Version, &row.Created, &row.Environment, &row.Data)
		if err != nil {
			if errors.Is(err, sql.ErrNoRows) {
				return nil, nil
			}
			return nil, fmt.Errorf("Error scanning environment lock row from DB. Error: %w\n", err)
		}
		err = closeRows(rows)
		if err != nil {
			return nil, err
		}
		//exhaustruct:ignore
		var dataJson = AllEnvLocksJson{}
		err = json.Unmarshal(([]byte)(row.Data), &dataJson)
		if err != nil {
			return nil, fmt.Errorf("Error scanning application lock row from DB. Error: %w\n", err)
		}
		return &AllEnvLocksGo{
			Version:         row.Version,
			Created:         row.Created,
			Environment:     row.Environment,
			AllEnvLocksJson: AllEnvLocksJson{EnvLocks: dataJson.EnvLocks}}, nil
	}
	err = closeRows(rows)
	if err != nil {
		return nil, err
	}
	return nil, nil // no rows, but also no error
}

func (h *DBHandler) DBSelectEnvironmentLock(ctx context.Context, tx *sql.Tx, environment, lockID string) (*EnvironmentLock, error) {
	selectQuery := h.AdaptQuery(fmt.Sprintf(
		"SELECT eslVersion, created, lockID, envName, metadata, deleted" +
			" FROM environment_locks " +
			" WHERE envName=? AND lockID=? " +
			" ORDER BY eslVersion DESC " +
			" LIMIT 1;"))

	rows, err := tx.QueryContext(
		ctx,
		selectQuery,
		environment,
		lockID,
	)
	if err != nil {
		return nil, fmt.Errorf("could not query environment locks table from DB. Error: %w\n", err)
	}
	defer func(rows *sql.Rows) {
		err := rows.Close()
		if err != nil {
			logger.FromContext(ctx).Sugar().Warnf("row closing error: %v", err)
		}
	}(rows)

	if rows.Next() {
		var row = DBEnvironmentLock{
			EslVersion: 0,
			Created:    time.Time{},
			LockID:     "",
			Env:        "",
			Deleted:    true,
			Metadata:   "",
		}

		err := rows.Scan(&row.EslVersion, &row.Created, &row.LockID, &row.Env, &row.Metadata, &row.Deleted)
		if err != nil {
			if errors.Is(err, sql.ErrNoRows) {
				return nil, nil
			}
			return nil, fmt.Errorf("Error scanning environment locks row from DB. Error: %w\n", err)
		}

		//exhaustruct:ignore
		var resultJson = LockMetadata{}
		err = json.Unmarshal(([]byte)(row.Metadata), &resultJson)
		if err != nil {
			return nil, fmt.Errorf("Error during json unmarshal. Error: %w. Data: %s\n", err, row.Metadata)
		}
		err = closeRows(rows)
		if err != nil {
			return nil, err
		}
		return &EnvironmentLock{
			EslVersion: row.EslVersion,
			Created:    row.Created,
			LockID:     row.LockID,
			Env:        row.Env,
			Deleted:    row.Deleted,
			Metadata:   resultJson,
		}, nil
	}

	err = closeRows(rows)
	if err != nil {
		return nil, err
	}
	return nil, nil // no rows, but also no error

}

func (h *DBHandler) DBWriteEnvironmentLock(ctx context.Context, tx *sql.Tx, lockID, environment, message, authorName, authorEmail string) error {
	if h == nil {
		return nil
	}
	if tx == nil {
		return fmt.Errorf("DBWriteEnvironmentLock: no transaction provided")
	}
	span, _ := tracer.StartSpanFromContext(ctx, "DBWriteEnvironmentLock")
	defer span.Finish()

	var previousVersion EslId

	existingEnvLock, err := h.DBSelectEnvironmentLock(ctx, tx, environment, lockID)

	if err != nil {
		return fmt.Errorf("Could not obtain existing environment lock: %w\n", err)
	}

	if existingEnvLock == nil {
		previousVersion = 0
	} else {
		previousVersion = existingEnvLock.EslVersion
	}

	envLock := EnvironmentLock{
		EslVersion: 0,
		LockID:     lockID,
		Created:    time.Time{},
		Env:        environment,
		Metadata: LockMetadata{
			Message:        message,
			CreatedByName:  authorName,
			CreatedByEmail: authorEmail,
		},
		Deleted: false,
	}
	return h.DBWriteEnvironmentLockInternal(ctx, tx, envLock, previousVersion, false)
}

func (h *DBHandler) DBWriteEnvironmentLockInternal(ctx context.Context, tx *sql.Tx, envLock EnvironmentLock, previousEslVersion EslId, useTimeInLock bool) error {
	if h == nil {
		return nil
	}
	if tx == nil {
		return fmt.Errorf("DBWriteEnvironmentLockInternal: no transaction provided")
	}
	span, _ := tracer.StartSpanFromContext(ctx, "DBWriteEnvironmentLockInternal")
	defer span.Finish()

	jsonToInsert, err := json.Marshal(envLock.Metadata)
	if err != nil {
		return fmt.Errorf("could not marshal json data: %w", err)
	}

	insertQuery := h.AdaptQuery(
		"INSERT INTO environment_locks (eslVersion, created, lockID, envName, deleted, metadata) VALUES (?, ?, ?, ?, ?, ?);")

	var timetoInsert time.Time
	if useTimeInLock {
		timetoInsert = envLock.Created
	} else {
		timetoInsert = time.Now()
	}
	span.SetTag("query", insertQuery)
	_, err = tx.Exec(
		insertQuery,
		previousEslVersion+1,
		timetoInsert,
		envLock.LockID,
		envLock.Env,
		envLock.Deleted,
		jsonToInsert)

	if err != nil {
		return fmt.Errorf("could not write environment lock into DB. Error: %w\n", err)
	}
	return nil
}

// DBSelectEnvLockHistory returns the last N events associated with some lock on some environment. Currently only used in testing.
func (h *DBHandler) DBSelectEnvLockHistory(ctx context.Context, tx *sql.Tx, environmentName, lockID string, limit int) ([]EnvironmentLock, error) {
	if h == nil {
		return nil, nil
	}
	if tx == nil {
		return nil, fmt.Errorf("DBSelectEnvLocks: no transaction provided")
	}
	span, _ := tracer.StartSpanFromContext(ctx, "DBSelectEnvLocks")
	defer span.Finish()

	selectQuery := h.AdaptQuery(
		fmt.Sprintf(
			"SELECT eslVersion, created, lockID, envName, metadata, deleted" +
				" FROM environment_locks " +
				" WHERE envName=? AND lockID=?" +
				" ORDER BY eslVersion DESC " +
				" LIMIT ?;"))

	span.SetTag("query", selectQuery)
	rows, err := tx.QueryContext(
		ctx,
		selectQuery,
		environmentName,
		lockID,
		limit,
	)
	if err != nil {
		return nil, fmt.Errorf("could not read environment lock from DB. Error: %w\n", err)
	}
	envLocks := make([]EnvironmentLock, 0)
	for rows.Next() {
		var row = DBEnvironmentLock{
			EslVersion: 0,
			Created:    time.Time{},
			LockID:     "",
			Env:        "",
			Deleted:    true,
			Metadata:   "",
		}

		err := rows.Scan(&row.EslVersion, &row.Created, &row.LockID, &row.Env, &row.Metadata, &row.Deleted)
		if err != nil {
			if errors.Is(err, sql.ErrNoRows) {
				return nil, nil
			}
			return nil, fmt.Errorf("Error scanning environment locks row from DB. Error: %w\n", err)
		}

		//exhaustruct:ignore
		var resultJson = LockMetadata{}
		err = json.Unmarshal(([]byte)(row.Metadata), &resultJson)
		if err != nil {
			return nil, fmt.Errorf("Error during json unmarshal. Error: %w. Data: %s\n", err, row.Metadata)
		}
		envLocks = append(envLocks, EnvironmentLock{
			EslVersion: row.EslVersion,
			Created:    row.Created,
			LockID:     row.LockID,
			Env:        row.Env,
			Deleted:    row.Deleted,
			Metadata:   resultJson,
		})
	}
	err = closeRows(rows)
	if err != nil {
		return nil, err
	}
	return envLocks, nil
}

func (h *DBHandler) DBSelectAllEnvironmentLocks(ctx context.Context, tx *sql.Tx, environment string) (*AllEnvLocksGo, error) {
	if h == nil {
		return nil, nil
	}
	if tx == nil {
		return nil, fmt.Errorf("DBSelectAllEnvironmentLocks: no transaction provided")
	}
	span, _ := tracer.StartSpanFromContext(ctx, "DBSelectAllEnvironmentLocks")
	defer span.Finish()
	selectQuery := h.AdaptQuery(
		"SELECT version, created, environment, json FROM all_env_locks WHERE environment = ? ORDER BY version DESC LIMIT 1;")

	rows, err := tx.QueryContext(ctx, selectQuery, environment)
	if err != nil {
		return nil, fmt.Errorf("could not query all env locks table from DB. Error: %w\n", err)
	}
	defer func(rows *sql.Rows) {
		err := rows.Close()
		if err != nil {
			logger.FromContext(ctx).Sugar().Warnf("row closing error: %v", err)
		}
	}(rows)

	if rows.Next() {
		var row = AllEnvLocksRow{
			Version:     0,
			Created:     time.Time{},
			Environment: "",
			Data:        "",
		}

		err := rows.Scan(&row.Version, &row.Created, &row.Environment, &row.Data)
		if err != nil {
			if errors.Is(err, sql.ErrNoRows) {
				return nil, nil
			}
			return nil, fmt.Errorf("Error scanning environment locks row from DB. Error: %w\n", err)
		}

		//exhaustruct:ignore
		var resultJson = AllEnvLocksJson{}
		err = json.Unmarshal(([]byte)(row.Data), &resultJson)
		if err != nil {
			return nil, fmt.Errorf("Error during json unmarshal. Error: %w. Data: %s\n", err, row.Data)
		}

		var resultGo = AllEnvLocksGo{
			Version:         row.Version,
			Created:         row.Created,
			Environment:     row.Environment,
			AllEnvLocksJson: AllEnvLocksJson{EnvLocks: resultJson.EnvLocks},
		}
		err = closeRows(rows)
		if err != nil {
			return nil, err
		}
		return &resultGo, nil
	}
	err = closeRows(rows)
	if err != nil {
		return nil, err
	}
	return nil, nil
}

func (h *DBHandler) DBSelectEnvironmentLockSet(ctx context.Context, tx *sql.Tx, environment string, lockIDs []string) ([]EnvironmentLock, error) {
	if len(lockIDs) == 0 {
		return nil, nil
	}
	if h == nil {
		return nil, nil
	}
	if tx == nil {
		return nil, fmt.Errorf("DBSelectEnvironmentLockSet: no transaction provided")
	}
	span, _ := tracer.StartSpanFromContext(ctx, "DBSelectEnvironmentLockSet")
	defer span.Finish()

	var envLocks []EnvironmentLock
	var rows *sql.Rows
	defer func(rows *sql.Rows) {
		if rows == nil {
			return
		}
		err := rows.Close()
		if err != nil {
			logger.FromContext(ctx).Sugar().Warnf("row closing error: %v", err)
		}
	}(rows)
	//Get the latest change to each lock
	for _, id := range lockIDs {
		var err error
		selectQuery := h.AdaptQuery(
			"SELECT eslVersion, created, lockID, envName, metadata, deleted" +
				" FROM environment_locks " +
				" WHERE envName=? AND lockID=? " +
				" ORDER BY eslVersion DESC " +
				" LIMIT 1;")
		rows, err = tx.QueryContext(ctx, selectQuery, environment, id)
		if err != nil {
			return nil, fmt.Errorf("could not query environment locks table from DB. Error: %w\n", err)
		}

		var row = DBEnvironmentLock{
			EslVersion: 0,
			Created:    time.Time{},
			LockID:     "",
			Env:        "",
			Deleted:    false,
			Metadata:   "",
		}
		if rows.Next() {
			err = rows.Scan(&row.EslVersion, &row.Created, &row.LockID, &row.Env, &row.Metadata, &row.Deleted)
			if err != nil {
				if errors.Is(err, sql.ErrNoRows) {
					return nil, nil
				}
				return nil, fmt.Errorf("Error scanning environment locks row from DB. Error: %w\n", err)
			}

			//exhaustruct:ignore
			var resultJson = LockMetadata{}
			err = json.Unmarshal(([]byte)(row.Metadata), &resultJson)
			if err != nil {
				return nil, fmt.Errorf("Error during json unmarshal. Error: %w. Data: %s\n", err, row.Metadata)
			}
			envLocks = append(envLocks, EnvironmentLock{
				EslVersion: row.EslVersion,
				Created:    row.Created,
				LockID:     row.LockID,
				Env:        row.Env,
				Deleted:    row.Deleted,
				Metadata:   resultJson,
			})
		}
		err = closeRows(rows)
		if err != nil {
			return nil, err
		}
	}
	err := closeRows(rows)
	if err != nil {
		return nil, err
	}
	return envLocks, nil
}

func (h *DBHandler) DBWriteAllEnvironmentLocks(ctx context.Context, transaction *sql.Tx, previousVersion int64, environment string, lockIds []string) error {
	span, _ := tracer.StartSpanFromContext(ctx, "DBWriteAllEnvironmentLocks")
	defer span.Finish()
	slices.Sort(lockIds) // we don't really *need* the sorting, it's just for convenience
	jsonToInsert, err := json.Marshal(AllEnvLocksJson{
		EnvLocks: lockIds,
	})
	if err != nil {
		return fmt.Errorf("could not marshal json data: %w", err)
	}
	insertQuery := h.AdaptQuery("INSERT INTO all_env_locks (version , created, environment, json)  VALUES (?, ?, ?, ?);")
	span.SetTag("query", insertQuery)
	_, err = transaction.Exec(
		insertQuery,
		previousVersion+1,
		time.Now(),
		environment,
		jsonToInsert)
	if err != nil {
		return fmt.Errorf("could not insert all envs into DB. Error: %w\n", err)
	}
	return nil
}

func (h *DBHandler) DBDeleteEnvironmentLock(ctx context.Context, tx *sql.Tx, environment, lockID string) error {
	if h == nil {
		return nil
	}
	if tx == nil {
		return fmt.Errorf("DBDeleteEnvironmentLock: no transaction provided")
	}
	span, _ := tracer.StartSpanFromContext(ctx, "DBDeleteEnvironmentLock")
	defer span.Finish()
	var previousVersion EslId

	existingEnvLock, err := h.DBSelectEnvironmentLock(ctx, tx, environment, lockID)

	if err != nil {
		return fmt.Errorf("Could not obtain existing environment lock: %w\n", err)
	}

	if existingEnvLock == nil {
		logger.FromContext(ctx).Sugar().Warnf("could not delete lock. The environment lock '%s' on environment '%s' does not exist. Continuing anyway.", lockID, environment)
		return nil
	}

	if existingEnvLock.Deleted {
		logger.FromContext(ctx).Sugar().Warnf("could not delete lock. The environment lock '%s' on environment '%s' has already been deleted. Continuing anyway.", lockID, environment)
		return nil
	} else {
		previousVersion = existingEnvLock.EslVersion
	}

	existingEnvLock.Deleted = true
	err = h.DBWriteEnvironmentLockInternal(ctx, tx, *existingEnvLock, previousVersion, false)

	if err != nil {
		return fmt.Errorf("could not delete environment lock from DB. Error: %w\n", err)
	}
	return nil
}

type AllEnvLocksJson struct {
	EnvLocks []string `json:"envLocks"`
}

type AllEnvLocksRow struct {
	Version     int64
	Created     time.Time
	Environment string
	Data        string
}

type AllEnvLocksGo struct {
	Version     int64
	Created     time.Time
	Environment string
	AllEnvLocksJson
}

type AllAppLocksJson struct {
	AppLocks []string `json:"envLocks"`
}

type AllAppLocksRow struct {
	Version     int64
	Created     time.Time
	Environment string
	AppName     string
	Data        string
}

type AllAppLocksGo struct {
	Version     int64
	Created     time.Time
	Environment string
	AppName     string
	AllAppLocksJson
}

type ApplicationLock struct {
	EslVersion EslId
	Created    time.Time
	LockID     string
	Env        string
	App        string
	Deleted    bool
	Metadata   LockMetadata
}

// DBApplicationLock Just used to fetch info from DB
type DBApplicationLock struct {
	EslVersion EslId
	Created    time.Time
	LockID     string
	Env        string
	App        string
	Deleted    bool
	Metadata   string
}

func (h *DBHandler) DBWriteAllAppLocks(ctx context.Context, transaction *sql.Tx, previousVersion int64, environment, appName string, lockIds []string) error {
	span, _ := tracer.StartSpanFromContext(ctx, "DBWriteAllAppLocks")
	defer span.Finish()
	slices.Sort(lockIds) // we don't really *need* the sorting, it's just for convenience
	jsonToInsert, err := json.Marshal(AllEnvLocksJson{
		EnvLocks: lockIds,
	})
	if err != nil {
		return fmt.Errorf("could not marshal json data: %w", err)
	}
	insertQuery := h.AdaptQuery("INSERT INTO all_app_locks (version , created, environment, appName, json)  VALUES (?, ?, ?, ?, ?);")
	span.SetTag("query", insertQuery)
	_, err = transaction.Exec(
		insertQuery,
		previousVersion+1,
		time.Now(),
		environment,
		appName,
		jsonToInsert)
	if err != nil {
		return fmt.Errorf("could not insert all app locks into DB. Error: %w\n", err)
	}
	return nil
}

func (h *DBHandler) DBSelectAllAppLocks(ctx context.Context, tx *sql.Tx, environment, appName string) (*AllAppLocksGo, error) {
	if h == nil {
		return nil, nil
	}
	if tx == nil {
		return nil, fmt.Errorf("DBSelectAllAppLocks: no transaction provided")
	}
	span, _ := tracer.StartSpanFromContext(ctx, "DBSelectAllAppLocks")
	defer span.Finish()
	selectQuery := h.AdaptQuery(
		"SELECT version, created, environment, appName, json FROM all_app_locks WHERE environment = ? AND appName = ? ORDER BY version DESC LIMIT 1;")

	rows, err := tx.QueryContext(ctx, selectQuery, environment, appName)
	if err != nil {
		return nil, fmt.Errorf("could not query all app locks table from DB. Error: %w\n", err)
	}
	defer func(rows *sql.Rows) {
		err := rows.Close()
		if err != nil {
			logger.FromContext(ctx).Sugar().Warnf("row closing error: %v", err)
		}
	}(rows)

	if rows.Next() {
		var row = AllAppLocksRow{
			Version:     0,
			Created:     time.Time{},
			Environment: "",
			AppName:     "",
			Data:        "",
		}

		err := rows.Scan(&row.Version, &row.Created, &row.Environment, &row.AppName, &row.Data)
		if err != nil {
			if errors.Is(err, sql.ErrNoRows) {
				return nil, nil
			}
			return nil, fmt.Errorf("Error scanning application locks row from DB. Error: %w\n", err)
		}

		//exhaustruct:ignore
		var resultJson = AllAppLocksJson{}
		err = json.Unmarshal(([]byte)(row.Data), &resultJson)
		if err != nil {
			return nil, fmt.Errorf("Error during json unmarshal. Error: %w. Data: %s\n", err, row.Data)
		}

		var resultGo = AllAppLocksGo{
			Version:         row.Version,
			Created:         row.Created,
			Environment:     row.Environment,
<<<<<<< HEAD
=======
			AppName:         row.AppName,
>>>>>>> c97352b5
			AllAppLocksJson: AllAppLocksJson{AppLocks: resultJson.AppLocks},
		}
		err = closeRows(rows)
		if err != nil {
			return nil, err
		}
		return &resultGo, nil
	}
	err = closeRows(rows)
	if err != nil {
		return nil, err
	}
	return nil, nil
}

func (h *DBHandler) DBSelectAppLock(ctx context.Context, tx *sql.Tx, environment, appName, lockID string) (*ApplicationLock, error) {
	selectQuery := h.AdaptQuery(fmt.Sprintf(
		"SELECT eslVersion, created, lockID, envName, appName, metadata, deleted" +
			" FROM application_locks " +
			" WHERE envName=? AND appName=? AND lockID=? " +
			" ORDER BY eslVersion DESC " +
			" LIMIT 1;"))

	rows, err := tx.QueryContext(
		ctx,
		selectQuery,
		environment,
		appName,
		lockID,
	)
	if err != nil {
		return nil, fmt.Errorf("could not query application locks table from DB. Error: %w\n", err)
	}
	defer func(rows *sql.Rows) {
		err := rows.Close()
		if err != nil {
			logger.FromContext(ctx).Sugar().Warnf("row closing error: %v", err)
		}
	}(rows)

	if rows.Next() {
		var row = DBApplicationLock{
			EslVersion: 0,
			Created:    time.Time{},
			LockID:     "",
			Env:        "",
			App:        "",
			Deleted:    true,
			Metadata:   "",
		}

		err := rows.Scan(&row.EslVersion, &row.Created, &row.LockID, &row.Env, &row.App, &row.Metadata, &row.Deleted)
		if err != nil {
			if errors.Is(err, sql.ErrNoRows) {
				return nil, nil
			}
			return nil, fmt.Errorf("Error scanning application locks row from DB. Error: %w\n", err)
		}

		//exhaustruct:ignore
		var resultJson = LockMetadata{}
		err = json.Unmarshal(([]byte)(row.Metadata), &resultJson)
		if err != nil {
			return nil, fmt.Errorf("Error during json unmarshal. Error: %w. Data: %s\n", err, row.Metadata)
		}
		err = closeRows(rows)
		if err != nil {
			return nil, err
		}
		return &ApplicationLock{
			EslVersion: row.EslVersion,
			Created:    row.Created,
			LockID:     row.LockID,
			Env:        row.Env,
			App:        row.App,
			Deleted:    row.Deleted,
			Metadata:   resultJson,
		}, nil
	}

	err = closeRows(rows)
	if err != nil {
		return nil, err
	}
	return nil, nil // no rows, but also no error

}

func (h *DBHandler) DBSelectAppLockSet(ctx context.Context, tx *sql.Tx, environment, appName string, lockIDs []string) ([]ApplicationLock, error) {
	if len(lockIDs) == 0 {
		return nil, nil
	}
	if h == nil {
		return nil, nil
	}
	if tx == nil {
		return nil, fmt.Errorf("DBSelectAppLockSet: no transaction provided")
	}
	span, _ := tracer.StartSpanFromContext(ctx, "DBSelectAppLockSet")
	defer span.Finish()

	var appLocks []ApplicationLock
	var rows *sql.Rows
	defer func(rows *sql.Rows) {
		if rows == nil {
			return
		}
		err := rows.Close()
		if err != nil {
			logger.FromContext(ctx).Sugar().Warnf("row closing error: %v", err)
		}
	}(rows)
	//Get the latest change to each lock
	for _, id := range lockIDs {
<<<<<<< HEAD
		//Get the latest change to
=======
>>>>>>> c97352b5
		var err error
		selectQuery := h.AdaptQuery(
			"SELECT eslVersion, created, lockID, envName, appName, metadata, deleted" +
				" FROM application_locks " +
				" WHERE envName=? AND lockID=? AND appName=?" +
				" ORDER BY eslVersion DESC " +
				" LIMIT 1;")
		rows, err = tx.QueryContext(ctx, selectQuery, environment, id, appName)
		if err != nil {
			return nil, fmt.Errorf("could not query application locks table from DB. Error: %w\n", err)
		}

		var row = DBApplicationLock{
			EslVersion: 0,
			Created:    time.Time{},
			LockID:     "",
			Env:        "",
			App:        "",
			Deleted:    false,
			Metadata:   "",
		}
		if rows.Next() {
			err = rows.Scan(&row.EslVersion, &row.Created, &row.LockID, &row.Env, &row.App, &row.Metadata, &row.Deleted)
			if err != nil {
				if errors.Is(err, sql.ErrNoRows) {
					return nil, nil
				}
<<<<<<< HEAD
				return nil, fmt.Errorf("Error scanning environment locks row from DB. Error: %w\n", err)
=======
				return nil, fmt.Errorf("Error scanning application locks row from DB. Error: %w\n", err)
>>>>>>> c97352b5
			}

			//exhaustruct:ignore
			var resultJson = LockMetadata{}
			err = json.Unmarshal(([]byte)(row.Metadata), &resultJson)
			if err != nil {
				return nil, fmt.Errorf("Error during json unmarshal. Error: %w. Data: %s\n", err, row.Metadata)
			}
			appLocks = append(appLocks, ApplicationLock{
				EslVersion: row.EslVersion,
				Created:    row.Created,
				LockID:     row.LockID,
				Env:        row.Env,
				App:        row.App,
				Deleted:    row.Deleted,
				Metadata:   resultJson,
			})
		}
		err = closeRows(rows)
		if err != nil {
			return nil, err
		}
	}
	err := closeRows(rows)
	if err != nil {
		return nil, err
	}
	return appLocks, nil
}

func (h *DBHandler) DBWriteApplicationLock(ctx context.Context, tx *sql.Tx, lockID, environment, appName, message, authorName, authorEmail string) error {
	if h == nil {
		return nil
	}
	if tx == nil {
		return fmt.Errorf("DBWriteApplicationLock: no transaction provided")
	}
	span, _ := tracer.StartSpanFromContext(ctx, "DBWriteApplicationLock")
	defer span.Finish()

	var previousVersion EslId

	existingEnvLock, err := h.DBSelectAppLock(ctx, tx, environment, appName, lockID)

	if err != nil {
<<<<<<< HEAD
		return fmt.Errorf("Could not obtain existing environment lock: %w\n", err)
=======
		return fmt.Errorf("Could not obtain existing application lock: %w\n", err)
>>>>>>> c97352b5
	}

	if existingEnvLock == nil {
		previousVersion = 0
	} else {
		previousVersion = existingEnvLock.EslVersion
	}

	appLock := ApplicationLock{
		EslVersion: 0,
		LockID:     lockID,
		Created:    time.Time{},
		Env:        environment,
		Metadata: LockMetadata{
			Message:        message,
			CreatedByName:  authorName,
			CreatedByEmail: authorEmail,
		},
		App:     appName,
		Deleted: false,
	}
	return h.DBWriteApplicationLockInternal(ctx, tx, appLock, previousVersion, false)
}

func (h *DBHandler) DBWriteApplicationLockInternal(ctx context.Context, tx *sql.Tx, appLock ApplicationLock, previousEslVersion EslId, useTimeInLock bool) error {
	if h == nil {
		return nil
	}
	if tx == nil {
		return fmt.Errorf("DBWriteApplicationLockInternal: no transaction provided")
	}
	span, _ := tracer.StartSpanFromContext(ctx, "DBWriteApplicationLockInternal")
	defer span.Finish()

	jsonToInsert, err := json.Marshal(appLock.Metadata)
	if err != nil {
		return fmt.Errorf("could not marshal json data: %w", err)
	}

	insertQuery := h.AdaptQuery(
		"INSERT INTO application_locks (eslVersion, created, lockID, envName, appName, deleted, metadata) VALUES (?, ?, ?, ?, ?, ?, ?);")

	var timetoInsert time.Time
	if useTimeInLock {
		timetoInsert = appLock.Created
	} else {
		timetoInsert = time.Now()
	}
	span.SetTag("query", insertQuery)
	_, err = tx.Exec(
		insertQuery,
		previousEslVersion+1,
		timetoInsert,
		appLock.LockID,
		appLock.Env,
		appLock.App,
		appLock.Deleted,
		jsonToInsert)

	if err != nil {
<<<<<<< HEAD
		return fmt.Errorf("could not write environment lock into DB. Error: %w\n", err)
=======
		return fmt.Errorf("could not write application lock into DB. Error: %w\n", err)
>>>>>>> c97352b5
	}
	return nil
}

func (h *DBHandler) DBDeleteApplicationLock(ctx context.Context, tx *sql.Tx, environment, appName, lockID string) error {
	if h == nil {
		return nil
	}
	if tx == nil {
		return fmt.Errorf("DBDeleteApplicationLock: no transaction provided")
	}
	span, _ := tracer.StartSpanFromContext(ctx, "DBDeleteApplicationLock")
	defer span.Finish()
	var previousVersion EslId

	existingAppLock, err := h.DBSelectAppLock(ctx, tx, environment, appName, lockID)

	if err != nil {
		return fmt.Errorf("Could not obtain existing application lock: %w\n", err)
	}

	if existingAppLock == nil {
		logger.FromContext(ctx).Sugar().Warnf("could not delete application lock. The application lock '%s' on application '%s' on environment '%s' does not exist. Continuing anyway.", lockID, appName, environment)
		return nil
	}
	if existingAppLock.Deleted {
		logger.FromContext(ctx).Sugar().Warnf("could not delete application lock. The application lock '%s' on application '%s' on environment '%s' has already been deleted. Continuing anyway.", lockID, appName, environment)
		return nil
	} else {
		previousVersion = existingAppLock.EslVersion
	}

	existingAppLock.Deleted = true
	err = h.DBWriteApplicationLockInternal(ctx, tx, *existingAppLock, previousVersion, false)

	if err != nil {
		return fmt.Errorf("could not delete application lock from DB. Error: %w\n", err)
	}
	return nil
}

func (h *DBHandler) DBSelectAnyActiveAppLock(ctx context.Context, tx *sql.Tx) (*AllAppLocksGo, error) {
	selectQuery := h.AdaptQuery(
		"SELECT version, created, environment, appName, json FROM all_app_locks ORDER BY version DESC LIMIT 1;")
	rows, err := tx.QueryContext(
		ctx,
		selectQuery,
	)
	if err != nil {
<<<<<<< HEAD
		return nil, fmt.Errorf("could not query application_locks table from DB. Error: %w\n", err)
=======
		return nil, fmt.Errorf("could not query all_app_locks table from DB. Error: %w\n", err)
>>>>>>> c97352b5
	}
	defer func(rows *sql.Rows) {
		err := rows.Close()
		if err != nil {
			logger.FromContext(ctx).Sugar().Warnf("row closing error: %v", err)
		}
	}(rows)

	//exhaustruct:ignore
	var row = AllAppLocksRow{}
	if rows.Next() {
		err := rows.Scan(&row.Version, &row.Created, &row.Environment, &row.AppName, &row.Data)
		if err != nil {
			if errors.Is(err, sql.ErrNoRows) {
				return nil, nil
			}
			return nil, fmt.Errorf("Error scanning application lock row from DB. Error: %w\n", err)
		}
		err = closeRows(rows)
		if err != nil {
			return nil, err
		}
<<<<<<< HEAD
=======
		//exhaustruct:ignore
>>>>>>> c97352b5
		var dataJson = AllAppLocksJson{}
		err = json.Unmarshal(([]byte)(row.Data), &dataJson)
		if err != nil {
			return nil, fmt.Errorf("Error unmarshalling error. Error: %w\n", err)
		}
		return &AllAppLocksGo{
			Version:         row.Version,
			Created:         row.Created,
			Environment:     row.Environment,
<<<<<<< HEAD
=======
			AppName:         row.AppName,
>>>>>>> c97352b5
			AllAppLocksJson: AllAppLocksJson{AppLocks: dataJson.AppLocks}}, nil
	}
	err = closeRows(rows)
	if err != nil {
		return nil, err
	}
	return nil, nil // no rows, but also no error
}

// DBSelectAppLockHistory returns the last N events associated with some lock on some environment for some app. Currently only used in testing.
func (h *DBHandler) DBSelectAppLockHistory(ctx context.Context, tx *sql.Tx, environmentName, appName, lockID string, limit int) ([]ApplicationLock, error) {
	if h == nil {
		return nil, nil
	}
	if tx == nil {
		return nil, fmt.Errorf("DBSelectAppLockHistory: no transaction provided")
	}
	span, _ := tracer.StartSpanFromContext(ctx, "DBSelectAppLockHistory")
	defer span.Finish()

	selectQuery := h.AdaptQuery(
		fmt.Sprintf(
			"SELECT eslVersion, created, lockID, envName, appName, metadata, deleted" +
				" FROM application_locks " +
				" WHERE envName=? AND lockID=? AND appName=?" +
				" ORDER BY eslVersion DESC " +
				" LIMIT ?;"))

	span.SetTag("query", selectQuery)
	rows, err := tx.QueryContext(
		ctx,
		selectQuery,
		environmentName,
		lockID,
		appName,
		limit,
	)
	if err != nil {
		return nil, fmt.Errorf("could not read application lock from DB. Error: %w\n", err)
	}
	envLocks := make([]ApplicationLock, 0)
	for rows.Next() {
		var row = DBApplicationLock{
			EslVersion: 0,
			Created:    time.Time{},
			LockID:     "",
			App:        "",
			Env:        "",
			Deleted:    true,
			Metadata:   "",
		}

		err := rows.Scan(&row.EslVersion, &row.Created, &row.LockID, &row.Env, &row.App, &row.Metadata, &row.Deleted)
		if err != nil {
			if errors.Is(err, sql.ErrNoRows) {
				return nil, nil
			}
<<<<<<< HEAD
			return nil, fmt.Errorf("Error scanning environment locks row from DB. Error: %w\n", err)
=======
			return nil, fmt.Errorf("Error scanning application locks row from DB. Error: %w\n", err)
>>>>>>> c97352b5
		}

		//exhaustruct:ignore
		var resultJson = LockMetadata{}
		err = json.Unmarshal(([]byte)(row.Metadata), &resultJson)
		if err != nil {
			return nil, fmt.Errorf("Error during json unmarshal. Error: %w. Data: %s\n", err, row.Metadata)
		}
		envLocks = append(envLocks, ApplicationLock{
			EslVersion: row.EslVersion,
			Created:    row.Created,
			LockID:     row.LockID,
			Env:        row.Env,
			Deleted:    row.Deleted,
			App:        row.App,
			Metadata:   resultJson,
		})
	}
	err = closeRows(rows)
	if err != nil {
		return nil, err
	}
	return envLocks, nil
<<<<<<< HEAD
}

type AllTeamLocksJson struct {
	TeamLocks []string `json:"teamLocks"`
}

type AllTeamLocksRow struct {
	Version     int64
	Created     time.Time
	Environment string
	Team        string
	Data        string
}

type AllTeamLocksGo struct {
	Version     int64
	Created     time.Time
	Environment string
	Team        string
	AllTeamLocksJson
}

type TeamLock struct {
	EslVersion EslId
	Created    time.Time
	LockID     string
	Env        string
	Team       string
	Deleted    bool
	Metadata   LockMetadata
}

// DBTeamLock Just used to fetch info from DB
type DBTeamLock struct {
	EslVersion EslId
	Created    time.Time
	LockID     string
	Env        string
	TeamName   string
	Deleted    bool
	Metadata   string
}

func (h *DBHandler) DBSelectAnyActiveTeamLock(ctx context.Context, tx *sql.Tx) (*AllTeamLocksGo, error) {
	selectQuery := h.AdaptQuery(
		"SELECT version, created, environment, teamName, json FROM all_team_locks ORDER BY version DESC LIMIT 1;")
	rows, err := tx.QueryContext(
		ctx,
		selectQuery,
	)
	if err != nil {
		return nil, fmt.Errorf("could not query all_team_locks table from DB. Error: %w\n", err)
	}
	defer func(rows *sql.Rows) {
		err := rows.Close()
		if err != nil {
			logger.FromContext(ctx).Sugar().Warnf("row closing error: %v", err)
		}
	}(rows)

	//exhaustruct:ignore
	var row = AllTeamLocksRow{}
	if rows.Next() {
		err := rows.Scan(&row.Version, &row.Created, &row.Environment, &row.Team, &row.Data)
		if err != nil {
			if errors.Is(err, sql.ErrNoRows) {
				return nil, nil
			}
			return nil, fmt.Errorf("Error scanning team lock row from DB. Error: %w\n", err)
		}
		err = closeRows(rows)
		if err != nil {
			return nil, err
		}
		var dataJson = AllTeamLocksJson{}
		err = json.Unmarshal(([]byte)(row.Data), &dataJson)
		if err != nil {
			return nil, fmt.Errorf("Error unmarshalling error. Error: %w\n", err)
		}
		return &AllTeamLocksGo{
			Version:          row.Version,
			Created:          row.Created,
			Environment:      row.Environment,
			Team:             row.Team,
			AllTeamLocksJson: AllTeamLocksJson{TeamLocks: dataJson.TeamLocks}}, nil
	}
	err = closeRows(rows)
	if err != nil {
		return nil, err
	}
	return nil, nil // no rows, but also no error
}

func (h *DBHandler) DBWriteTeamLock(ctx context.Context, tx *sql.Tx, lockID, environment, teamName, message, authorName, authorEmail string) error {
	if h == nil {
		return nil
	}
	if tx == nil {
		return fmt.Errorf("DBWriteTeamLock: no transaction provided")
	}
	span, _ := tracer.StartSpanFromContext(ctx, "DBWriteTeamLock")
	defer span.Finish()

	var previousVersion EslId

	existingEnvLock, err := h.DBSelectTeamLock(ctx, tx, environment, teamName, lockID)

	if err != nil {
		return fmt.Errorf("Could not obtain existing environment lock: %w\n", err)
	}

	if existingEnvLock == nil {
		previousVersion = 0
	} else {
		previousVersion = existingEnvLock.EslVersion
	}

	teamLock := TeamLock{
		EslVersion: 0,
		LockID:     lockID,
		Created:    time.Time{},
		Env:        environment,
		Metadata: LockMetadata{
			Message:        message,
			CreatedByName:  authorName,
			CreatedByEmail: authorEmail,
		},
		Team:    teamName,
		Deleted: false,
	}
	return h.DBWriteTeamLockInternal(ctx, tx, teamLock, previousVersion, false)
}

func (h *DBHandler) DBWriteTeamLockInternal(ctx context.Context, tx *sql.Tx, teamLock TeamLock, previousEslVersion EslId, useTimeInLock bool) error {
	if h == nil {
		return nil
	}
	if tx == nil {
		return fmt.Errorf("DBWriteTeamLockInternal: no transaction provided")
	}
	span, _ := tracer.StartSpanFromContext(ctx, "DBWriteTeamLockInternal")
	defer span.Finish()

	jsonToInsert, err := json.Marshal(teamLock.Metadata)
	if err != nil {
		return fmt.Errorf("could not marshal json data: %w", err)
	}

	insertQuery := h.AdaptQuery(
		"INSERT INTO team_locks (eslVersion, created, lockID, envName, teamName, deleted, metadata) VALUES (?, ?, ?, ?, ?, ?, ?);")

	var timetoInsert time.Time
	if useTimeInLock {
		timetoInsert = teamLock.Created
	} else {
		timetoInsert = time.Now()
	}
	span.SetTag("query", insertQuery)
	_, err = tx.Exec(
		insertQuery,
		previousEslVersion+1,
		timetoInsert,
		teamLock.LockID,
		teamLock.Env,
		teamLock.Team,
		teamLock.Deleted,
		jsonToInsert)

	if err != nil {
		return fmt.Errorf("could not write team lock into DB. Error: %w\n", err)
	}
	return nil
}

func (h *DBHandler) DBWriteAllTeamLocks(ctx context.Context, transaction *sql.Tx, previousVersion int64, environment, teamName string, lockIds []string) error {
	span, _ := tracer.StartSpanFromContext(ctx, "DBWriteAllTeamLocks")
	defer span.Finish()
	slices.Sort(lockIds) // we don't really *need* the sorting, it's just for convenience
	jsonToInsert, err := json.Marshal(AllTeamLocksJson{
		TeamLocks: lockIds,
	})
	if err != nil {
		return fmt.Errorf("could not marshal json data: %w", err)
	}
	insertQuery := h.AdaptQuery("INSERT INTO all_team_locks (version , created, environment, teamName, json)  VALUES (?, ?, ?, ?, ?);")
	span.SetTag("query", insertQuery)
	_, err = transaction.Exec(
		insertQuery,
		previousVersion+1,
		time.Now(),
		environment,
		teamName,
		jsonToInsert)
	if err != nil {
		return fmt.Errorf("could not insert all team locks into DB. Error: %w\n", err)
	}
	return nil
}

func (h *DBHandler) DBSelectTeamLock(ctx context.Context, tx *sql.Tx, environment, teamName, lockID string) (*TeamLock, error) {
	selectQuery := h.AdaptQuery(fmt.Sprintf(
		"SELECT eslVersion, created, lockID, envName, teamName, metadata, deleted" +
			" FROM team_locks " +
			" WHERE envName=? AND teamName=? AND lockID=? " +
			" ORDER BY eslVersion DESC " +
			" LIMIT 1;"))

	rows, err := tx.QueryContext(
		ctx,
		selectQuery,
		environment,
		teamName,
		lockID,
	)
	if err != nil {
		return nil, fmt.Errorf("could not query team locks table from DB. Error: %w\n", err)
	}
	defer func(rows *sql.Rows) {
		err := rows.Close()
		if err != nil {
			logger.FromContext(ctx).Sugar().Warnf("row closing error: %v", err)
		}
	}(rows)

	if rows.Next() {
		var row = DBTeamLock{
			EslVersion: 0,
			Created:    time.Time{},
			LockID:     "",
			Env:        "",
			TeamName:   "",
			Deleted:    true,
			Metadata:   "",
		}

		err := rows.Scan(&row.EslVersion, &row.Created, &row.LockID, &row.Env, &row.TeamName, &row.Metadata, &row.Deleted)
		if err != nil {
			if errors.Is(err, sql.ErrNoRows) {
				return nil, nil
			}
			return nil, fmt.Errorf("Error scanning team locks row from DB. Error: %w\n", err)
		}

		//exhaustruct:ignore
		var resultJson = LockMetadata{}
		err = json.Unmarshal(([]byte)(row.Metadata), &resultJson)
		if err != nil {
			return nil, fmt.Errorf("Error during json unmarshal. Error: %w. Data: %s\n", err, row.Metadata)
		}
		err = closeRows(rows)
		if err != nil {
			return nil, err
		}
		return &TeamLock{
			EslVersion: row.EslVersion,
			Created:    row.Created,
			LockID:     row.LockID,
			Env:        row.Env,
			Team:       row.TeamName,
			Deleted:    row.Deleted,
			Metadata:   resultJson,
		}, nil
	}

	err = closeRows(rows)
	if err != nil {
		return nil, err
	}
	return nil, nil // no rows, but also no error
}

func (h *DBHandler) DBSelectAllTeamLocks(ctx context.Context, tx *sql.Tx, environment, teamName string) (*AllTeamLocksGo, error) {
	if h == nil {
		return nil, nil
	}
	if tx == nil {
		return nil, fmt.Errorf("DBSelectAllTeamLocks: no transaction provided")
	}
	span, _ := tracer.StartSpanFromContext(ctx, "DBSelectAllTeamLocks")
	defer span.Finish()
	selectQuery := h.AdaptQuery(
		"SELECT version, created, environment, teamName, json FROM all_team_locks WHERE environment = ? AND teamName = ? ORDER BY version DESC LIMIT 1;")

	rows, err := tx.QueryContext(ctx, selectQuery, environment, teamName)
	if err != nil {
		return nil, fmt.Errorf("could not query all team locks table from DB. Error: %w\n", err)
	}
	defer func(rows *sql.Rows) {
		err := rows.Close()
		if err != nil {
			logger.FromContext(ctx).Sugar().Warnf("row closing error: %v", err)
		}
	}(rows)

	if rows.Next() {
		var row = AllTeamLocksRow{
			Version:     0,
			Created:     time.Time{},
			Environment: "",
			Team:        "",
			Data:        "",
		}

		err := rows.Scan(&row.Version, &row.Created, &row.Environment, &row.Team, &row.Data)
		if err != nil {
			if errors.Is(err, sql.ErrNoRows) {
				return nil, nil
			}
			return nil, fmt.Errorf("Error scanning team locks row from DB. Error: %w\n", err)
		}

		//exhaustruct:ignore
		var resultJson = AllTeamLocksJson{}
		err = json.Unmarshal(([]byte)(row.Data), &resultJson)
		if err != nil {
			return nil, fmt.Errorf("Error during json unmarshal. Error: %w. Data: %s\n", err, row.Data)
		}

		var resultGo = AllTeamLocksGo{
			Version:          row.Version,
			Created:          row.Created,
			Environment:      row.Environment,
			AllTeamLocksJson: AllTeamLocksJson{TeamLocks: resultJson.TeamLocks},
		}
		err = closeRows(rows)
		if err != nil {
			return nil, err
		}
		return &resultGo, nil
	}
	err = closeRows(rows)
	if err != nil {
		return nil, err
	}
	return nil, nil
}

func (h *DBHandler) DBDeleteTeamLock(ctx context.Context, tx *sql.Tx, environment, teamName, lockID string) error {
	if h == nil {
		return nil
	}
	if tx == nil {
		return fmt.Errorf("DBDeleteTeamLock: no transaction provided")
	}
	span, _ := tracer.StartSpanFromContext(ctx, "DBDeleteTeamLock")
	defer span.Finish()
	var previousVersion EslId

	existingTeamLock, err := h.DBSelectTeamLock(ctx, tx, environment, teamName, lockID)

	if err != nil {
		return fmt.Errorf("Could not obtain existing team lock: %w\n", err)
	}

	if existingTeamLock == nil {
		logger.FromContext(ctx).Sugar().Warnf("could not delete team lock. The team lock '%s' on team '%s' on environment '%s' does not exist. Continuing anyway.", lockID, teamName, environment)
		return nil
	}
	if existingTeamLock.Deleted {
		logger.FromContext(ctx).Sugar().Warnf("could not delete team lock. The team lock '%s' on team '%s' on environment '%s' has already been deleted. Continuing anyway.", lockID, teamName, environment)
		return nil
	} else {
		previousVersion = existingTeamLock.EslVersion
	}

	existingTeamLock.Deleted = true
	err = h.DBWriteTeamLockInternal(ctx, tx, *existingTeamLock, previousVersion, false)

	if err != nil {
		return fmt.Errorf("could not delete team lock from DB. Error: %w\n", err)
	}
	return nil
}

func (h *DBHandler) DBSelectTeamLockSet(ctx context.Context, tx *sql.Tx, environment, teamName string, lockIDs []string) ([]TeamLock, error) {
	if len(lockIDs) == 0 {
		return nil, nil
	}
	if h == nil {
		return nil, nil
	}
	if tx == nil {
		return nil, fmt.Errorf("DBSelectTeamLockSet: no transaction provided")
	}
	span, _ := tracer.StartSpanFromContext(ctx, "DBSelectTeamLockSet")
	defer span.Finish()

	var teamLocks []TeamLock
	var rows *sql.Rows
	defer func(rows *sql.Rows) {
		if rows == nil {
			return
		}
		err := rows.Close()
		if err != nil {
			logger.FromContext(ctx).Sugar().Warnf("row closing error: %v", err)
		}
	}(rows)
	//Get the latest change to each lock
	for _, id := range lockIDs {
		var err error
		selectQuery := h.AdaptQuery(
			"SELECT eslVersion, created, lockID, envName, teamName, metadata, deleted" +
				" FROM team_locks " +
				" WHERE envName=? AND lockID=? AND teamName=?" +
				" ORDER BY eslVersion DESC " +
				" LIMIT 1;")
		rows, err = tx.QueryContext(ctx, selectQuery, environment, id, teamName)
		if err != nil {
			return nil, fmt.Errorf("could not query team locks table from DB. Error: %w\n", err)
		}

		var row = DBTeamLock{
			EslVersion: 0,
			Created:    time.Time{},
			LockID:     "",
			Env:        "",
			TeamName:   "",
			Deleted:    false,
			Metadata:   "",
		}
		if rows.Next() {
			err = rows.Scan(&row.EslVersion, &row.Created, &row.LockID, &row.Env, &row.TeamName, &row.Metadata, &row.Deleted)
			if err != nil {
				if errors.Is(err, sql.ErrNoRows) {
					return nil, nil
				}
				return nil, fmt.Errorf("Error scanning team locks row from DB. Error: %w\n", err)
			}

			//exhaustruct:ignore
			var resultJson = LockMetadata{}
			err = json.Unmarshal(([]byte)(row.Metadata), &resultJson)
			if err != nil {
				return nil, fmt.Errorf("Error during json unmarshal. Error: %w. Data: %s\n", err, row.Metadata)
			}
			teamLocks = append(teamLocks, TeamLock{
				EslVersion: row.EslVersion,
				Created:    row.Created,
				LockID:     row.LockID,
				Env:        row.Env,
				Team:       row.TeamName,
				Deleted:    row.Deleted,
				Metadata:   resultJson,
			})
		}
		err = closeRows(rows)
		if err != nil {
			return nil, err
		}
	}
	err := closeRows(rows)
	if err != nil {
		return nil, err
	}
	return teamLocks, nil
=======
>>>>>>> c97352b5
}<|MERGE_RESOLUTION|>--- conflicted
+++ resolved
@@ -778,20 +778,13 @@
 type AllAppLocks map[string]map[string][]ApplicationLock // EnvName-> AppName -> []Locks
 type AllTeamLocks map[string]map[string][]TeamLock       // EnvName-> Team -> []Locks
 
-type AllAppLocks map[string]map[string][]ApplicationLock // EnvName-> AppName -> []Locks
-
-type GetAllAppLocksFun = func(ctx context.Context) (AllAppLocks, error)
-
 type AllReleases map[uint64]ReleaseWithManifest
 
 type GetAllDeploymentsFun = func(ctx context.Context, transaction *sql.Tx) (AllDeployments, error)
 type GetAllEnvLocksFun = func(ctx context.Context, transaction *sql.Tx) (AllEnvLocks, error)
-<<<<<<< HEAD
-type GetAllAppLocksFun = func(ctx context.Context, transaction *sql.Tx) (AllAppLocks, error)
+type GetAllAppLocksFun = func(ctx context.Context) (AllAppLocks, error)
 type GetAllTeamLocksFun = func(ctx context.Context, transaction *sql.Tx) (AllTeamLocks, error)
-=======
 type GetAllReleasesFun = func(ctx context.Context, app string) (AllReleases, error)
->>>>>>> c97352b5
 
 // GetAllAppsFun returns a map where the Key is an app name, and the value is a team name of that app
 type GetAllAppsFun = func() (map[string]string, error)
@@ -803,10 +796,7 @@
 	getAllReleasesFun GetAllReleasesFun,
 	getAllEnvLocksFun GetAllEnvLocksFun,
 	getAllAppLocksFun GetAllAppLocksFun,
-<<<<<<< HEAD
 	getAllTeamLocksFun GetAllTeamLocksFun,
-=======
->>>>>>> c97352b5
 ) error {
 	span, ctx := tracer.StartSpanFromContext(ctx, "RunCustomMigrations")
 	defer span.Finish()
@@ -834,13 +824,10 @@
 	if err != nil {
 		return err
 	}
-<<<<<<< HEAD
 	err = h.RunCustomMigrationTeamLocks(ctx, getAllTeamLocksFun)
 	if err != nil {
 		return err
 	}
-=======
->>>>>>> c97352b5
 	return nil
 }
 
@@ -1302,15 +1289,9 @@
 			return nil
 		}
 
-<<<<<<< HEAD
-		allAppLocksInRepo, err := getAllAppLocksFun(ctx, transaction)
-		if err != nil {
-			return fmt.Errorf("could not get current environment locks to run custom migrations: %v", err)
-=======
 		allAppLocksInRepo, err := getAllAppLocksFun(ctx)
 		if err != nil {
 			return fmt.Errorf("could not get current application locks to run custom migrations: %v", err)
->>>>>>> c97352b5
 		}
 
 		for envName, apps := range allAppLocksInRepo {
@@ -1324,12 +1305,10 @@
 							appName, envName, err)
 					}
 				}
-<<<<<<< HEAD
-=======
 				if len(activeLockIds) == 0 {
 					activeLockIds = []string{}
 				}
->>>>>>> c97352b5
+
 				err := h.DBWriteAllAppLocks(ctx, transaction, 0, envName, appName, activeLockIds)
 				if err != nil {
 					return fmt.Errorf("error writing existing locks to DB for application '%s' on environment '%s': %v",
@@ -1341,7 +1320,6 @@
 	})
 }
 
-<<<<<<< HEAD
 func (h *DBHandler) RunCustomMigrationTeamLocks(ctx context.Context, getAllTeamLocksFun GetAllTeamLocksFun) error {
 	return h.WithTransaction(ctx, func(ctx context.Context, transaction *sql.Tx) error {
 		l := logger.FromContext(ctx).Sugar()
@@ -1382,8 +1360,6 @@
 	})
 }
 
-=======
->>>>>>> c97352b5
 func (h *DBHandler) RunCustomMigrationAllAppsTable(ctx context.Context, getAllAppsFun GetAllAppsFun) error {
 	return h.WithTransaction(ctx, func(ctx context.Context, transaction *sql.Tx) error {
 		l := logger.FromContext(ctx).Sugar()
@@ -2061,10 +2037,7 @@
 			Version:         row.Version,
 			Created:         row.Created,
 			Environment:     row.Environment,
-<<<<<<< HEAD
-=======
 			AppName:         row.AppName,
->>>>>>> c97352b5
 			AllAppLocksJson: AllAppLocksJson{AppLocks: resultJson.AppLocks},
 		}
 		err = closeRows(rows)
@@ -2179,10 +2152,6 @@
 	}(rows)
 	//Get the latest change to each lock
 	for _, id := range lockIDs {
-<<<<<<< HEAD
-		//Get the latest change to
-=======
->>>>>>> c97352b5
 		var err error
 		selectQuery := h.AdaptQuery(
 			"SELECT eslVersion, created, lockID, envName, appName, metadata, deleted" +
@@ -2210,11 +2179,7 @@
 				if errors.Is(err, sql.ErrNoRows) {
 					return nil, nil
 				}
-<<<<<<< HEAD
-				return nil, fmt.Errorf("Error scanning environment locks row from DB. Error: %w\n", err)
-=======
 				return nil, fmt.Errorf("Error scanning application locks row from DB. Error: %w\n", err)
->>>>>>> c97352b5
 			}
 
 			//exhaustruct:ignore
@@ -2260,11 +2225,7 @@
 	existingEnvLock, err := h.DBSelectAppLock(ctx, tx, environment, appName, lockID)
 
 	if err != nil {
-<<<<<<< HEAD
-		return fmt.Errorf("Could not obtain existing environment lock: %w\n", err)
-=======
 		return fmt.Errorf("Could not obtain existing application lock: %w\n", err)
->>>>>>> c97352b5
 	}
 
 	if existingEnvLock == nil {
@@ -2325,11 +2286,7 @@
 		jsonToInsert)
 
 	if err != nil {
-<<<<<<< HEAD
-		return fmt.Errorf("could not write environment lock into DB. Error: %w\n", err)
-=======
 		return fmt.Errorf("could not write application lock into DB. Error: %w\n", err)
->>>>>>> c97352b5
 	}
 	return nil
 }
@@ -2379,11 +2336,7 @@
 		selectQuery,
 	)
 	if err != nil {
-<<<<<<< HEAD
-		return nil, fmt.Errorf("could not query application_locks table from DB. Error: %w\n", err)
-=======
 		return nil, fmt.Errorf("could not query all_app_locks table from DB. Error: %w\n", err)
->>>>>>> c97352b5
 	}
 	defer func(rows *sql.Rows) {
 		err := rows.Close()
@@ -2406,10 +2359,7 @@
 		if err != nil {
 			return nil, err
 		}
-<<<<<<< HEAD
-=======
 		//exhaustruct:ignore
->>>>>>> c97352b5
 		var dataJson = AllAppLocksJson{}
 		err = json.Unmarshal(([]byte)(row.Data), &dataJson)
 		if err != nil {
@@ -2419,10 +2369,7 @@
 			Version:         row.Version,
 			Created:         row.Created,
 			Environment:     row.Environment,
-<<<<<<< HEAD
-=======
 			AppName:         row.AppName,
->>>>>>> c97352b5
 			AllAppLocksJson: AllAppLocksJson{AppLocks: dataJson.AppLocks}}, nil
 	}
 	err = closeRows(rows)
@@ -2480,11 +2427,7 @@
 			if errors.Is(err, sql.ErrNoRows) {
 				return nil, nil
 			}
-<<<<<<< HEAD
-			return nil, fmt.Errorf("Error scanning environment locks row from DB. Error: %w\n", err)
-=======
 			return nil, fmt.Errorf("Error scanning application locks row from DB. Error: %w\n", err)
->>>>>>> c97352b5
 		}
 
 		//exhaustruct:ignore
@@ -2508,7 +2451,6 @@
 		return nil, err
 	}
 	return envLocks, nil
-<<<<<<< HEAD
 }
 
 type AllTeamLocksJson struct {
@@ -2965,6 +2907,4 @@
 		return nil, err
 	}
 	return teamLocks, nil
-=======
->>>>>>> c97352b5
 }