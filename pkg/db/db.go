/*This file is part of kuberpult.

Kuberpult is free software: you can redistribute it and/or modify
it under the terms of the Expat(MIT) License as published by
the Free Software Foundation.

Kuberpult is distributed in the hope that it will be useful,
but WITHOUT ANY WARRANTY; without even the implied warranty of
MERCHANTABILITY or FITNESS FOR A PARTICULAR PURPOSE.  See the
MIT License for more details.

You should have received a copy of the MIT License
along with kuberpult. If not, see <https://directory.fsf.org/wiki/License:Expat>.

Copyright freiheit.com*/

package db

import (
	"context"
	"database/sql"
	"encoding/json"
	"errors"
	"fmt"
	"path"
	"reflect"
	"slices"
	"strings"
	"time"

	"github.com/freiheit-com/kuberpult/pkg/event"
	"github.com/freiheit-com/kuberpult/pkg/logger"
	"github.com/freiheit-com/kuberpult/pkg/sorting"
	uuid2 "github.com/freiheit-com/kuberpult/pkg/uuid"
	"github.com/onokonem/sillyQueueServer/timeuuid"
	"gopkg.in/DataDog/dd-trace-go.v1/ddtrace/tracer"

	config "github.com/freiheit-com/kuberpult/pkg/config"
	"github.com/golang-migrate/migrate/v4"
	"github.com/golang-migrate/migrate/v4/database"
	psql "github.com/golang-migrate/migrate/v4/database/postgres"
	sqlite "github.com/golang-migrate/migrate/v4/database/sqlite3"
	_ "github.com/golang-migrate/migrate/v4/source/file"
	_ "github.com/lib/pq"
)

type DBConfig struct {
	DbUser         string
	DbHost         string
	DbPort         string
	DbName         string
	DriverName     string
	DbPassword     string
	MigrationsPath string
	WriteEslOnly   bool
}

type DBHandler struct {
	DbName         string
	DriverName     string
	MigrationsPath string
	DB             *sql.DB
	DBDriver       *database.Driver

	/*
		There are 3 modes:
		1) DBHandler==nil: do not write anything to the DB
		2) DBHandler!=nil && WriteEslOnly==true: write only the ESL table to the database. Stores all incoming data in the DB, but does not read the DB.
		3) DBHandler!=nil && WriteEslOnly==false: write everything to the database.
	*/
	WriteEslOnly bool
}

type EslId int64
type TransformerID uint
type AppStateChange string

const (
	InitialEslId EslId = 1

	AppStateChangeMigrate AppStateChange = "AppStateChangeMigrate"
	AppStateChangeCreate  AppStateChange = "AppStateChangeCreate"
	AppStateChangeUpdate  AppStateChange = "AppStateChangeUpdate"
	AppStateChangeDelete  AppStateChange = "AppStateChangeDelete"
)

func (h *DBHandler) ShouldUseEslTable() bool {
	return h != nil
}

func (h *DBHandler) ShouldUseOtherTables() bool {
	return h != nil && !h.WriteEslOnly
}

func Connect(cfg DBConfig) (*DBHandler, error) {
	db, driver, err := GetConnectionAndDriver(cfg)

	if err != nil {
		return nil, err
	}
	return &DBHandler{
		DbName:         cfg.DbName,
		DriverName:     cfg.DriverName,
		MigrationsPath: cfg.MigrationsPath,
		DB:             db,
		DBDriver:       &driver,
		WriteEslOnly:   cfg.WriteEslOnly,
	}, nil
}

func GetDBConnection(cfg DBConfig) (*sql.DB, error) {
	if cfg.DriverName == "postgres" {
		dbURI := fmt.Sprintf("host=%s user=%s password=%s port=%s database=%s sslmode=disable",
			cfg.DbHost, cfg.DbUser, cfg.DbPassword, cfg.DbPort, cfg.DbName)

		dbPool, err := sql.Open(cfg.DriverName, dbURI)
		if err != nil {
			return nil, fmt.Errorf("sql.Open: %w", err)
		}
		dbPool.SetConnMaxLifetime(5 * time.Minute)
		return dbPool, nil
	} else if cfg.DriverName == "sqlite3" {
		return sql.Open("sqlite3", path.Join(cfg.DbHost, "db.sqlite?_foreign_keys=on"))
	}
	return nil, fmt.Errorf("Driver: '%s' not supported. Supported: postgres and sqlite3.", cfg.DriverName)
}

func GetConnectionAndDriver(cfg DBConfig) (*sql.DB, database.Driver, error) {
	db, err := GetDBConnection(cfg)
	if err != nil {
		return nil, nil, err
	}
	if cfg.DriverName == "postgres" {
		driver, err := psql.WithInstance(db, &psql.Config{
			DatabaseName:          cfg.DbName,
			MigrationsTable:       "",
			MigrationsTableQuoted: false,
			MultiStatementEnabled: false,
			MultiStatementMaxSize: 0,
			SchemaName:            "",
			StatementTimeout:      time.Second * 10,
		})
		return db, driver, err
	} else if cfg.DriverName == "sqlite3" {
		driver, err := sqlite.WithInstance(db, &sqlite.Config{
			DatabaseName:    "",
			MigrationsTable: "",
			NoTxWrap:        false,
		})
		return db, driver, err
	}
	return nil, nil, fmt.Errorf("Driver: '%s' not supported. Supported: postgres and sqlite3.", cfg.DriverName)
}

func (h *DBHandler) getMigrationHandler() (*migrate.Migrate, error) {
	if h.DriverName == "postgres" {
		return migrate.NewWithDatabaseInstance("file://"+h.MigrationsPath, h.DbName, *h.DBDriver)
	} else if h.DriverName == "sqlite3" {
		return migrate.NewWithDatabaseInstance("file://"+h.MigrationsPath, "", *h.DBDriver) //FIX ME
	}
	return nil, fmt.Errorf("Driver: '%s' not supported. Supported: postgres and sqlite3.", h.DriverName)
}

func RunDBMigrations(cfg DBConfig) error {
	d, err := Connect(cfg)
	if err != nil {
		return fmt.Errorf("DB Error opening DB connection. Error:  %w\n", err)
	}
	defer d.DB.Close()

	m, err := d.getMigrationHandler()

	if err != nil {
		return fmt.Errorf("Error creating migration instance. Error: %w\n", err)
	}
	defer m.Close()
	if err := m.Up(); err != nil {
		if !errors.Is(err, migrate.ErrNoChange) {
			return fmt.Errorf("Error running DB migrations. Error: %w\n", err)
		}
	}
	return nil
}

func (h *DBHandler) AdaptQuery(query string) string {
	if h.DriverName == "postgres" {
		return SqliteToPostgresQuery(query)
	} else if h.DriverName == "sqlite3" {
		return query
	}
	panic(fmt.Errorf("AdaptQuery: invalid driver: %s", h.DriverName))
}

// SqliteToPostgresQuery just replaces all "?" into "$1", "$2", etc
func SqliteToPostgresQuery(query string) string {
	var q = query
	var i = 1
	for strings.Contains(q, "?") {
		q = strings.Replace(q, "?", fmt.Sprintf("$%d", i), 1)
		i++
	}
	return q
}

func Remove(s []string, r string) []string {
	for i, v := range s {
		if v == r {
			return append(s[:i], s[i+1:]...)
		}
	}
	return s
}

func closeRows(rows *sql.Rows) error {
	err := rows.Close()
	if err != nil {
		return fmt.Errorf("row closing error: %v\n", err)
	}
	err = rows.Err()
	if err != nil {
		return fmt.Errorf("row has error: %v\n", err)
	}
	return nil
}

type EventType string

const (
	EvtCreateApplicationVersion         EventType = "CreateApplicationVersion"
	EvtDeployApplicationVersion         EventType = "DeployApplicationVersion"
	EvtCreateUndeployApplicationVersion EventType = "CreateUndeployApplicationVersion"
	EvtUndeployApplication              EventType = "UndeployApplication"
	EvtDeleteEnvFromApp                 EventType = "DeleteEnvFromApp"
	EvtCreateEnvironmentLock            EventType = "CreateEnvironmentLock"
	EvtDeleteEnvironmentLock            EventType = "DeleteEnvironmentLock"
	EvtCreateEnvironmentTeamLock        EventType = "CreateEnvironmentTeamLock"
	EvtDeleteEnvironmentTeamLock        EventType = "DeleteEnvironmentTeamLock"
	EvtCreateEnvironmentGroupLock       EventType = "CreateEnvironmentGroupLock"
	EvtDeleteEnvironmentGroupLock       EventType = "DeleteEnvironmentGroupLock"
	EvtCreateEnvironment                EventType = "CreateEnvironment"
	EvtCreateEnvironmentApplicationLock EventType = "CreateEnvironmentApplicationLock"
	EvtDeleteEnvironmentApplicationLock EventType = "DeleteEnvironmentApplicationLock"
	EvtReleaseTrain                     EventType = "ReleaseTrain"
	EvtMigrationTransformer             EventType = "MigrationTransformer"
)

// ESL EVENTS

type ESLMetadata struct {
	AuthorName  string `json:"authorName"`
	AuthorEmail string `json:"authorEmail"`
}

// DBWriteEslEventInternal writes one event to the event-sourcing-light table, taking arbitrary data as input
func (h *DBHandler) DBWriteEslEventInternal(ctx context.Context, eventType EventType, tx *sql.Tx, data interface{}, metadata ESLMetadata) error {
	if h == nil {
		return nil
	}
	if tx == nil {
		return fmt.Errorf("DBWriteEslEventInternal: no transaction provided")
	}
	span, _ := tracer.StartSpanFromContext(ctx, "DBWriteEslEventInternal")
	defer span.Finish()

	dataMap, err := convertObjectToMap(data)

	if err != nil {
		return fmt.Errorf("could not convert object to map: %w", err)
	}
	metadataMap, err := convertObjectToMap(metadata)
	if err != nil {
		return fmt.Errorf("could not convert object to map: %w", err)
	}
	dataMap["metadata"] = metadataMap
	jsonToInsert, err := json.Marshal(dataMap)
	if err != nil {
		return fmt.Errorf("could not marshal combined json data: %w", err)
	}

	insertQuery := h.AdaptQuery("INSERT INTO event_sourcing_light (created, event_type , json)  VALUES (?, ?, ?);")

	span.SetTag("query", insertQuery)
	_, err = tx.Exec(
		insertQuery,
		time.Now().UTC(),
		eventType,
		jsonToInsert)

	if err != nil {
		return fmt.Errorf("could not write internal esl event into DB. Error: %w\n", err)
	}
	return nil
}

func convertObjectToMap(obj interface{}) (map[string]interface{}, error) {
	if obj == nil {
		return map[string]interface{}{}, nil
	}
	data, err := json.Marshal(obj)
	if err != nil {
		return nil, err
	}
	var result = make(map[string]interface{})
	err = json.Unmarshal(data, &result)
	if err != nil {
		return nil, err
	}
	return result, nil
}

type EslEventRow struct {
	EslId     EslId
	Created   time.Time
	EventType EventType
	EventJson string
}

// DBReadEslEventInternal returns either the first or the last row of the esl table
func (h *DBHandler) DBReadEslEventInternal(ctx context.Context, tx *sql.Tx, firstRow bool) (*EslEventRow, error) {
	if h == nil {
		return nil, nil
	}
	if tx == nil {
		return nil, fmt.Errorf("DBReadEslEventInternal: no transaction provided")
	}
	sort := "DESC"
	if firstRow {
		sort = "ASC"
	}
	selectQuery := h.AdaptQuery(fmt.Sprintf("SELECT eslId, created, event_type , json FROM event_sourcing_light ORDER BY created %s LIMIT 1;", sort))
	rows, err := tx.QueryContext(
		ctx,
		selectQuery,
	)
	if err != nil {
		return nil, fmt.Errorf("could not query event_sourcing_light table from DB. Error: %w\n", err)
	}
	defer func(rows *sql.Rows) {
		err := rows.Close()
		if err != nil {
			logger.FromContext(ctx).Sugar().Warnf("row closing error: %v", err)
		}
	}(rows)
	var row = &EslEventRow{
		EslId:     0,
		Created:   time.Unix(0, 0),
		EventType: "",
		EventJson: "",
	}
	if rows.Next() {
		err := rows.Scan(&row.EslId, &row.Created, &row.EventType, &row.EventJson)
		if err != nil {
			if errors.Is(err, sql.ErrNoRows) {
				return nil, nil
			}
			return nil, fmt.Errorf("Error scanning event_sourcing_light row from DB. Error: %w\n", err)
		}
	} else {
		row = nil
	}
	err = closeRows(rows)
	if err != nil {
		return nil, err
	}
	return row, nil
}

// DBReadEslEventLaterThan returns the first row of the esl table that has an eslId > the given eslId
func (h *DBHandler) DBReadEslEventLaterThan(ctx context.Context, tx *sql.Tx, eslId EslId) (*EslEventRow, error) {
	span, _ := tracer.StartSpanFromContext(ctx, "DBReadEslEventLaterThan")
	defer span.Finish()

	sort := "ASC"
	selectQuery := h.AdaptQuery(fmt.Sprintf("SELECT eslId, created, event_type, json FROM event_sourcing_light WHERE eslId > (?) ORDER BY created %s LIMIT 1;", sort))
	span.SetTag("query", selectQuery)
	rows, err := tx.QueryContext(
		ctx,
		selectQuery,
		eslId,
	)
	if err != nil {
		return nil, fmt.Errorf("could not query event_sourcing_light table from DB. Error: %w\n", err)
	}
	defer func(rows *sql.Rows) {
		err := rows.Close()
		if err != nil {
			logger.FromContext(ctx).Sugar().Warnf("row closing error for event_sourcing_light: %v", err)
		}
	}(rows)
	var row = &EslEventRow{
		EslId:     0,
		Created:   time.Unix(0, 0),
		EventType: "",
		EventJson: "",
	}
	if !rows.Next() {
		row = nil
	} else {
		err := rows.Scan(&row.EslId, &row.Created, &row.EventType, &row.EventJson)
		if err != nil {
			if errors.Is(err, sql.ErrNoRows) {
				return nil, nil
			}
			return nil, fmt.Errorf("event_sourcing_light: Error scanning row from DB. Error: %w\n", err)
		}
	}
	err = closeRows(rows)
	if err != nil {
		return nil, err
	}
	return row, nil
}

// RELEASES
// Releases work a bit different, because they are already immutable.
// We still store the eslId for consistency with other tables,
// but technically it's not required here.

type DBReleaseMetaData struct {
	SourceAuthor   string
	SourceCommitId string
	SourceMessage  string
	DisplayVersion string
}

type DBReleaseManifests struct {
	Manifests map[string]string
}

type DBReleaseWithMetaData struct {
	EslId         EslId
	ReleaseNumber uint64
	Created       time.Time
	App           string
	Manifests     DBReleaseManifests
	Metadata      DBReleaseMetaData
	Deleted       bool
}

type DBAllReleaseMetaData struct {
	Releases []int64
}
type DBAllReleasesWithMetaData struct {
	EslId    EslId
	Created  time.Time
	App      string
	Metadata DBAllReleaseMetaData
}

func (h *DBHandler) DBSelectAnyRelease(ctx context.Context, tx *sql.Tx) (*DBReleaseWithMetaData, error) {
	selectQuery := h.AdaptQuery(fmt.Sprintf(
		"SELECT eslVersion, created, appName, metadata, manifests, releaseVersion, deleted " +
			" FROM releases " +
			" LIMIT 1;"))
	span, _ := tracer.StartSpanFromContext(ctx, "DBSelectAnyRelease")
	defer span.Finish()
	span.SetTag("query", selectQuery)

	rows, err := tx.QueryContext(
		ctx,
		selectQuery,
	)
	processedRows, err := h.processReleaseRows(ctx, err, rows)
	if err != nil {
		return nil, err
	}
	if len(processedRows) == 0 {
		return nil, nil
	}
	return processedRows[0], nil
}

func (h *DBHandler) DBSelectReleaseByVersion(ctx context.Context, tx *sql.Tx, app string, releaseVersion uint64) (*DBReleaseWithMetaData, error) {
	selectQuery := h.AdaptQuery(fmt.Sprintf(
		"SELECT eslVersion, created, appName, metadata, manifests, releaseVersion, deleted " +
			" FROM releases " +
			" WHERE appName=? AND releaseVersion=?" +
			" ORDER BY eslVersion DESC " +
			" LIMIT 1;"))
	span, ctx := tracer.StartSpanFromContext(ctx, "DBSelectReleaseByVersion")
	defer span.Finish()
	span.SetTag("query", selectQuery)
	rows, err := tx.QueryContext(
		ctx,
		selectQuery,
		app,
		releaseVersion,
	)

	processedRows, err := h.processReleaseRows(ctx, err, rows)
	if err != nil {
		return nil, err
	}
	if len(processedRows) == 0 {
		return nil, nil
	}
	return processedRows[0], nil
}

func (h *DBHandler) DBSelectReleasesByApp(ctx context.Context, tx *sql.Tx, app string, deleted bool) ([]*DBReleaseWithMetaData, error) {
	span, ctx := tracer.StartSpanFromContext(ctx, "DBSelectReleasesByApp")
	defer span.Finish()
	selectQuery := h.AdaptQuery(fmt.Sprintf(
		"SELECT eslVersion, created, appName, metadata, manifests, releaseVersion, deleted " +
			" FROM releases " +
			" WHERE appName=? AND deleted=?" +
			" ORDER BY releaseVersion DESC, eslVersion DESC, created DESC;"))
	span.SetTag("query", selectQuery)
	rows, err := tx.QueryContext(
		ctx,
		selectQuery,
		app,
		deleted,
	)

	return h.processReleaseRows(ctx, err, rows)
}

func (h *DBHandler) DBSelectAllReleasesOfApp(ctx context.Context, tx *sql.Tx, app string) (*DBAllReleasesWithMetaData, error) {
	span, _ := tracer.StartSpanFromContext(ctx, "DBSelectAllReleasesOfApp")
	defer span.Finish()
	selectQuery := h.AdaptQuery(fmt.Sprintf(
		"SELECT eslVersion, created, appName, metadata " +
			" FROM all_releases " +
			" WHERE appName=?" +
			" ORDER BY eslVersion DESC " +
			" LIMIT 1;"))
	span.SetTag("query", selectQuery)
	rows, err := tx.QueryContext(
		ctx,
		selectQuery,
		app,
	)
	return h.processAllReleasesRow(ctx, err, rows)
}

func (h *DBHandler) processAllReleasesRow(ctx context.Context, err error, rows *sql.Rows) (*DBAllReleasesWithMetaData, error) {
	span, ctx := tracer.StartSpanFromContext(ctx, "processAllReleasesRow")
	defer span.Finish()

	if err != nil {
		return nil, fmt.Errorf("could not query releases table from DB. Error: %w\n", err)
	}
	defer func(rows *sql.Rows) {
		err := rows.Close()
		if err != nil {
			logger.FromContext(ctx).Sugar().Warnf("releases: row could not be closed: %v", err)
		}
	}(rows)
	//exhaustruct:ignore
	var row = &DBAllReleasesWithMetaData{}
	if rows.Next() {
		var metadataStr string
		err := rows.Scan(&row.EslId, &row.Created, &row.App, &metadataStr)
		if err != nil {
			if errors.Is(err, sql.ErrNoRows) {
				return nil, nil
			}
			return nil, fmt.Errorf("Error scanning releases row from DB. Error: %w\n", err)
		}
		var metaData = DBAllReleaseMetaData{
			Releases: []int64{},
		}
		err = json.Unmarshal(([]byte)(metadataStr), &metaData)
		if err != nil {
			return nil, fmt.Errorf("Error during json unmarshal of releases. Error: %w. Data: %s\n", err, metadataStr)
		}
		row.Metadata = metaData
	} else {
		row = nil
	}
	err = closeRows(rows)
	if err != nil {
		return nil, err
	}
	return row, nil
}
func (h *DBHandler) processReleaseRows(ctx context.Context, err error, rows *sql.Rows) ([]*DBReleaseWithMetaData, error) {
	span, ctx := tracer.StartSpanFromContext(ctx, "processReleaseRows")
	defer span.Finish()

	if err != nil {
		return nil, fmt.Errorf("could not query releases table from DB. Error: %w\n", err)
	}
	defer func(rows *sql.Rows) {
		err := rows.Close()
		if err != nil {
			logger.FromContext(ctx).Sugar().Warnf("releases: row could not be closed: %v", err)
		}
	}(rows)
	//exhaustruct:ignore
	var result []*DBReleaseWithMetaData
	var lastSeenRelease uint64 = 0
	for rows.Next() {
		//exhaustruct:ignore
		var row = &DBReleaseWithMetaData{}
		var metadataStr string
		var manifestStr string
		err := rows.Scan(&row.EslId, &row.Created, &row.App, &metadataStr, &manifestStr, &row.ReleaseNumber, &row.Deleted)
		if err != nil {
			if errors.Is(err, sql.ErrNoRows) {
				return nil, nil
			}
			return nil, fmt.Errorf("Error scanning releases row from DB. Error: %w\n", err)
		}
		if row.ReleaseNumber != lastSeenRelease {
			lastSeenRelease = row.ReleaseNumber
		} else {
			continue
		}
		// handle meta data
		var metaData = DBReleaseMetaData{
			SourceAuthor:   "",
			SourceCommitId: "",
			SourceMessage:  "",
			DisplayVersion: "",
		}
		err = json.Unmarshal(([]byte)(metadataStr), &metaData)
		if err != nil {
			return nil, fmt.Errorf("Error during json unmarshal of metadata for releases. Error: %w. Data: %s\n", err, metadataStr)
		}
		row.Metadata = metaData

		// handle manifests
		var manifestData = DBReleaseManifests{
			Manifests: map[string]string{},
		}
		err = json.Unmarshal(([]byte)(manifestStr), &manifestData)
		if err != nil {
			return nil, fmt.Errorf("Error during json unmarshal of manifests for releases. Error: %w. Data: %s\n", err, metadataStr)
		}
		row.Manifests = manifestData
		result = append(result, row)
	}
	err = closeRows(rows)
	if err != nil {
		return nil, err
	}
	return result, nil
}

func (h *DBHandler) DBInsertRelease(ctx context.Context, transaction *sql.Tx, release DBReleaseWithMetaData, previousEslVersion EslId) error {
	span, _ := tracer.StartSpanFromContext(ctx, "DBInsertRelease")
	defer span.Finish()
	metadataJson, err := json.Marshal(release.Metadata)
	if err != nil {
		return fmt.Errorf("insert release: could not marshal json data: %w", err)
	}
	insertQuery := h.AdaptQuery(
		"INSERT INTO releases (eslVersion, created, releaseVersion, appName, manifests, metadata, deleted)  VALUES (?, ?, ?, ?, ?, ?, ?);",
	)
	span.SetTag("query", insertQuery)
	manifestJson, err := json.Marshal(release.Manifests)
	if err != nil {
		return fmt.Errorf("could not marshal json data: %w", err)
	}

	_, err = transaction.Exec(
		insertQuery,
		previousEslVersion+1,
		time.Now().UTC(),
		release.ReleaseNumber,
		release.App,
		manifestJson,
		metadataJson,
		release.Deleted,
	)
	if err != nil {
		return fmt.Errorf(
			"could not insert release for app '%s' and version '%v' and eslVersion '%v' into DB. Error: %w\n",
			release.App,
			release.ReleaseNumber,
			previousEslVersion+1,
			err)
	}
	logger.FromContext(ctx).Sugar().Infof(
		"inserted release: app '%s' and version '%v' and eslVersion %v",
		release.App,
		release.ReleaseNumber,
		previousEslVersion+1)
	return nil
}

func (h *DBHandler) DBDeleteReleaseFromAllReleases(ctx context.Context, transaction *sql.Tx, application string, releaseToDelete uint64) error {
	span, _ := tracer.StartSpanFromContext(ctx, "DBDeleteReleaseFromAllReleases")
	defer span.Finish()

	allReleases, err := h.DBSelectAllReleasesOfApp(ctx, transaction, application)
	if err != nil {
		return err
	}
	if allReleases == nil {
		logger.FromContext(ctx).Sugar().Infof("Could not find release '%d' for appliation '%s' to delete. No releases found.", releaseToDelete, application)
		return nil
	}
	idxToDelete := slices.Index(allReleases.Metadata.Releases, int64(releaseToDelete))

	if idxToDelete == -1 {
		logger.FromContext(ctx).Sugar().Infof("Could not find release '%d' for appliation '%s' to delete.", releaseToDelete, application)
		return nil //If we don't find it, not an error, but we do nothing
	}
	allReleases.Metadata.Releases = append(allReleases.Metadata.Releases[:idxToDelete], allReleases.Metadata.Releases[idxToDelete+1:]...)
	if err := h.DBInsertAllReleases(ctx, transaction, application, allReleases.Metadata.Releases, allReleases.EslId); err != nil {
		return err
	}
	return nil
}

func (h *DBHandler) DBDeleteFromReleases(ctx context.Context, transaction *sql.Tx, application string, releaseToDelete uint64) error {
	span, _ := tracer.StartSpanFromContext(ctx, "DBDeleteFromReleases")
	defer span.Finish()

	targetRelease, err := h.DBSelectReleaseByVersion(ctx, transaction, application, releaseToDelete)
	if err != nil {
		return err
	}

	if targetRelease.Deleted {
		logger.FromContext(ctx).Sugar().Infof("Release '%d' for application '%s' has already been deleted.", releaseToDelete, application)
		return nil
	}

	targetRelease.Deleted = true
	if err := h.DBInsertRelease(ctx, transaction, *targetRelease, targetRelease.EslId); err != nil {
		return err
	}

	return nil
}

func (h *DBHandler) DBInsertAllReleases(ctx context.Context, transaction *sql.Tx, app string, allVersions []int64, previousEslVersion EslId) error {
	span, _ := tracer.StartSpanFromContext(ctx, "DBInsertAllReleases")
	defer span.Finish()
	slices.Sort(allVersions)
	metadataJson, err := json.Marshal(DBAllReleaseMetaData{
		Releases: allVersions,
	})
	if err != nil {
		return fmt.Errorf("insert release: could not marshal json data: %w", err)
	}
	insertQuery := h.AdaptQuery(
		"INSERT INTO all_releases (eslVersion, created, appName, metadata)  VALUES (?, ?, ?, ?);",
	)
	span.SetTag("query", insertQuery)

	_, err = transaction.Exec(
		insertQuery,
		previousEslVersion+1,
		time.Now().UTC(),
		app,
		metadataJson,
	)
	if err != nil {
		return fmt.Errorf("could not insert all_releases for app '%s' and esl '%v' into DB. Error: %w\n", app, previousEslVersion+1, err)
	}
	logger.FromContext(ctx).Sugar().Infof("inserted all_releases for app '%s'", app)
	return nil
}

// APPS

func (h *DBHandler) DBWriteAllApplications(ctx context.Context, transaction *sql.Tx, previousVersion int64, applications []string) error {
	span, _ := tracer.StartSpanFromContext(ctx, "DBWriteAllApplications")
	defer span.Finish()
	slices.Sort(applications) // we don't really *need* the sorting, it's just for convenience
	jsonToInsert, err := json.Marshal(AllApplicationsJson{
		Apps: applications,
	})
	if err != nil {
		return fmt.Errorf("could not marshal json data: %w", err)
	}
	insertQuery := h.AdaptQuery("INSERT INTO all_apps (version , created , json)  VALUES (?, ?, ?);")
	span.SetTag("query", insertQuery)
	_, err = transaction.Exec(
		insertQuery,
		previousVersion+1,
		time.Now().UTC(),
		jsonToInsert)

	if err != nil {
		return fmt.Errorf("could not insert all apps into DB. Error: %w\n", err)
	}
	return nil
}

func (h *DBHandler) writeEvent(ctx context.Context, transaction *sql.Tx, transformerID TransformerID, eventuuid string, eventType event.EventType, sourceCommitHash string, eventJson []byte) error {
	span, _ := tracer.StartSpanFromContext(ctx, "writeEvent")
	defer span.Finish()

	insertQuery := h.AdaptQuery("INSERT INTO commit_events (uuid, timestamp, commitHash, eventType, json, transformerEslId)  VALUES (?, ?, ?, ?, ?, ?);")
	span.SetTag("query", insertQuery)

	rawUUID, err := timeuuid.ParseUUID(eventuuid)
	if err != nil {
		return fmt.Errorf("error parsing UUID. Error: %w", err)
	}
	_, err = transaction.Exec(
		insertQuery,
		rawUUID.String(),
		uuid2.GetTime(&rawUUID).AsTime(),
		sourceCommitHash,
		eventType,
		eventJson,
		transformerID)

	if err != nil {
		return fmt.Errorf("Error inserting event information into DB. Error: %w\n", err)
	}
	return nil
}

func (h *DBHandler) DBWriteNewReleaseEvent(ctx context.Context, transaction *sql.Tx, transformerID TransformerID, uuid, sourceCommitHash string, newReleaseEvent *event.NewRelease) error {
	//func (h *DBHandler) DBWriteDeploymentEvent(ctx context.Context, transaction *sql.Tx, uuid, sourceCommitHash, email string, deployment *event.Deployment) error {
	span, ctx := tracer.StartSpanFromContext(ctx, "DBWriteDeploymentEvent")
	defer span.Finish()

	metadata := event.Metadata{
		Uuid:      uuid,
		EventType: string(event.EventTypeNewRelease),
	}
	jsonToInsert, err := json.Marshal(event.DBEventGo{
		EventData:     newReleaseEvent,
		EventMetadata: metadata,
	})

	if err != nil {
		return fmt.Errorf("error marshalling lock new release event to Json. Error: %v\n", err)
	}
	return h.writeEvent(ctx, transaction, transformerID, uuid, event.EventTypeNewRelease, sourceCommitHash, jsonToInsert)
}

func (h *DBHandler) DBWriteLockPreventedDeploymentEvent(ctx context.Context, transaction *sql.Tx, transformerID TransformerID, uuid, sourceCommitHash string, lockPreventedDeploymentEvent *event.LockPreventedDeployment) error {
	metadata := event.Metadata{
		Uuid:      uuid,
		EventType: string(event.EventTypeLockPreventeDeployment),
	}
	jsonToInsert, err := json.Marshal(event.DBEventGo{
		EventData:     lockPreventedDeploymentEvent,
		EventMetadata: metadata,
	})

	if err != nil {
		return fmt.Errorf("error marshalling lock prevented deployment event to Json. Error: %v\n", err)
	}
	return h.writeEvent(ctx, transaction, transformerID, uuid, event.EventTypeLockPreventeDeployment, sourceCommitHash, jsonToInsert)
}

func (h *DBHandler) DBWriteReplacedByEvent(ctx context.Context, transaction *sql.Tx, transformerID TransformerID, uuid, sourceCommitHash string, replacedBy *event.ReplacedBy) error {
	metadata := event.Metadata{
		Uuid:      uuid,
		EventType: string(event.EventTypeReplaceBy),
	}
	jsonToInsert, err := json.Marshal(event.DBEventGo{
		EventData:     replacedBy,
		EventMetadata: metadata,
	})

	if err != nil {
		return fmt.Errorf("error marshalling replacedBys event to Json. Error: %v\n", err)
	}
	return h.writeEvent(ctx, transaction, transformerID, uuid, event.EventTypeReplaceBy, sourceCommitHash, jsonToInsert)
}

func (h *DBHandler) DBWriteDeploymentEvent(ctx context.Context, transaction *sql.Tx, transformerID TransformerID, uuid, sourceCommitHash string, deployment *event.Deployment) error {
	metadata := event.Metadata{
		Uuid:      uuid,
		EventType: string(event.EventTypeDeployment),
	}
	jsonToInsert, err := json.Marshal(event.DBEventGo{
		EventData:     deployment,
		EventMetadata: metadata,
	})

	if err != nil {
		return fmt.Errorf("error marshalling deployment event to Json. Error: %v\n", err)
	}
	return h.writeEvent(ctx, transaction, transformerID, uuid, event.EventTypeDeployment, sourceCommitHash, jsonToInsert)
}

func (h *DBHandler) DBSelectAnyEvent(ctx context.Context, transaction *sql.Tx) (*EventRow, error) {
	if h == nil {
		return nil, nil
	}
	if transaction == nil {
		return nil, fmt.Errorf("DBSelectAnyEvent: no transaction provided")
	}
	span, ctx := tracer.StartSpanFromContext(ctx, "DBSelectAnyEvent")
	defer span.Finish()

	query := h.AdaptQuery("SELECT uuid, timestamp, commitHash, eventType, json, transformerEslId FROM commit_events ORDER BY timestamp DESC LIMIT 1;")
	span.SetTag("query", query)
	rows, err := transaction.QueryContext(ctx, query)
	return h.processSingleEventsRow(ctx, rows, err)
}

func (h *DBHandler) DBSelectAllCommitEventsForTransformer(ctx context.Context, transaction *sql.Tx, transformerID TransformerID, eventType event.EventType, limit uint) ([]event.DBEventGo, error) {
	if h == nil {
		return nil, nil
	}
	if transaction == nil {
		return nil, fmt.Errorf("DBSelectAllCommitEventsForTransformer: no transaction provided")
	}
	span, ctx := tracer.StartSpanFromContext(ctx, "DBSelectAllCommitEventsForTransformer")
	defer span.Finish()

	query := h.AdaptQuery("SELECT uuid, timestamp, commitHash, eventType, json, transformerEslId FROM commit_events WHERE eventType = (?) AND transformerEslId = (?) ORDER BY timestamp DESC LIMIT ?;")
	span.SetTag("query", query)

	rows, err := transaction.QueryContext(ctx, query, string(eventType), transformerID, limit)
	if err != nil {
		return nil, fmt.Errorf("Error querying commit_events. Error: %w\n", err)
	}
	defer func(rows *sql.Rows) {
		err := rows.Close()
		if err != nil {
			logger.FromContext(ctx).Sugar().Warnf("commit_events row could not be closed: %v", err)
		}
	}(rows)

	var result []event.DBEventGo
	for rows.Next() {
		//exhaustruct:ignore
		var row = &EventRow{}
		err := rows.Scan(&row.Uuid, &row.Timestamp, &row.CommitHash, &row.EventType, &row.EventJson, &row.TransformerID)
		if err != nil {
			if errors.Is(err, sql.ErrNoRows) {
				return nil, nil
			}
			return nil, fmt.Errorf("Error scanning commit_events row from DB. Error: %w\n", err)
		}

		eventGo, err := event.UnMarshallEvent(row.EventType, row.EventJson)
		if err != nil {
			return nil, fmt.Errorf("Could not unmarshall commit event: %v\n", err)
		}
		result = append(result, eventGo)
	}
	err = rows.Close()
	if err != nil {
		return nil, fmt.Errorf("commit_events: row closing error: %v\n", err)
	}
	err = rows.Err()
	if err != nil {
		return nil, fmt.Errorf("commit_events: row has error: %v\n", err)
	}
	return result, nil
}

func (h *DBHandler) processSingleEventsRow(ctx context.Context, rows *sql.Rows, err error) (*EventRow, error) {
	if err != nil {
		return nil, fmt.Errorf("Error querying commit_events. Error: %w\n", err)
	}
	defer func(rows *sql.Rows) {
		err := rows.Close()
		if err != nil {
			logger.FromContext(ctx).Sugar().Warnf("commit_events row could not be closed: %v", err)
		}
	}(rows)

	//exhaustruct:ignore
	var row = &EventRow{}
	if rows.Next() {
		err := rows.Scan(&row.Uuid, &row.Timestamp, &row.CommitHash, &row.EventType, &row.EventJson, &row.TransformerID)
		if err != nil {
			if errors.Is(err, sql.ErrNoRows) {
				return nil, nil
			}
			return nil, fmt.Errorf("Error scanning commit_events row from DB. Error: %w\n", err)
		}
	} else {
		row = nil
	}
	err = rows.Close()
	if err != nil {
		return nil, fmt.Errorf("commit_events: row closing error: %v\n", err)
	}
	err = rows.Err()
	if err != nil {
		return nil, fmt.Errorf("commit_events: row has error: %v\n", err)
	}
	return row, nil
}

func (h *DBHandler) DBSelectAllEventsForCommit(ctx context.Context, transaction *sql.Tx, commitHash string) ([]EventRow, error) {
	if h == nil {
		return nil, nil
	}
	if transaction == nil {
		return nil, fmt.Errorf("DBSelectAllEventsForCommit: no transaction provided")
	}
	span, ctx := tracer.StartSpanFromContext(ctx, "DBSelectAllEventsForCommit")
	defer span.Finish()

	query := h.AdaptQuery("SELECT uuid, timestamp, commitHash, eventType, json, transformerEslId FROM commit_events WHERE commitHash = (?) ORDER BY timestamp DESC LIMIT 100;")
	span.SetTag("query", query)

	rows, err := transaction.QueryContext(ctx, query, commitHash)
	return processAllCommitEventRow(ctx, rows, err)
}

func (h *DBHandler) DBSelectAllCommitEventsForTransformerID(ctx context.Context, transaction *sql.Tx, transformerID TransformerID) ([]EventRow, error) {
	if h == nil {
		return nil, nil
	}
	if transaction == nil {
		return nil, fmt.Errorf("DBSelectAllEventsForCommit: no transaction provided")
	}
	span, ctx := tracer.StartSpanFromContext(ctx, "DBSelectAllEventsForCommit")
	defer span.Finish()

	query := h.AdaptQuery("SELECT uuid, timestamp, commitHash, eventType, json, transformerEslId FROM commit_events WHERE transformerEslId = (?) ORDER BY timestamp DESC LIMIT 100;")
	span.SetTag("query", query)

	rows, err := transaction.QueryContext(ctx, query, transformerID)
	return processAllCommitEventRow(ctx, rows, err)
}

func processAllCommitEventRow(ctx context.Context, rows *sql.Rows, err error) ([]EventRow, error) {
	if err != nil {
		return nil, fmt.Errorf("Error querying commit_events. Error: %w\n", err)
	}
	defer func(rows *sql.Rows) {
		err := rows.Close()
		if err != nil {
			logger.FromContext(ctx).Sugar().Warnf("commit_events row could not be closed: %v", err)
		}
	}(rows)

	var result []EventRow

	for rows.Next() {
		row, err := processSingleCommitEventRow(rows)
		if err != nil {
			return nil, err
		}

		result = append(result, *row)
	}
	err = rows.Close()
	if err != nil {
		return nil, fmt.Errorf("commit_events: row closing error: %v\n", err)
	}
	err = rows.Err()
	if err != nil {
		return nil, fmt.Errorf("commit_events: row has error: %v\n", err)
	}
	return result, nil
}

func processSingleCommitEventRow(rows *sql.Rows) (*EventRow, error) {
	var row = EventRow{
		Uuid:          "",
		Timestamp:     time.Unix(0, 0), //will be overwritten, prevents CI linter from complaining from missing fields
		CommitHash:    "",
		EventType:     "",
		EventJson:     "",
		TransformerID: 0,
	}
	err := rows.Scan(&row.Uuid, &row.Timestamp, &row.CommitHash, &row.EventType, &row.EventJson, &row.TransformerID)
	if err != nil {
		if errors.Is(err, sql.ErrNoRows) {
			return nil, nil
		}
		return nil, fmt.Errorf("Error scanning commit_events row from DB. Error: %w\n", err)
	}
	return &row, nil
}

// DBSelectAllApplications returns (nil, nil) if there are no rows
func (h *DBHandler) DBSelectAllApplications(ctx context.Context, transaction *sql.Tx) (*AllApplicationsGo, error) {
	if h == nil {
		return nil, nil
	}
	if transaction == nil {
		return nil, fmt.Errorf("DBSelectAllEventsForCommit: no transaction provided")
	}
	span, ctx := tracer.StartSpanFromContext(ctx, "DBSelectAllApplications")
	defer span.Finish()
	query := "SELECT version, created, json FROM all_apps ORDER BY version DESC LIMIT 1;"
	span.SetTag("query", query)
	rows := transaction.QueryRowContext(ctx, query)
	result := AllApplicationsRow{
		version: 0,
		created: time.Time{},
		data:    "",
	}
	err := rows.Scan(&result.version, &result.created, &result.data)
	if err != nil {
		if errors.Is(err, sql.ErrNoRows) {
			return nil, nil
		}
		return nil, fmt.Errorf("Error scanning all_apps row from DB. Error: %w\n", err)
	}
	err = rows.Err()
	if err != nil {
		return nil, fmt.Errorf("all_apps: row has error: %v\n", err)
	}

	//exhaustruct:ignore
	var resultJson = AllApplicationsJson{}
	err = json.Unmarshal(([]byte)(result.data), &resultJson)
	if err != nil {
		return nil, fmt.Errorf("Error during json unmarshal of all_apps. Error: %w. Data: %s\n", err, result.data)
	}
	var resultGo = AllApplicationsGo{
		Version:             result.version,
		Created:             result.created,
		AllApplicationsJson: AllApplicationsJson{Apps: resultJson.Apps},
	}
	return &resultGo, nil
}

type DBDeployment struct {
	EslVersion     EslId
	Created        time.Time
	ReleaseVersion *int64
	App            string
	Env            string
	TransformerID  TransformerID
	Metadata       string // json
}

type Deployment struct {
	EslVersion    EslId
	Created       time.Time
	App           string
	Env           string
	Version       *int64
	Metadata      DeploymentMetadata
	TransformerID TransformerID
}

type DeploymentMetadata struct {
	DeployedByName  string
	DeployedByEmail string
}

type EnvironmentLock struct {
	EslVersion EslId
	Created    time.Time
	LockID     string
	Env        string
	Deleted    bool
	Metadata   LockMetadata
}

// DBEnvironmentLock Just used to fetch info from DB
type DBEnvironmentLock struct {
	EslVersion EslId
	Created    time.Time
	LockID     string
	Env        string
	Deleted    bool
	Metadata   string
}

type LockMetadata struct {
	CreatedByName  string
	CreatedByEmail string
	Message        string
}

type ReleaseWithManifest struct {
	Version uint64
	/**
	"UndeployVersion=true" means that this version is empty, and has no manifest that could be deployed.
	It is intended to help cleanup old services within the normal release cycle (e.g. dev->staging->production).
	*/
	UndeployVersion bool
	SourceAuthor    string
	SourceCommitId  string
	SourceMessage   string
	CreatedAt       time.Time
	DisplayVersion  string

	Manifests map[string]string // keys: environment; value: manifest
}

type AllDeployments []Deployment
type AllEnvLocks map[string][]EnvironmentLock
type AllReleases map[uint64]ReleaseWithManifest // keys: releaseVersion; value: release with manifests

// GetAllDeploymentsFun and other functions here are used during migration.
// They are supposed to read data from files in the manifest repo,
// and therefore should not need to access the Database at all.
type GetAllDeploymentsFun = func(ctx context.Context, transaction *sql.Tx) (AllDeployments, error)
type GetAllAppLocksFun = func(ctx context.Context) (AllAppLocks, error)

type AllAppLocks map[string]map[string][]ApplicationLock // EnvName-> AppName -> []Locks
type AllTeamLocks map[string]map[string][]TeamLock       // EnvName-> Team -> []Locks
type AllQueuedVersions map[string]map[string]*int64      // EnvName-> AppName -> queuedVersion
type AllCommitEvents map[string][]event.DBEventGo        // CommitId -> uuid -> Event

type GetAllEnvLocksFun = func(ctx context.Context) (AllEnvLocks, error)
type GetAllTeamLocksFun = func(ctx context.Context) (AllTeamLocks, error)
type GetAllReleasesFun = func(ctx context.Context, app string) (AllReleases, error)
type GetAllQueuedVersionsFun = func(ctx context.Context) (AllQueuedVersions, error)
type GetAllEventsFun = func(ctx context.Context) (AllCommitEvents, error)

// GetAllAppsFun returns a map where the Key is an app name, and the value is a team name of that app
type GetAllAppsFun = func() (map[string]string, error)

// return value is a map from environment name to environment config
type GetAllEnvironmentsFun = func(ctx context.Context) (map[string]config.EnvironmentConfig, error)

func (h *DBHandler) RunCustomMigrations(
	ctx context.Context,
	getAllAppsFun GetAllAppsFun,
	getAllDeploymentsFun GetAllDeploymentsFun,
	getAllReleasesFun GetAllReleasesFun,
	getAllEnvLocksFun GetAllEnvLocksFun,
	getAllAppLocksFun GetAllAppLocksFun,
	getAllTeamLocksFun GetAllTeamLocksFun,
	getAllEnvironmentsFun GetAllEnvironmentsFun,
	getAllQueuedVersionsFun GetAllQueuedVersionsFun,
	getAllEventsFun GetAllEventsFun,
) error {
	span, ctx := tracer.StartSpanFromContext(ctx, "RunCustomMigrations")
	defer span.Finish()
	err := h.RunCustomMigrationsEventSourcingLight(ctx)
	if err != nil {
		return err
	}
	err = h.RunCustomMigrationAllAppsTable(ctx, getAllAppsFun)
	if err != nil {
		return err
	}
	err = h.RunCustomMigrationApps(ctx, getAllAppsFun)
	if err != nil {
		return err
	}
	err = h.RunCustomMigrationDeployments(ctx, getAllDeploymentsFun)
	if err != nil {
		return err
	}
	err = h.RunCustomMigrationReleases(ctx, getAllAppsFun, getAllReleasesFun)
	if err != nil {
		return err
	}
	err = h.RunCustomMigrationEnvLocks(ctx, getAllEnvLocksFun)
	if err != nil {
		return err
	}
	err = h.RunCustomMigrationAppLocks(ctx, getAllAppLocksFun)
	if err != nil {
		return err
	}
	err = h.RunCustomMigrationTeamLocks(ctx, getAllTeamLocksFun)
	if err != nil {
		return err
	}
	err = h.RunCustomMigrationQueuedApplicationVersions(ctx, getAllQueuedVersionsFun)
	if err != nil {
		return err
	}
	err = h.RunCustomMigrationsCommitEvents(ctx, getAllEventsFun)
	if err != nil {
		return err
	}
	err = h.RunCustomMigrationEnvironments(ctx, getAllEnvironmentsFun)
	if err != nil {
		return err // better wrap the error in a descriptive message?
	}
	return nil
}

func (h *DBHandler) DBSelectDeployment(ctx context.Context, tx *sql.Tx, appSelector string, envSelector string) (*Deployment, error) {
	span, _ := tracer.StartSpanFromContext(ctx, "DBSelectDeployment")
	defer span.Finish()

	selectQuery := h.AdaptQuery(fmt.Sprintf(
		"SELECT eslVersion, created, releaseVersion, appName, envName, metadata, transformerEslId" +
			" FROM deployments " +
			" WHERE appName=? AND envName=? " +
			" ORDER BY eslVersion DESC " +
			" LIMIT 1;"))
	span.SetTag("query", selectQuery)
	rows, err := tx.QueryContext(
		ctx,
		selectQuery,
		appSelector,
		envSelector,
	)
	if err != nil {
		return nil, fmt.Errorf("could not query deployments table from DB. Error: %w\n", err)
	}
	defer func(rows *sql.Rows) {
		err := rows.Close()
		if err != nil {
			logger.FromContext(ctx).Sugar().Warnf("deployments: row closing error: %v", err)
		}
	}(rows)
	var row = &DBDeployment{
		EslVersion:     0,
		Created:        time.Time{},
		ReleaseVersion: nil,
		App:            "",
		Env:            "",
		Metadata:       "",
		TransformerID:  0,
	}
	var releaseVersion sql.NullInt64
	//exhaustruct:ignore
	var resultJson = DeploymentMetadata{}
	if rows.Next() {
		err := rows.Scan(&row.EslVersion, &row.Created, &releaseVersion, &row.App, &row.Env, &row.Metadata, &row.TransformerID)
		if err != nil {
			if errors.Is(err, sql.ErrNoRows) {
				return nil, nil
			}
			return nil, fmt.Errorf("Error scanning deployments row from DB. Error: %w\n", err)
		}
		if releaseVersion.Valid {
			row.ReleaseVersion = &releaseVersion.Int64
		}

		err = json.Unmarshal(([]byte)(row.Metadata), &resultJson)
		if err != nil {
			return nil, fmt.Errorf("Error during json unmarshal in deployments. Error: %w. Data: %s\n", err, row.Metadata)
		}
	}
	err = rows.Close()
	if err != nil {
		return nil, fmt.Errorf("deployments: row closing error: %v\n", err)
	}
	err = rows.Err()
	if err != nil {
		return nil, fmt.Errorf("deployments: row has error: %v\n", err)
	}
	return &Deployment{
		EslVersion:    row.EslVersion,
		Created:       row.Created,
		App:           row.App,
		Env:           row.Env,
		Version:       row.ReleaseVersion,
		Metadata:      resultJson,
		TransformerID: row.TransformerID,
	}, nil
}

// Unused for now
func (h *DBHandler) DBSelectDeploymentByTransformerID(ctx context.Context, tx *sql.Tx, transformerID TransformerID, limit uint) ([]Deployment, error) {
	span, _ := tracer.StartSpanFromContext(ctx, "DBSelectDeployment")
	defer span.Finish()

	selectQuery := h.AdaptQuery(fmt.Sprintf(
		"SELECT eslVersion, created, releaseVersion, appName, envName, metadata, transformerEslId" +
			" FROM deployments " +
			" WHERE transformerEslId=? " +
			" ORDER BY eslVersion DESC " +
			" LIMIT ?;"))
	rows, err := tx.QueryContext(
		ctx,
		selectQuery,
		transformerID,
		limit,
	)

	deployments := make([]Deployment, 0)
	for rows.Next() {
		var row = &DBDeployment{
			EslVersion:     0,
			Created:        time.Time{},
			ReleaseVersion: nil,
			App:            "",
			Env:            "",
			Metadata:       "",
			TransformerID:  0,
		}

		var releaseVersion sql.NullInt64
		//exhaustruct:ignore
		var resultJson = DeploymentMetadata{}

		err := rows.Scan(&row.EslVersion, &row.Created, &releaseVersion, &row.App, &row.Env, &row.Metadata, &row.TransformerID)
		if err != nil {
			if errors.Is(err, sql.ErrNoRows) {
				return nil, nil
			}
			return nil, fmt.Errorf("Error scanning deployments row from DB. Error: %w\n", err)
		}
		if releaseVersion.Valid {
			row.ReleaseVersion = &releaseVersion.Int64
		}

		err = json.Unmarshal(([]byte)(row.Metadata), &resultJson)
		if err != nil {
			return nil, fmt.Errorf("Error during json unmarshal in deployments. Error: %w. Data: %s\n", err, row.Metadata)
		}
		deployments = append(deployments, Deployment{
			EslVersion:    row.EslVersion,
			Created:       row.Created,
			App:           row.App,
			Env:           row.Env,
			Version:       row.ReleaseVersion,
			Metadata:      resultJson,
			TransformerID: row.TransformerID,
		})
	}
	err = closeRows(rows)
	if err != nil {
		return nil, err
	}
	return deployments, nil
}

func (h *DBHandler) DBSelectAnyDeployment(ctx context.Context, tx *sql.Tx) (*DBDeployment, error) {
	span, ctx := tracer.StartSpanFromContext(ctx, "DBSelectAnyDeployment")
	defer span.Finish()
	selectQuery := h.AdaptQuery(fmt.Sprintf(
		"SELECT eslVersion, created, releaseVersion, appName, envName" +
			" FROM deployments " +
			" LIMIT 1;"))
	span.SetTag("query", selectQuery)

	rows, err := tx.QueryContext(
		ctx,
		selectQuery,
	)
	if err != nil {
		return nil, fmt.Errorf("could not query deployments table from DB. Error: %w\n", err)
	}
	defer func(rows *sql.Rows) {
		err := rows.Close()
		if err != nil {
			logger.FromContext(ctx).Sugar().Warnf("deployments row could not be closed: %v", err)
		}
	}(rows)
	//exhaustruct:ignore
	var row = &DBDeployment{}
	if rows.Next() {
		var releaseVersion sql.NullInt64
		err := rows.Scan(&row.EslVersion, &row.Created, &releaseVersion, &row.App, &row.Env)
		if err != nil {
			if errors.Is(err, sql.ErrNoRows) {
				return nil, nil
			}
			return nil, fmt.Errorf("Error scanning deployments row from DB. Error: %w\n", err)
		}
		if releaseVersion.Valid {
			row.ReleaseVersion = &releaseVersion.Int64
		}
	} else {
		row = nil
	}
	err = closeRows(rows)
	if err != nil {
		return nil, err
	}
	return row, nil
}

type DBApp struct {
	EslId EslId
	App   string
}

type DBAppMetaData struct {
	Team string
}

type DBAppWithMetaData struct {
	EslId       EslId
	App         string
	Metadata    DBAppMetaData
	StateChange AppStateChange
}

func (h *DBHandler) DBInsertApplication(ctx context.Context, transaction *sql.Tx, appName string, previousEslVersion EslId, stateChange AppStateChange, metaData DBAppMetaData) error {
	span, _ := tracer.StartSpanFromContext(ctx, "DBInsertApplication")
	defer span.Finish()
	jsonToInsert, err := json.Marshal(metaData)
	if err != nil {
		return fmt.Errorf("could not marshal json data: %w", err)
	}
	insertQuery := h.AdaptQuery(
		"INSERT INTO apps (eslVersion, created, appName, stateChange, metadata)  VALUES (?, ?, ?, ?, ?);",
	)
	span.SetTag("query", insertQuery)
	_, err = transaction.Exec(
		insertQuery,
		previousEslVersion+1,
		time.Now().UTC(),
		appName,
		stateChange,
		jsonToInsert,
	)
	if err != nil {
		return fmt.Errorf("could not insert app %s into DB. Error: %w\n", appName, err)
	}
	return nil
}

func NewNullInt(s *int64) sql.NullInt64 {
	if s == nil {
		return sql.NullInt64{
			Int64: 0,
			Valid: false,
		}
	}
	return sql.NullInt64{
		Int64: *s,
		Valid: true,
	}
}

func (h *DBHandler) DBSelectAnyApp(ctx context.Context, tx *sql.Tx) (*DBAppWithMetaData, error) {
	span, ctx := tracer.StartSpanFromContext(ctx, "DBSelectAnyApp")
	defer span.Finish()
	selectQuery := h.AdaptQuery(fmt.Sprintf(
		"SELECT eslVersion, appName, metadata " +
			" FROM apps " +
			" LIMIT 1;"))
	span.SetTag("query", selectQuery)
	rows, err := tx.QueryContext(
		ctx,
		selectQuery,
	)
	if err != nil {
		return nil, fmt.Errorf("could not query apps table from DB. Error: %w\n", err)
	}
	defer func(rows *sql.Rows) {
		err := rows.Close()
		if err != nil {
			logger.FromContext(ctx).Sugar().Warnf("row could not be closed: %v", err)
		}
	}(rows)
	//exhaustruct:ignore
	var row = &DBAppWithMetaData{}
	if rows.Next() {
		var metadataStr string
		err := rows.Scan(&row.EslId, &row.App, &metadataStr)
		if err != nil {
			if errors.Is(err, sql.ErrNoRows) {
				return nil, nil
			}
			return nil, fmt.Errorf("Error scanning apps row from DB. Error: %w\n", err)
		}
		var metaData = DBAppMetaData{
			Team: "",
		}
		err = json.Unmarshal(([]byte)(metadataStr), &metaData)
		if err != nil {
			return nil, fmt.Errorf("Error during json unmarshal of apps. Error: %w. Data: %s\n", err, metadataStr)
		}
		row.Metadata = metaData
	} else {
		row = nil
	}
	err = closeRows(rows)
	if err != nil {
		return nil, err
	}
	return row, nil
}

func (h *DBHandler) DBSelectApp(ctx context.Context, tx *sql.Tx, appName string) (*DBAppWithMetaData, error) {
	span, ctx := tracer.StartSpanFromContext(ctx, "DBSelectApp")
	defer span.Finish()
	selectQuery := h.AdaptQuery(fmt.Sprintf(
		"SELECT eslVersion, appName, stateChange, metadata" +
			" FROM apps " +
			" WHERE appName=? " +
			" ORDER BY eslVersion DESC " +
			" LIMIT 1;"))
	span.SetTag("query", selectQuery)

	rows, err := tx.QueryContext(
		ctx,
		selectQuery,
		appName,
	)
	if err != nil {
		return nil, fmt.Errorf("could not query apps table from DB. Error: %w\n", err)
	}
	defer func(rows *sql.Rows) {
		err := rows.Close()
		if err != nil {
			logger.FromContext(ctx).Sugar().Warnf("row could not be closed: %v", err)
		}
	}(rows)

	//exhaustruct:ignore
	var row = &DBAppWithMetaData{}
	if rows.Next() {
		var metadataStr string
		err := rows.Scan(&row.EslId, &row.App, &row.StateChange, &metadataStr)
		if err != nil {
			if errors.Is(err, sql.ErrNoRows) {
				return nil, nil
			}
			return nil, fmt.Errorf("Error scanning apps row from DB. Error: %w\n", err)
		}
		var metaData = DBAppMetaData{Team: ""}
		err = json.Unmarshal(([]byte)(metadataStr), &metaData)
		if err != nil {
			return nil, fmt.Errorf("Error during json unmarshal of apps. Error: %w. Data: %s\n", err, metadataStr)
		}
		row.Metadata = metaData
	} else {
		row = nil
	}
	err = closeRows(rows)
	if err != nil {
		return nil, err
	}
	return row, nil
}

// DBWriteDeployment writes one deployment, meaning "what should be deployed"
<<<<<<< HEAD
func (h *DBHandler) DBWriteDeployment(ctx context.Context, tx *sql.Tx, deployment Deployment, previousEslVersion EslId, id TransformerID) error {
=======
func (h *DBHandler) DBWriteDeployment(ctx context.Context, tx *sql.Tx, deployment Deployment, previousEslVersion EslId) error {
	span, _ := tracer.StartSpanFromContext(ctx, "DBWriteEslEventInternal")
	defer span.Finish()
>>>>>>> 962fcbbf
	if h == nil {
		return nil
	}
	if tx == nil {
		return fmt.Errorf("DBWriteEslEventInternal: no transaction provided")
	}

	jsonToInsert, err := json.Marshal(deployment.Metadata)
	if err != nil {
		return fmt.Errorf("could not marshal json data: %w", err)
	}

	insertQuery := h.AdaptQuery(
		"INSERT INTO deployments (eslVersion, created, releaseVersion, appName, envName, metadata, transformerEslId) VALUES (?, ?, ?, ?, ?, ?, ?);")

	span.SetTag("query", insertQuery)
	nullVersion := NewNullInt(deployment.Version)
	_, err = tx.Exec(
		insertQuery,
		previousEslVersion+1,
		time.Now().UTC(),
		nullVersion,
		deployment.App,
		deployment.Env,
		jsonToInsert,
		id)

	if err != nil {
		return fmt.Errorf("could not write deployment into DB. Error: %w\n", err)
	}
	return nil
}

// CUSTOM MIGRATIONS

func (h *DBHandler) RunCustomMigrationReleases(ctx context.Context, getAllAppsFun GetAllAppsFun, getAllReleasesFun GetAllReleasesFun) error {
	span, _ := tracer.StartSpanFromContext(ctx, "RunCustomMigrationReleases")
	defer span.Finish()

	return h.WithTransaction(ctx, func(ctx context.Context, transaction *sql.Tx) error {
		l := logger.FromContext(ctx).Sugar()
		allReleasesDb, err := h.DBSelectAnyRelease(ctx, transaction)
		if err != nil {
			l.Warnf("could not get releases from database - assuming the manifest repo is correct: %v", err)
		}
		if allReleasesDb != nil {
			l.Warnf("There are already deployments in the DB - skipping migrations")
			return nil
		}

		allAppsMap, err := getAllAppsFun()
		if err != nil {
			return err
		}
		for app := range allAppsMap {
			l.Infof("processing app %s ...", app)

			releases, err := getAllReleasesFun(ctx, app)
			if err != nil {
				return fmt.Errorf("geAllReleases failed %v", err)
			}

			releaseNumbers := []int64{}
			for r := range releases {
				repoRelease := releases[r]
				dbRelease := DBReleaseWithMetaData{
					EslId:         InitialEslId,
					Created:       time.Now().UTC(),
					ReleaseNumber: repoRelease.Version,
					App:           app,
					Manifests: DBReleaseManifests{
						Manifests: repoRelease.Manifests,
					},
					Metadata: DBReleaseMetaData{
						SourceAuthor:   repoRelease.SourceAuthor,
						SourceCommitId: repoRelease.SourceCommitId,
						SourceMessage:  repoRelease.SourceMessage,
						DisplayVersion: repoRelease.DisplayVersion,
					},
					Deleted: false,
				}
				err = h.DBInsertRelease(ctx, transaction, dbRelease, InitialEslId-1)
				if err != nil {
					return fmt.Errorf("error writing Release to DB for app %s: %v", app, err)
				}
				releaseNumbers = append(releaseNumbers, int64(repoRelease.Version))
			}
			l.Infof("done with app %s", app)
			err = h.DBInsertAllReleases(ctx, transaction, app, releaseNumbers, InitialEslId-1)
			if err != nil {
				return fmt.Errorf("error writing all_releases to DB for app %s: %v", app, err)
			}
		}
		return nil
	})
}

func (h *DBHandler) RunCustomMigrationDeployments(ctx context.Context, getAllDeploymentsFun GetAllDeploymentsFun) error {
	span, _ := tracer.StartSpanFromContext(ctx, "RunCustomMigrationDeployments")
	defer span.Finish()

	return h.WithTransaction(ctx, func(ctx context.Context, transaction *sql.Tx) error {
		l := logger.FromContext(ctx).Sugar()
		allAppsDb, err := h.DBSelectAnyDeployment(ctx, transaction)
		if err != nil {
			l.Warnf("could not get applications from database - assuming the manifest repo is correct: %v", err)
			allAppsDb = nil
		}
		if allAppsDb != nil {
			l.Warnf("There are already deployments in the DB - skipping migrations")
			return nil
		}

		allDeploymentsInRepo, err := getAllDeploymentsFun(ctx, transaction)
		if err != nil {
			return fmt.Errorf("could not get current deployments to run custom migrations: %v", err)
		}

		for i := range allDeploymentsInRepo {
			deploymentInRepo := allDeploymentsInRepo[i]
			err = h.DBWriteDeployment(ctx, transaction, deploymentInRepo, 0, 0)
			if err != nil {
				return fmt.Errorf("error writing Deployment to DB for app %s in env %s: %v",
					deploymentInRepo.App, deploymentInRepo.Env, err)
			}
		}
		return nil
	})
}

type AllApplicationsJson struct {
	Apps []string `json:"apps"`
}

type AllApplicationsRow struct {
	version int64
	created time.Time
	data    string
}

type AllApplicationsGo struct {
	Version int64
	Created time.Time
	AllApplicationsJson
}

type EventRow struct {
	Uuid          string
	Timestamp     time.Time
	CommitHash    string
	EventType     event.EventType
	EventJson     string
	TransformerID TransformerID
}

func (h *DBHandler) RunCustomMigrationEnvLocks(ctx context.Context, getAllEnvLocksFun GetAllEnvLocksFun) error {
	span, ctx := tracer.StartSpanFromContext(ctx, "RunCustomMigrationEnvLocks")
	defer span.Finish()

	return h.WithTransaction(ctx, func(ctx context.Context, transaction *sql.Tx) error {
		l := logger.FromContext(ctx).Sugar()
		allEnvLocksDb, err := h.DBSelectAnyActiveEnvLocks(ctx, transaction)
		if err != nil {
			l.Infof("could not get environment locks from database - assuming the manifest repo is correct: %v", err)
			allEnvLocksDb = nil
		}
		if allEnvLocksDb != nil {
			l.Infof("There are already environment locks in the DB - skipping migrations")
			return nil
		}

		allEnvLocksInRepo, err := getAllEnvLocksFun(ctx)
		if err != nil {
			return fmt.Errorf("could not get current environment locks to run custom migrations: %v", err)
		}

		for envName, locks := range allEnvLocksInRepo {
			var activeLockIds []string
			for _, currentLock := range locks {
				activeLockIds = append(activeLockIds, currentLock.LockID)

				err = h.DBWriteEnvironmentLockInternal(ctx, transaction, currentLock, 0, true)
				if err != nil {
					return fmt.Errorf("error writing environment locks to DB for environment %s: %v",
						envName, err)
				}
			}

			if len(activeLockIds) == 0 {
				activeLockIds = []string{}
			}
			err = h.DBWriteAllEnvironmentLocks(ctx, transaction, 0, envName, activeLockIds)
			if err != nil {
				return fmt.Errorf("error writing environment locks ids to DB for environment %s: %v",
					envName, err)
			}
		}

		return nil
	})
}

func (h *DBHandler) RunCustomMigrationAppLocks(ctx context.Context, getAllAppLocksFun GetAllAppLocksFun) error {
	span, ctx := tracer.StartSpanFromContext(ctx, "RunCustomMigrationAppLocks")
	defer span.Finish()

	return h.WithTransaction(ctx, func(ctx context.Context, transaction *sql.Tx) error {
		l := logger.FromContext(ctx).Sugar()
		allAppLocksDb, err := h.DBSelectAnyActiveAppLock(ctx, transaction)
		if err != nil {
			l.Infof("could not get application locks from database - assuming the manifest repo is correct: %v", err)
			allAppLocksDb = nil
		}
		if allAppLocksDb != nil {
			l.Infof("There are already application locks in the DB - skipping migrations")
			return nil
		}

		allAppLocksInRepo, err := getAllAppLocksFun(ctx)
		if err != nil {
			return fmt.Errorf("could not get current application locks to run custom migrations: %v", err)
		}

		for envName, apps := range allAppLocksInRepo {
			for appName, currentAppLocks := range apps {
				var activeLockIds []string
				for _, currentLock := range currentAppLocks {
					activeLockIds = append(activeLockIds, currentLock.LockID)
					err = h.DBWriteApplicationLockInternal(ctx, transaction, currentLock, 0, true)
					if err != nil {
						return fmt.Errorf("error writing application locks to DB for application '%s' on '%s': %v",
							appName, envName, err)
					}
				}
				if len(activeLockIds) == 0 {
					activeLockIds = []string{}
				}

				err := h.DBWriteAllAppLocks(ctx, transaction, 0, envName, appName, activeLockIds)
				if err != nil {
					return fmt.Errorf("error writing existing locks to DB for application '%s' on environment '%s': %v",
						appName, envName, err)
				}
			}
		}
		return nil
	})
}

func (h *DBHandler) RunCustomMigrationTeamLocks(ctx context.Context, getAllTeamLocksFun GetAllTeamLocksFun) error {
	span, ctx := tracer.StartSpanFromContext(ctx, "RunCustomMigrationTeamLocks")
	defer span.Finish()

	return h.WithTransaction(ctx, func(ctx context.Context, transaction *sql.Tx) error {
		l := logger.FromContext(ctx).Sugar()
		allTeamLocksDb, err := h.DBSelectAnyActiveTeamLock(ctx, transaction)
		if err != nil {
			l.Infof("could not get team locks from database - assuming the manifest repo is correct: %v", err)
			allTeamLocksDb = nil
		}
		if allTeamLocksDb != nil {
			l.Infof("There are already team locks in the DB - skipping migrations")
			return nil
		}

		allTeamLocksInRepo, err := getAllTeamLocksFun(ctx)
		if err != nil {
			return fmt.Errorf("could not get current team locks to run custom migrations: %v", err)
		}

		for envName, apps := range allTeamLocksInRepo {
			for teamName, currentTeamLocks := range apps {
				var activeLockIds []string
				for _, currentLock := range currentTeamLocks {
					activeLockIds = append(activeLockIds, currentLock.LockID)
					err = h.DBWriteTeamLockInternal(ctx, transaction, currentLock, 0, true)
					if err != nil {
						return fmt.Errorf("error writing team locks to DB for team '%s' on '%s': %v",
							teamName, envName, err)
					}
				}
				if len(activeLockIds) == 0 {
					activeLockIds = []string{}
				}
				err := h.DBWriteAllTeamLocks(ctx, transaction, 0, envName, teamName, activeLockIds)
				if err != nil {
					return fmt.Errorf("error writing existing locks to DB for team '%s' on environment '%s': %v",
						teamName, envName, err)
				}
			}
		}
		return nil
	})
}

func (h *DBHandler) RunCustomMigrationsCommitEvents(ctx context.Context, getAllEvents GetAllEventsFun) error {
	return h.WithTransaction(ctx, func(ctx context.Context, transaction *sql.Tx) error {
		l := logger.FromContext(ctx).Sugar()
		ev, err := h.DBSelectAnyEvent(ctx, transaction)
		if err != nil {
			l.Infof("could not get commit events from database - assuming the manifest repo is correct: %v", err)
			ev = nil
		}
		if ev != nil {
			l.Infof("There are already commit events in the DB - skipping migrations")
			return nil
		}

		allEvents, err := getAllEvents(ctx)
		if err != nil {
			return fmt.Errorf("could not get current commit events to run custom migrations: %v", err)
		}
		for commitID, events := range allEvents {
			for _, currentEvent := range events {
				eventJson, err := json.Marshal(currentEvent)
				if err != nil {
					return fmt.Errorf("Could not marshal event: %v\n", err)
				}
				err = h.writeEvent(ctx, transaction, 0, currentEvent.EventMetadata.Uuid, event.EventType(currentEvent.EventMetadata.EventType), commitID, eventJson)
				if err != nil {
					return fmt.Errorf("error writing existing event version: %v", err)
				}
			}
		}
		return nil
	})
}

func (h *DBHandler) RunCustomMigrationQueuedApplicationVersions(ctx context.Context, getAllQueuedVersionsFun GetAllQueuedVersionsFun) error {
	span, ctx := tracer.StartSpanFromContext(ctx, "RunCustomMigrationQueuedApplicationVersions")
	defer span.Finish()

	return h.WithTransaction(ctx, func(ctx context.Context, transaction *sql.Tx) error {
		l := logger.FromContext(ctx).Sugar()
		allTeamLocksDb, err := h.DBSelectAnyDeploymentAttempt(ctx, transaction)
		if err != nil {
			l.Infof("could not get queued deployments friom database - assuming the manifest repo is correct: %v", err)
			allTeamLocksDb = nil
		}
		if allTeamLocksDb != nil {
			l.Infof("There are already queued deployments in the DB - skipping migrations")
			return nil
		}

		allQueuedVersionsInRepo, err := getAllQueuedVersionsFun(ctx)
		if err != nil {
			return fmt.Errorf("could not get current queued versions to run custom migrations: %v", err)
		}

		for envName, apps := range allQueuedVersionsInRepo {
			for appName, v := range apps {
				err := h.DBWriteDeploymentAttempt(ctx, transaction, envName, appName, v)
				if err != nil {
					return fmt.Errorf("error writing existing queued application version '%d' to DB for app '%s' on environment '%s': %v",
						*v, appName, envName, err)
				}
			}
		}
		return nil
	})
}

// For commit_events migrations, we need some transformer to be on the database before we run their migrations.
func (h *DBHandler) RunCustomMigrationsEventSourcingLight(ctx context.Context) error {
	return h.WithTransaction(ctx, func(ctx context.Context, transaction *sql.Tx) error {
		span, _ := tracer.StartSpanFromContext(ctx, "RunCustomMigrationsEventSourcingLight")
		defer span.Finish()
		l := logger.FromContext(ctx).Sugar()
		eslEvent, err := h.DBReadEslEventInternal(ctx, transaction, true) //true sorts by asc
		if err != nil {
			return err
		}
		if eslEvent != nil && eslEvent.EslId == 0 { //Check if there is a 0th transformer already
			l.Infof("Found Migrations transformer on database.")
			return nil
		}

		return h.DBWriteMigrationsTransformer(ctx, transaction)
	})
}

func (h *DBHandler) DBWriteMigrationsTransformer(ctx context.Context, transaction *sql.Tx) error {
	if h == nil {
		return nil
	}
	if transaction == nil {
		return fmt.Errorf("DBWriteMigrationsTransformer: no transaction provided")
	}

	span, _ := tracer.StartSpanFromContext(ctx, "DBWriteMigrationsTransformer")
	defer span.Finish()

	dataMap := make(map[string]interface{})
	metadata := ESLMetadata{AuthorName: "Migration", AuthorEmail: "Migration"}
	metadataMap, err := convertObjectToMap(metadata)
	if err != nil {
		return fmt.Errorf("could not convert object to map: %w", err)
	}
	dataMap["metadata"] = metadataMap
	dataMap["eslid"] = 0
	jsonToInsert, err := json.Marshal(dataMap)

	if err != nil {
		return fmt.Errorf("could not marshal json transformer: %w", err)
	}

	insertQuery := h.AdaptQuery("INSERT INTO event_sourcing_light VALUES (0, ?, ?, ?);")

	span.SetTag("query", insertQuery)
	_, err = transaction.Exec(
		insertQuery,
		time.Now().UTC(),
		EvtMigrationTransformer,
		jsonToInsert)

	if err != nil {
		return fmt.Errorf("could not write internal esl event into DB. Error: %w\n", err)
	}
	return nil
}

func (h *DBHandler) RunCustomMigrationAllAppsTable(ctx context.Context, getAllAppsFun GetAllAppsFun) error {
	span, ctx := tracer.StartSpanFromContext(ctx, "RunCustomMigrationAllAppsTable")
	defer span.Finish()

	return h.WithTransaction(ctx, func(ctx context.Context, transaction *sql.Tx) error {
		l := logger.FromContext(ctx).Sugar()
		allAppsDb, err := h.DBSelectAllApplications(ctx, transaction)
		if err != nil {
			l.Warnf("could not get applications from database - assuming the manifest repo is correct: %v", err)
			allAppsDb = nil
		}

		allAppsRepo, err := getAllAppsFun()
		if err != nil {
			return fmt.Errorf("could not get applications to run custom migrations: %v", err)
		}
		var version int64
		if allAppsDb != nil {
			slices.Sort(allAppsDb.Apps)
			version = allAppsDb.Version
		} else {
			version = 1
		}
		sortedApps := sorting.SortKeys(allAppsRepo)

		if allAppsDb != nil && reflect.DeepEqual(allAppsDb.Apps, sortedApps) {
			// nothing to do
			logger.FromContext(ctx).Sugar().Infof("Nothing to do, all apps are equal")
			return nil
		}
		// if there is any difference, we assume the manifest wins over the database state,
		// so we use `allAppsRepo`:
		return h.DBWriteAllApplications(ctx, transaction, version, sortedApps)
	})
}

func (h *DBHandler) RunCustomMigrationApps(ctx context.Context, getAllAppsFun GetAllAppsFun) error {
	span, ctx := tracer.StartSpanFromContext(ctx, "RunCustomMigrationApps")
	defer span.Finish()

	return h.WithTransaction(ctx, func(ctx context.Context, transaction *sql.Tx) error {
		dbApp, err := h.DBSelectAnyApp(ctx, transaction)
		if err != nil {
			return fmt.Errorf("could not get dbApp from database - assuming the manifest repo is correct: %v", err)
		}
		if dbApp != nil {
			// the migration was already done
			logger.FromContext(ctx).Info("migration to apps was done already")
			return nil
		}

		appsMap, err := getAllAppsFun()
		if err != nil {
			return fmt.Errorf("could not get dbApp to run custom migrations: %v", err)
		}

		for app := range appsMap {
			team := appsMap[app]
			err = h.DBInsertApplication(ctx, transaction, app, InitialEslId, AppStateChangeMigrate, DBAppMetaData{Team: team})
			if err != nil {
				return fmt.Errorf("could not write dbApp %s: %v", app, err)
			}
		}
		return nil
	})
}

// ENV LOCKS

func (h *DBHandler) DBSelectAnyActiveEnvLocks(ctx context.Context, tx *sql.Tx) (*AllEnvLocksGo, error) {
	span, ctx := tracer.StartSpanFromContext(ctx, "DBSelectAnyActiveEnvLocks")
	defer span.Finish()

	selectQuery := h.AdaptQuery(
		"SELECT version, created, environment, json FROM all_env_locks ORDER BY version DESC LIMIT 1;")
	span.SetTag("query", selectQuery)
	rows, err := tx.QueryContext(
		ctx,
		selectQuery,
	)
	if err != nil {
		return nil, fmt.Errorf("could not query environment_locks table from DB. Error: %w\n", err)
	}
	defer func(rows *sql.Rows) {
		err := rows.Close()
		if err != nil {
			logger.FromContext(ctx).Sugar().Warnf("row closing error: %v", err)
		}
	}(rows)

	//exhaustruct:ignore
	var row = AllEnvLocksRow{}
	if rows.Next() {
		err := rows.Scan(&row.Version, &row.Created, &row.Environment, &row.Data)
		if err != nil {
			if errors.Is(err, sql.ErrNoRows) {
				return nil, nil
			}
			return nil, fmt.Errorf("Error scanning environment lock row from DB. Error: %w\n", err)
		}
		err = closeRows(rows)
		if err != nil {
			return nil, err
		}
		//exhaustruct:ignore
		var dataJson = AllEnvLocksJson{}
		err = json.Unmarshal(([]byte)(row.Data), &dataJson)
		if err != nil {
			return nil, fmt.Errorf("Error scanning application lock row from DB. Error: %w\n", err)
		}
		return &AllEnvLocksGo{
			Version:         row.Version,
			Created:         row.Created,
			Environment:     row.Environment,
			AllEnvLocksJson: AllEnvLocksJson{EnvLocks: dataJson.EnvLocks}}, nil
	}
	err = closeRows(rows)
	if err != nil {
		return nil, err
	}
	return nil, nil // no rows, but also no error
}

func (h *DBHandler) DBSelectEnvironmentLock(ctx context.Context, tx *sql.Tx, environment, lockID string) (*EnvironmentLock, error) {
	span, ctx := tracer.StartSpanFromContext(ctx, "DBReadEslEventLaterThan")
	defer span.Finish()

	selectQuery := h.AdaptQuery(fmt.Sprintf(
		"SELECT eslVersion, created, lockID, envName, metadata, deleted" +
			" FROM environment_locks " +
			" WHERE envName=? AND lockID=? " +
			" ORDER BY eslVersion DESC " +
			" LIMIT 1;"))
	span.SetTag("query", selectQuery)

	rows, err := tx.QueryContext(
		ctx,
		selectQuery,
		environment,
		lockID,
	)
	if err != nil {
		return nil, fmt.Errorf("could not query environment locks table from DB. Error: %w\n", err)
	}
	defer func(rows *sql.Rows) {
		err := rows.Close()
		if err != nil {
			logger.FromContext(ctx).Sugar().Warnf("row closing error: %v", err)
		}
	}(rows)

	if rows.Next() {
		var row = DBEnvironmentLock{
			EslVersion: 0,
			Created:    time.Time{},
			LockID:     "",
			Env:        "",
			Deleted:    true,
			Metadata:   "",
		}

		err := rows.Scan(&row.EslVersion, &row.Created, &row.LockID, &row.Env, &row.Metadata, &row.Deleted)
		if err != nil {
			if errors.Is(err, sql.ErrNoRows) {
				return nil, nil
			}
			return nil, fmt.Errorf("Error scanning environment locks row from DB. Error: %w\n", err)
		}

		//exhaustruct:ignore
		var resultJson = LockMetadata{}
		err = json.Unmarshal(([]byte)(row.Metadata), &resultJson)
		if err != nil {
			return nil, fmt.Errorf("Error during json unmarshal. Error: %w. Data: %s\n", err, row.Metadata)
		}
		err = closeRows(rows)
		if err != nil {
			return nil, err
		}
		return &EnvironmentLock{
			EslVersion: row.EslVersion,
			Created:    row.Created,
			LockID:     row.LockID,
			Env:        row.Env,
			Deleted:    row.Deleted,
			Metadata:   resultJson,
		}, nil
	}

	err = closeRows(rows)
	if err != nil {
		return nil, err
	}
	return nil, nil // no rows, but also no error

}

func (h *DBHandler) DBWriteEnvironmentLock(ctx context.Context, tx *sql.Tx, lockID, environment, message, authorName, authorEmail string) error {
	span, _ := tracer.StartSpanFromContext(ctx, "DBWriteEnvironmentLock")
	defer span.Finish()
	if h == nil {
		return nil
	}
	if tx == nil {
		return fmt.Errorf("DBWriteEnvironmentLock: no transaction provided")
	}

	var previousVersion EslId

	existingEnvLock, err := h.DBSelectEnvironmentLock(ctx, tx, environment, lockID)

	if err != nil {
		return fmt.Errorf("Could not obtain existing environment lock: %w\n", err)
	}

	if existingEnvLock == nil {
		previousVersion = 0
	} else {
		previousVersion = existingEnvLock.EslVersion
	}

	envLock := EnvironmentLock{
		EslVersion: 0,
		LockID:     lockID,
		Created:    time.Time{},
		Env:        environment,
		Metadata: LockMetadata{
			Message:        message,
			CreatedByName:  authorName,
			CreatedByEmail: authorEmail,
		},
		Deleted: false,
	}
	return h.DBWriteEnvironmentLockInternal(ctx, tx, envLock, previousVersion, false)
}

func (h *DBHandler) DBWriteEnvironmentLockInternal(ctx context.Context, tx *sql.Tx, envLock EnvironmentLock, previousEslVersion EslId, useTimeInLock bool) error {
	span, _ := tracer.StartSpanFromContext(ctx, "DBWriteEnvironmentLockInternal")
	defer span.Finish()

	if h == nil {
		return nil
	}
	if tx == nil {
		return fmt.Errorf("DBWriteEnvironmentLockInternal: no transaction provided")
	}

	jsonToInsert, err := json.Marshal(envLock.Metadata)
	if err != nil {
		return fmt.Errorf("could not marshal json data: %w", err)
	}

	insertQuery := h.AdaptQuery(
		"INSERT INTO environment_locks (eslVersion, created, lockID, envName, deleted, metadata) VALUES (?, ?, ?, ?, ?, ?);")

	var timetoInsert time.Time
	if useTimeInLock {
		timetoInsert = envLock.Created
	} else {
		timetoInsert = time.Now().UTC()
	}
	span.SetTag("query", insertQuery)
	_, err = tx.Exec(
		insertQuery,
		previousEslVersion+1,
		timetoInsert,
		envLock.LockID,
		envLock.Env,
		envLock.Deleted,
		jsonToInsert)

	if err != nil {
		return fmt.Errorf("could not write environment lock into DB. Error: %w\n", err)
	}
	return nil
}

// DBSelectEnvLockHistory returns the last N events associated with some lock on some environment. Currently only used in testing.
func (h *DBHandler) DBSelectEnvLockHistory(ctx context.Context, tx *sql.Tx, environmentName, lockID string, limit int) ([]EnvironmentLock, error) {
	span, _ := tracer.StartSpanFromContext(ctx, "DBSelectEnvLocks")
	defer span.Finish()
	if h == nil {
		return nil, nil
	}
	if tx == nil {
		return nil, fmt.Errorf("DBSelectEnvLocks: no transaction provided")
	}

	selectQuery := h.AdaptQuery(
		fmt.Sprintf(
			"SELECT eslVersion, created, lockID, envName, metadata, deleted" +
				" FROM environment_locks " +
				" WHERE envName=? AND lockID=?" +
				" ORDER BY eslVersion DESC " +
				" LIMIT ?;"))

	span.SetTag("query", selectQuery)
	rows, err := tx.QueryContext(
		ctx,
		selectQuery,
		environmentName,
		lockID,
		limit,
	)
	if err != nil {
		return nil, fmt.Errorf("could not read environment lock from DB. Error: %w\n", err)
	}
	envLocks := make([]EnvironmentLock, 0)
	for rows.Next() {
		var row = DBEnvironmentLock{
			EslVersion: 0,
			Created:    time.Time{},
			LockID:     "",
			Env:        "",
			Deleted:    true,
			Metadata:   "",
		}

		err := rows.Scan(&row.EslVersion, &row.Created, &row.LockID, &row.Env, &row.Metadata, &row.Deleted)
		if err != nil {
			if errors.Is(err, sql.ErrNoRows) {
				return nil, nil
			}
			return nil, fmt.Errorf("Error scanning environment locks row from DB. Error: %w\n", err)
		}

		//exhaustruct:ignore
		var resultJson = LockMetadata{}
		err = json.Unmarshal(([]byte)(row.Metadata), &resultJson)
		if err != nil {
			return nil, fmt.Errorf("Error during json unmarshal. Error: %w. Data: %s\n", err, row.Metadata)
		}
		envLocks = append(envLocks, EnvironmentLock{
			EslVersion: row.EslVersion,
			Created:    row.Created,
			LockID:     row.LockID,
			Env:        row.Env,
			Deleted:    row.Deleted,
			Metadata:   resultJson,
		})
	}
	err = closeRows(rows)
	if err != nil {
		return nil, err
	}
	return envLocks, nil
}

func (h *DBHandler) DBSelectAllEnvironmentLocks(ctx context.Context, tx *sql.Tx, environment string) (*AllEnvLocksGo, error) {
	span, ctx := tracer.StartSpanFromContext(ctx, "DBSelectAllEnvironmentLocks")
	defer span.Finish()
	if h == nil {
		return nil, nil
	}
	if tx == nil {
		return nil, fmt.Errorf("DBSelectAllEnvironmentLocks: no transaction provided")
	}
	selectQuery := h.AdaptQuery(
		"SELECT version, created, environment, json FROM all_env_locks WHERE environment = ? ORDER BY version DESC LIMIT 1;")
	span.SetTag("query", selectQuery)

	rows, err := tx.QueryContext(ctx, selectQuery, environment)
	if err != nil {
		return nil, fmt.Errorf("could not query all env locks table from DB. Error: %w\n", err)
	}
	defer func(rows *sql.Rows) {
		err := rows.Close()
		if err != nil {
			logger.FromContext(ctx).Sugar().Warnf("row closing error: %v", err)
		}
	}(rows)

	if rows.Next() {
		var row = AllEnvLocksRow{
			Version:     0,
			Created:     time.Time{},
			Environment: "",
			Data:        "",
		}

		err := rows.Scan(&row.Version, &row.Created, &row.Environment, &row.Data)
		if err != nil {
			if errors.Is(err, sql.ErrNoRows) {
				return nil, nil
			}
			return nil, fmt.Errorf("Error scanning environment locks row from DB. Error: %w\n", err)
		}

		//exhaustruct:ignore
		var resultJson = AllEnvLocksJson{}
		err = json.Unmarshal(([]byte)(row.Data), &resultJson)
		if err != nil {
			return nil, fmt.Errorf("Error during json unmarshal. Error: %w. Data: %s\n", err, row.Data)
		}

		var resultGo = AllEnvLocksGo{
			Version:         row.Version,
			Created:         row.Created,
			Environment:     row.Environment,
			AllEnvLocksJson: AllEnvLocksJson{EnvLocks: resultJson.EnvLocks},
		}
		err = closeRows(rows)
		if err != nil {
			return nil, err
		}
		return &resultGo, nil
	}
	err = closeRows(rows)
	if err != nil {
		return nil, err
	}
	return nil, nil
}

func (h *DBHandler) DBSelectEnvironmentLockSet(ctx context.Context, tx *sql.Tx, environment string, lockIDs []string) ([]EnvironmentLock, error) {
	span, _ := tracer.StartSpanFromContext(ctx, "DBSelectEnvironmentLockSet")
	defer span.Finish()

	if len(lockIDs) == 0 {
		return nil, nil
	}
	if h == nil {
		return nil, nil
	}
	if tx == nil {
		return nil, fmt.Errorf("DBSelectEnvironmentLockSet: no transaction provided")
	}

	var envLocks []EnvironmentLock
	var rows *sql.Rows
	defer func(rows *sql.Rows) {
		if rows == nil {
			return
		}
		err := rows.Close()
		if err != nil {
			logger.FromContext(ctx).Sugar().Warnf("row closing error: %v", err)
		}
	}(rows)
	//Get the latest change to each lock
	for _, id := range lockIDs {
		var err error
		selectQuery := h.AdaptQuery(
			"SELECT eslVersion, created, lockID, envName, metadata, deleted" +
				" FROM environment_locks " +
				" WHERE envName=? AND lockID=? " +
				" ORDER BY eslVersion DESC " +
				" LIMIT 1;")
		rows, err = tx.QueryContext(ctx, selectQuery, environment, id)
		if err != nil {
			return nil, fmt.Errorf("could not query environment locks table from DB. Error: %w\n", err)
		}

		var row = DBEnvironmentLock{
			EslVersion: 0,
			Created:    time.Time{},
			LockID:     "",
			Env:        "",
			Deleted:    false,
			Metadata:   "",
		}
		if rows.Next() {
			err = rows.Scan(&row.EslVersion, &row.Created, &row.LockID, &row.Env, &row.Metadata, &row.Deleted)
			if err != nil {
				if errors.Is(err, sql.ErrNoRows) {
					return nil, nil
				}
				return nil, fmt.Errorf("Error scanning environment locks row from DB. Error: %w\n", err)
			}

			//exhaustruct:ignore
			var resultJson = LockMetadata{}
			err = json.Unmarshal(([]byte)(row.Metadata), &resultJson)
			if err != nil {
				return nil, fmt.Errorf("Error during json unmarshal. Error: %w. Data: %s\n", err, row.Metadata)
			}
			envLocks = append(envLocks, EnvironmentLock{
				EslVersion: row.EslVersion,
				Created:    row.Created,
				LockID:     row.LockID,
				Env:        row.Env,
				Deleted:    row.Deleted,
				Metadata:   resultJson,
			})
		}
		err = closeRows(rows)
		if err != nil {
			return nil, err
		}
	}
	err := closeRows(rows)
	if err != nil {
		return nil, err
	}
	return envLocks, nil
}

func (h *DBHandler) DBWriteAllEnvironmentLocks(ctx context.Context, transaction *sql.Tx, previousVersion int64, environment string, lockIds []string) error {
	span, _ := tracer.StartSpanFromContext(ctx, "DBWriteAllEnvironmentLocks")
	defer span.Finish()
	slices.Sort(lockIds) // we don't really *need* the sorting, it's just for convenience
	jsonToInsert, err := json.Marshal(AllEnvLocksJson{
		EnvLocks: lockIds,
	})
	if err != nil {
		return fmt.Errorf("could not marshal json data: %w", err)
	}
	insertQuery := h.AdaptQuery("INSERT INTO all_env_locks (version , created, environment, json)  VALUES (?, ?, ?, ?);")
	span.SetTag("query", insertQuery)
	_, err = transaction.Exec(
		insertQuery,
		previousVersion+1,
		time.Now().UTC(),
		environment,
		jsonToInsert)
	if err != nil {
		return fmt.Errorf("could not insert all env locks into DB. Error: %w\n", err)
	}
	return nil
}

func (h *DBHandler) DBDeleteEnvironmentLock(ctx context.Context, tx *sql.Tx, environment, lockID string) error {
	span, _ := tracer.StartSpanFromContext(ctx, "DBDeleteEnvironmentLock")
	defer span.Finish()
	if h == nil {
		return nil
	}
	if tx == nil {
		return fmt.Errorf("DBDeleteEnvironmentLock: no transaction provided")
	}
	var previousVersion EslId

	//See if there is an existing lock with the same lock id in this environment. If it exists, just add a +1 to the eslversion
	existingEnvLock, err := h.DBSelectEnvironmentLock(ctx, tx, environment, lockID)

	if err != nil {
		return fmt.Errorf("Could not obtain existing environment lock: %w\n", err)
	}

	if existingEnvLock == nil {
		logger.FromContext(ctx).Sugar().Warnf("could not delete lock. The environment lock '%s' on environment '%s' does not exist. Continuing anyway.", lockID, environment)
		return nil
	}

	if existingEnvLock.Deleted {
		logger.FromContext(ctx).Sugar().Warnf("could not delete lock. The environment lock '%s' on environment '%s' has already been deleted. Continuing anyway.", lockID, environment)
		return nil
	} else {
		previousVersion = existingEnvLock.EslVersion
	}

	existingEnvLock.Deleted = true
	err = h.DBWriteEnvironmentLockInternal(ctx, tx, *existingEnvLock, previousVersion, false)

	if err != nil {
		return fmt.Errorf("could not delete environment lock from DB. Error: %w\n", err)
	}
	return nil
}

type AllEnvLocksJson struct {
	EnvLocks []string `json:"envLocks"`
}

type AllEnvLocksRow struct {
	Version     int64
	Created     time.Time
	Environment string
	Data        string
}

type AllEnvLocksGo struct {
	Version     int64
	Created     time.Time
	Environment string
	AllEnvLocksJson
}

type AllAppLocksJson struct {
	AppLocks []string `json:"appLocks"`
}

type AllAppLocksRow struct {
	Version     int64
	Created     time.Time
	Environment string
	AppName     string
	Data        string
}

type AllAppLocksGo struct {
	Version     int64
	Created     time.Time
	Environment string
	AppName     string
	AllAppLocksJson
}

type ApplicationLock struct {
	EslVersion EslId
	Created    time.Time
	LockID     string
	Env        string
	App        string
	Deleted    bool
	Metadata   LockMetadata
}

// DBApplicationLock Just used to fetch info from DB
type DBApplicationLock struct {
	EslVersion EslId
	Created    time.Time
	LockID     string
	Env        string
	App        string
	Deleted    bool
	Metadata   string
}

func (h *DBHandler) DBWriteAllAppLocks(ctx context.Context, transaction *sql.Tx, previousVersion int64, environment, appName string, lockIds []string) error {
	span, _ := tracer.StartSpanFromContext(ctx, "DBWriteAllAppLocks")
	defer span.Finish()
	slices.Sort(lockIds) // we don't really *need* the sorting, it's just for convenience
	jsonToInsert, err := json.Marshal(AllAppLocksJson{
		AppLocks: lockIds,
	})
	if err != nil {
		return fmt.Errorf("could not marshal json data: %w", err)
	}
	insertQuery := h.AdaptQuery("INSERT INTO all_app_locks (version , created, environment, appName, json)  VALUES (?, ?, ?, ?, ?);")
	span.SetTag("query", insertQuery)
	_, err = transaction.Exec(
		insertQuery,
		previousVersion+1,
		time.Now().UTC(),
		environment,
		appName,
		jsonToInsert)
	if err != nil {
		return fmt.Errorf("could not insert all app locks into DB. Error: %w\n", err)
	}
	return nil
}

func (h *DBHandler) DBSelectAllAppLocks(ctx context.Context, tx *sql.Tx, environment, appName string) (*AllAppLocksGo, error) {
	span, _ := tracer.StartSpanFromContext(ctx, "DBSelectAllAppLocks")
	defer span.Finish()
	if h == nil {
		return nil, nil
	}
	if tx == nil {
		return nil, fmt.Errorf("DBSelectAllAppLocks: no transaction provided")
	}
	selectQuery := h.AdaptQuery(
		"SELECT version, created, environment, appName, json FROM all_app_locks WHERE environment = ? AND appName = ? ORDER BY version DESC LIMIT 1;")
	span.SetTag("query", selectQuery)

	rows, err := tx.QueryContext(ctx, selectQuery, environment, appName)
	if err != nil {
		return nil, fmt.Errorf("could not query all app locks table from DB. Error: %w\n", err)
	}
	defer func(rows *sql.Rows) {
		err := rows.Close()
		if err != nil {
			logger.FromContext(ctx).Sugar().Warnf("row closing error: %v", err)
		}
	}(rows)

	if rows.Next() {
		var row = AllAppLocksRow{
			Version:     0,
			Created:     time.Time{},
			Environment: "",
			AppName:     "",
			Data:        "",
		}

		err := rows.Scan(&row.Version, &row.Created, &row.Environment, &row.AppName, &row.Data)
		if err != nil {
			if errors.Is(err, sql.ErrNoRows) {
				return nil, nil
			}
			return nil, fmt.Errorf("Error scanning application locks row from DB. Error: %w\n", err)
		}

		//exhaustruct:ignore
		var resultJson = AllAppLocksJson{}
		err = json.Unmarshal(([]byte)(row.Data), &resultJson)
		if err != nil {
			return nil, fmt.Errorf("Error during json unmarshal. Error: %w. Data: %s\n", err, row.Data)
		}

		var resultGo = AllAppLocksGo{
			Version:         row.Version,
			Created:         row.Created,
			Environment:     row.Environment,
			AppName:         row.AppName,
			AllAppLocksJson: AllAppLocksJson{AppLocks: resultJson.AppLocks},
		}
		err = closeRows(rows)
		if err != nil {
			return nil, err
		}
		return &resultGo, nil
	}
	err = closeRows(rows)
	if err != nil {
		return nil, err
	}
	return nil, nil
}

func (h *DBHandler) DBSelectAppLock(ctx context.Context, tx *sql.Tx, environment, appName, lockID string) (*ApplicationLock, error) {
	span, ctx := tracer.StartSpanFromContext(ctx, "DBSelectAppLock")
	defer span.Finish()

	selectQuery := h.AdaptQuery(fmt.Sprintf(
		"SELECT eslVersion, created, lockID, envName, appName, metadata, deleted" +
			" FROM application_locks " +
			" WHERE envName=? AND appName=? AND lockID=? " +
			" ORDER BY eslVersion DESC " +
			" LIMIT 1;"))
	span.SetTag("query", selectQuery)

	rows, err := tx.QueryContext(
		ctx,
		selectQuery,
		environment,
		appName,
		lockID,
	)
	if err != nil {
		return nil, fmt.Errorf("could not query application locks table from DB. Error: %w\n", err)
	}
	defer func(rows *sql.Rows) {
		err := rows.Close()
		if err != nil {
			logger.FromContext(ctx).Sugar().Warnf("row closing error: %v", err)
		}
	}(rows)

	if rows.Next() {
		var row = DBApplicationLock{
			EslVersion: 0,
			Created:    time.Time{},
			LockID:     "",
			Env:        "",
			App:        "",
			Deleted:    true,
			Metadata:   "",
		}

		err := rows.Scan(&row.EslVersion, &row.Created, &row.LockID, &row.Env, &row.App, &row.Metadata, &row.Deleted)
		if err != nil {
			if errors.Is(err, sql.ErrNoRows) {
				return nil, nil
			}
			return nil, fmt.Errorf("Error scanning application locks row from DB. Error: %w\n", err)
		}

		//exhaustruct:ignore
		var resultJson = LockMetadata{}
		err = json.Unmarshal(([]byte)(row.Metadata), &resultJson)
		if err != nil {
			return nil, fmt.Errorf("Error during json unmarshal. Error: %w. Data: %s\n", err, row.Metadata)
		}
		err = closeRows(rows)
		if err != nil {
			return nil, err
		}
		return &ApplicationLock{
			EslVersion: row.EslVersion,
			Created:    row.Created,
			LockID:     row.LockID,
			Env:        row.Env,
			App:        row.App,
			Deleted:    row.Deleted,
			Metadata:   resultJson,
		}, nil
	}

	err = closeRows(rows)
	if err != nil {
		return nil, err
	}
	return nil, nil // no rows, but also no error

}

func (h *DBHandler) DBSelectAppLockSet(ctx context.Context, tx *sql.Tx, environment, appName string, lockIDs []string) ([]ApplicationLock, error) {
	span, _ := tracer.StartSpanFromContext(ctx, "DBSelectAppLockSet")
	defer span.Finish()

	if len(lockIDs) == 0 {
		return nil, nil
	}
	if h == nil {
		return nil, nil
	}
	if tx == nil {
		return nil, fmt.Errorf("DBSelectAppLockSet: no transaction provided")
	}

	var appLocks []ApplicationLock
	var rows *sql.Rows
	defer func(rows *sql.Rows) {
		if rows == nil {
			return
		}
		err := rows.Close()
		if err != nil {
			logger.FromContext(ctx).Sugar().Warnf("row closing error: %v", err)
		}
	}(rows)
	//Get the latest change to each lock
	for _, id := range lockIDs {
		var err error
		selectQuery := h.AdaptQuery(
			"SELECT eslVersion, created, lockID, envName, appName, metadata, deleted" +
				" FROM application_locks " +
				" WHERE envName=? AND lockID=? AND appName=?" +
				" ORDER BY eslVersion DESC " +
				" LIMIT 1;")
		rows, err = tx.QueryContext(ctx, selectQuery, environment, id, appName)
		if err != nil {
			return nil, fmt.Errorf("could not query application locks table from DB. Error: %w\n", err)
		}

		var row = DBApplicationLock{
			EslVersion: 0,
			Created:    time.Time{},
			LockID:     "",
			Env:        "",
			App:        "",
			Deleted:    false,
			Metadata:   "",
		}
		if rows.Next() {
			err = rows.Scan(&row.EslVersion, &row.Created, &row.LockID, &row.Env, &row.App, &row.Metadata, &row.Deleted)
			if err != nil {
				if errors.Is(err, sql.ErrNoRows) {
					return nil, nil
				}
				return nil, fmt.Errorf("Error scanning application locks row from DB. Error: %w\n", err)
			}

			//exhaustruct:ignore
			var resultJson = LockMetadata{}
			err = json.Unmarshal(([]byte)(row.Metadata), &resultJson)
			if err != nil {
				return nil, fmt.Errorf("Error during json unmarshal. Error: %w. Data: %s\n", err, row.Metadata)
			}
			appLocks = append(appLocks, ApplicationLock{
				EslVersion: row.EslVersion,
				Created:    row.Created,
				LockID:     row.LockID,
				Env:        row.Env,
				App:        row.App,
				Deleted:    row.Deleted,
				Metadata:   resultJson,
			})
		}
		err = closeRows(rows)
		if err != nil {
			return nil, err
		}
	}
	err := closeRows(rows)
	if err != nil {
		return nil, err
	}
	return appLocks, nil
}

func (h *DBHandler) DBWriteApplicationLock(ctx context.Context, tx *sql.Tx, lockID, environment, appName, message, authorName, authorEmail string) error {
	span, _ := tracer.StartSpanFromContext(ctx, "DBWriteApplicationLock")
	defer span.Finish()

	if h == nil {
		return nil
	}
	if tx == nil {
		return fmt.Errorf("DBWriteApplicationLock: no transaction provided")
	}

	var previousVersion EslId

	existingEnvLock, err := h.DBSelectAppLock(ctx, tx, environment, appName, lockID)

	if err != nil {
		return fmt.Errorf("Could not obtain existing application lock: %w\n", err)
	}

	if existingEnvLock == nil {
		previousVersion = 0
	} else {
		previousVersion = existingEnvLock.EslVersion
	}

	appLock := ApplicationLock{
		EslVersion: 0,
		LockID:     lockID,
		Created:    time.Time{},
		Env:        environment,
		Metadata: LockMetadata{
			Message:        message,
			CreatedByName:  authorName,
			CreatedByEmail: authorEmail,
		},
		App:     appName,
		Deleted: false,
	}
	return h.DBWriteApplicationLockInternal(ctx, tx, appLock, previousVersion, false)
}

func (h *DBHandler) DBWriteApplicationLockInternal(ctx context.Context, tx *sql.Tx, appLock ApplicationLock, previousEslVersion EslId, useTimeInLock bool) error {
	span, _ := tracer.StartSpanFromContext(ctx, "DBWriteApplicationLockInternal")
	defer span.Finish()

	if h == nil {
		return nil
	}
	if tx == nil {
		return fmt.Errorf("DBWriteApplicationLockInternal: no transaction provided")
	}

	jsonToInsert, err := json.Marshal(appLock.Metadata)
	if err != nil {
		return fmt.Errorf("could not marshal json data: %w", err)
	}

	insertQuery := h.AdaptQuery(
		"INSERT INTO application_locks (eslVersion, created, lockID, envName, appName, deleted, metadata) VALUES (?, ?, ?, ?, ?, ?, ?);")

	var timetoInsert time.Time
	if useTimeInLock {
		timetoInsert = appLock.Created
	} else {
		timetoInsert = time.Now().UTC()
	}
	span.SetTag("query", insertQuery)
	_, err = tx.Exec(
		insertQuery,
		previousEslVersion+1,
		timetoInsert,
		appLock.LockID,
		appLock.Env,
		appLock.App,
		appLock.Deleted,
		jsonToInsert)

	if err != nil {
		return fmt.Errorf("could not write application lock into DB. Error: %w\n", err)
	}
	return nil
}

func (h *DBHandler) DBDeleteApplicationLock(ctx context.Context, tx *sql.Tx, environment, appName, lockID string) error {
	span, _ := tracer.StartSpanFromContext(ctx, "DBDeleteApplicationLock")
	defer span.Finish()

	if h == nil {
		return nil
	}
	if tx == nil {
		return fmt.Errorf("DBDeleteApplicationLock: no transaction provided")
	}
	var previousVersion EslId

	existingAppLock, err := h.DBSelectAppLock(ctx, tx, environment, appName, lockID)

	if err != nil {
		return fmt.Errorf("Could not obtain existing application lock: %w\n", err)
	}

	if existingAppLock == nil {
		logger.FromContext(ctx).Sugar().Warnf("could not delete application lock. The application lock '%s' on application '%s' on environment '%s' does not exist. Continuing anyway.", lockID, appName, environment)
		return nil
	}
	if existingAppLock.Deleted {
		logger.FromContext(ctx).Sugar().Warnf("could not delete application lock. The application lock '%s' on application '%s' on environment '%s' has already been deleted. Continuing anyway.", lockID, appName, environment)
		return nil
	} else {
		previousVersion = existingAppLock.EslVersion
	}

	existingAppLock.Deleted = true
	err = h.DBWriteApplicationLockInternal(ctx, tx, *existingAppLock, previousVersion, false)

	if err != nil {
		return fmt.Errorf("could not delete application lock from DB. Error: %w\n", err)
	}
	return nil
}

func (h *DBHandler) DBSelectAnyActiveAppLock(ctx context.Context, tx *sql.Tx) (*AllAppLocksGo, error) {
	span, _ := tracer.StartSpanFromContext(ctx, "DBDeleteApplicationLock")
	defer span.Finish()

	selectQuery := h.AdaptQuery(
		"SELECT version, created, environment, appName, json FROM all_app_locks ORDER BY version DESC LIMIT 1;")
	span.SetTag("query", selectQuery)
	rows, err := tx.QueryContext(
		ctx,
		selectQuery,
	)
	if err != nil {
		return nil, fmt.Errorf("could not query all_app_locks table from DB. Error: %w\n", err)
	}
	defer func(rows *sql.Rows) {
		err := rows.Close()
		if err != nil {
			logger.FromContext(ctx).Sugar().Warnf("row closing error: %v", err)
		}
	}(rows)

	//exhaustruct:ignore
	var row = AllAppLocksRow{}
	if rows.Next() {
		err := rows.Scan(&row.Version, &row.Created, &row.Environment, &row.AppName, &row.Data)
		if err != nil {
			if errors.Is(err, sql.ErrNoRows) {
				return nil, nil
			}
			return nil, fmt.Errorf("Error scanning application lock row from DB. Error: %w\n", err)
		}
		err = closeRows(rows)
		if err != nil {
			return nil, err
		}
		//exhaustruct:ignore
		var dataJson = AllAppLocksJson{}
		err = json.Unmarshal(([]byte)(row.Data), &dataJson)
		if err != nil {
			return nil, fmt.Errorf("Error unmarshalling error. Error: %w\n", err)
		}
		return &AllAppLocksGo{
			Version:         row.Version,
			Created:         row.Created,
			Environment:     row.Environment,
			AppName:         row.AppName,
			AllAppLocksJson: AllAppLocksJson{AppLocks: dataJson.AppLocks}}, nil
	}
	err = closeRows(rows)
	if err != nil {
		return nil, err
	}
	return nil, nil // no rows, but also no error
}

// DBSelectAppLockHistory returns the last N events associated with some lock on some environment for some app. Currently only used in testing.
func (h *DBHandler) DBSelectAppLockHistory(ctx context.Context, tx *sql.Tx, environmentName, appName, lockID string, limit int) ([]ApplicationLock, error) {
	span, _ := tracer.StartSpanFromContext(ctx, "DBSelectAppLockHistory")
	defer span.Finish()

	if h == nil {
		return nil, nil
	}
	if tx == nil {
		return nil, fmt.Errorf("DBSelectAppLockHistory: no transaction provided")
	}

	selectQuery := h.AdaptQuery(
		fmt.Sprintf(
			"SELECT eslVersion, created, lockID, envName, appName, metadata, deleted" +
				" FROM application_locks " +
				" WHERE envName=? AND lockID=? AND appName=?" +
				" ORDER BY eslVersion DESC " +
				" LIMIT ?;"))

	span.SetTag("query", selectQuery)
	rows, err := tx.QueryContext(
		ctx,
		selectQuery,
		environmentName,
		lockID,
		appName,
		limit,
	)
	if err != nil {
		return nil, fmt.Errorf("could not read application lock from DB. Error: %w\n", err)
	}
	envLocks := make([]ApplicationLock, 0)
	for rows.Next() {
		var row = DBApplicationLock{
			EslVersion: 0,
			Created:    time.Time{},
			LockID:     "",
			App:        "",
			Env:        "",
			Deleted:    true,
			Metadata:   "",
		}

		err := rows.Scan(&row.EslVersion, &row.Created, &row.LockID, &row.Env, &row.App, &row.Metadata, &row.Deleted)
		if err != nil {
			if errors.Is(err, sql.ErrNoRows) {
				return nil, nil
			}
			return nil, fmt.Errorf("Error scanning application locks row from DB. Error: %w\n", err)
		}

		//exhaustruct:ignore
		var resultJson = LockMetadata{}
		err = json.Unmarshal(([]byte)(row.Metadata), &resultJson)
		if err != nil {
			return nil, fmt.Errorf("Error during json unmarshal. Error: %w. Data: %s\n", err, row.Metadata)
		}
		envLocks = append(envLocks, ApplicationLock{
			EslVersion: row.EslVersion,
			Created:    row.Created,
			LockID:     row.LockID,
			Env:        row.Env,
			Deleted:    row.Deleted,
			App:        row.App,
			Metadata:   resultJson,
		})
	}
	err = closeRows(rows)
	if err != nil {
		return nil, err
	}
	return envLocks, nil
}

type AllTeamLocksJson struct {
	TeamLocks []string `json:"teamLocks"`
}

type AllTeamLocksRow struct {
	Version     int64
	Created     time.Time
	Environment string
	Team        string
	Data        string
}

type AllTeamLocksGo struct {
	Version     int64
	Created     time.Time
	Environment string
	Team        string
	AllTeamLocksJson
}

type TeamLock struct {
	EslVersion EslId
	Created    time.Time
	LockID     string
	Env        string
	Team       string
	Deleted    bool
	Metadata   LockMetadata
}

// DBTeamLock Just used to fetch info from DB
type DBTeamLock struct {
	EslVersion EslId
	Created    time.Time
	LockID     string
	Env        string
	TeamName   string
	Deleted    bool
	Metadata   string
}

func (h *DBHandler) DBSelectAnyActiveTeamLock(ctx context.Context, tx *sql.Tx) (*AllTeamLocksGo, error) {
	span, _ := tracer.StartSpanFromContext(ctx, "DBSelectAnyActiveTeamLock")
	defer span.Finish()

	selectQuery := h.AdaptQuery(
		"SELECT version, created, environment, teamName, json FROM all_team_locks ORDER BY version DESC LIMIT 1;")
	span.SetTag("query", selectQuery)

	rows, err := tx.QueryContext(
		ctx,
		selectQuery,
	)
	return h.processAllTeamLocksRow(ctx, err, rows)
}

func (h *DBHandler) DBWriteTeamLock(ctx context.Context, tx *sql.Tx, lockID, environment, teamName, message, authorName, authorEmail string) error {
	span, _ := tracer.StartSpanFromContext(ctx, "DBWriteTeamLock")
	defer span.Finish()
	if h == nil {
		return nil
	}
	if tx == nil {
		return fmt.Errorf("DBWriteTeamLock: no transaction provided")
	}

	var previousVersion EslId

	existingEnvLock, err := h.DBSelectTeamLock(ctx, tx, environment, teamName, lockID)

	if err != nil {
		return fmt.Errorf("Could not obtain existing team lock: %w\n", err)
	}

	if existingEnvLock == nil {
		previousVersion = 0
	} else {
		previousVersion = existingEnvLock.EslVersion
	}

	teamLock := TeamLock{
		EslVersion: 0,
		LockID:     lockID,
		Created:    time.Time{},
		Env:        environment,
		Metadata: LockMetadata{
			Message:        message,
			CreatedByName:  authorName,
			CreatedByEmail: authorEmail,
		},
		Team:    teamName,
		Deleted: false,
	}
	return h.DBWriteTeamLockInternal(ctx, tx, teamLock, previousVersion, false)
}

func (h *DBHandler) DBWriteTeamLockInternal(ctx context.Context, tx *sql.Tx, teamLock TeamLock, previousEslVersion EslId, useTimeInLock bool) error {
	span, _ := tracer.StartSpanFromContext(ctx, "DBWriteTeamLockInternal")
	defer span.Finish()

	if h == nil {
		return nil
	}
	if tx == nil {
		return fmt.Errorf("DBWriteTeamLockInternal: no transaction provided")
	}

	jsonToInsert, err := json.Marshal(teamLock.Metadata)
	if err != nil {
		return fmt.Errorf("could not marshal json data: %w", err)
	}

	insertQuery := h.AdaptQuery(
		"INSERT INTO team_locks (eslVersion, created, lockID, envName, teamName, deleted, metadata) VALUES (?, ?, ?, ?, ?, ?, ?);")
	span.SetTag("query", insertQuery)

	var timetoInsert time.Time
	if useTimeInLock {
		timetoInsert = teamLock.Created
	} else {
		timetoInsert = time.Now().UTC()
	}
	span.SetTag("query", insertQuery)
	_, err = tx.Exec(
		insertQuery,
		previousEslVersion+1,
		timetoInsert,
		teamLock.LockID,
		teamLock.Env,
		teamLock.Team,
		teamLock.Deleted,
		jsonToInsert)

	if err != nil {
		return fmt.Errorf("could not write team lock into DB. Error: %w\n", err)
	}
	return nil
}

func (h *DBHandler) DBWriteAllTeamLocks(ctx context.Context, transaction *sql.Tx, previousVersion int64, environment, teamName string, lockIds []string) error {
	span, _ := tracer.StartSpanFromContext(ctx, "DBWriteAllTeamLocks")
	defer span.Finish()
	slices.Sort(lockIds) // we don't really *need* the sorting, it's just for convenience
	jsonToInsert, err := json.Marshal(AllTeamLocksJson{
		TeamLocks: lockIds,
	})
	if err != nil {
		return fmt.Errorf("could not marshal json data: %w", err)
	}
	insertQuery := h.AdaptQuery("INSERT INTO all_team_locks (version , created, environment, teamName, json)  VALUES (?, ?, ?, ?, ?);")
	span.SetTag("query", insertQuery)
	_, err = transaction.Exec(
		insertQuery,
		previousVersion+1,
		time.Now().UTC(),
		environment,
		teamName,
		jsonToInsert)
	if err != nil {
		return fmt.Errorf("could not insert all team locks into DB. Error: %w\n", err)
	}
	return nil
}

func (h *DBHandler) DBSelectTeamLock(ctx context.Context, tx *sql.Tx, environment, teamName, lockID string) (*TeamLock, error) {
	span, ctx := tracer.StartSpanFromContext(ctx, "DBSelectTeamLock")
	defer span.Finish()

	selectQuery := h.AdaptQuery(fmt.Sprintf(
		"SELECT eslVersion, created, lockID, envName, teamName, metadata, deleted" +
			" FROM team_locks " +
			" WHERE envName=? AND teamName=? AND lockID=? " +
			" ORDER BY eslVersion DESC " +
			" LIMIT 1;"))
	span.SetTag("query", selectQuery)

	rows, err := tx.QueryContext(
		ctx,
		selectQuery,
		environment,
		teamName,
		lockID,
	)
	if err != nil {
		return nil, fmt.Errorf("could not query team locks table from DB. Error: %w\n", err)
	}
	defer func(rows *sql.Rows) {
		err := rows.Close()
		if err != nil {
			logger.FromContext(ctx).Sugar().Warnf("row closing error: %v", err)
		}
	}(rows)

	if rows.Next() {
		var row = DBTeamLock{
			EslVersion: 0,
			Created:    time.Time{},
			LockID:     "",
			Env:        "",
			TeamName:   "",
			Deleted:    true,
			Metadata:   "",
		}

		err := rows.Scan(&row.EslVersion, &row.Created, &row.LockID, &row.Env, &row.TeamName, &row.Metadata, &row.Deleted)
		if err != nil {
			if errors.Is(err, sql.ErrNoRows) {
				return nil, nil
			}
			return nil, fmt.Errorf("Error scanning team locks row from DB. Error: %w\n", err)
		}

		//exhaustruct:ignore
		var resultJson = LockMetadata{}
		err = json.Unmarshal(([]byte)(row.Metadata), &resultJson)
		if err != nil {
			return nil, fmt.Errorf("Error during json unmarshal. Error: %w. Data: %s\n", err, row.Metadata)
		}
		err = closeRows(rows)
		if err != nil {
			return nil, err
		}
		return &TeamLock{
			EslVersion: row.EslVersion,
			Created:    row.Created,
			LockID:     row.LockID,
			Env:        row.Env,
			Team:       row.TeamName,
			Deleted:    row.Deleted,
			Metadata:   resultJson,
		}, nil
	}

	err = closeRows(rows)
	if err != nil {
		return nil, err
	}
	return nil, nil // no rows, but also no error
}
func (h *DBHandler) DBSelectAllTeamLocks(ctx context.Context, tx *sql.Tx, environment, teamName string) (*AllTeamLocksGo, error) {
	span, _ := tracer.StartSpanFromContext(ctx, "DBSelectAllTeamLocks")
	defer span.Finish()
	if h == nil {
		return nil, nil
	}
	if tx == nil {
		return nil, fmt.Errorf("DBSelectAllTeamLocks: no transaction provided")
	}
	selectQuery := h.AdaptQuery(
		"SELECT version, created, environment, teamName, json FROM all_team_locks WHERE environment = ? AND teamName = ? ORDER BY version DESC LIMIT 1;")
	span.SetTag("query", selectQuery)

	rows, err := tx.QueryContext(ctx, selectQuery, environment, teamName)
	return h.processAllTeamLocksRow(ctx, err, rows)
}

func (h *DBHandler) DBDeleteTeamLock(ctx context.Context, tx *sql.Tx, environment, teamName, lockID string) error {
	span, _ := tracer.StartSpanFromContext(ctx, "DBDeleteTeamLock")
	defer span.Finish()

	if h == nil {
		return nil
	}
	if tx == nil {
		return fmt.Errorf("DBDeleteTeamLock: no transaction provided")
	}
	var previousVersion EslId

	existingTeamLock, err := h.DBSelectTeamLock(ctx, tx, environment, teamName, lockID)

	if err != nil {
		return fmt.Errorf("Could not obtain existing team lock: %w\n", err)
	}

	if existingTeamLock == nil {
		logger.FromContext(ctx).Sugar().Warnf("could not delete team lock. The team lock '%s' on team '%s' on environment '%s' does not exist. Continuing anyway.", lockID, teamName, environment)
		return nil
	}
	if existingTeamLock.Deleted {
		logger.FromContext(ctx).Sugar().Warnf("could not delete team lock. The team lock '%s' on team '%s' on environment '%s' has already been deleted. Continuing anyway.", lockID, teamName, environment)
		return nil
	} else {
		previousVersion = existingTeamLock.EslVersion
	}

	existingTeamLock.Deleted = true
	err = h.DBWriteTeamLockInternal(ctx, tx, *existingTeamLock, previousVersion, false)

	if err != nil {
		return fmt.Errorf("could not delete team lock from DB. Error: %w\n", err)
	}
	return nil
}

func (h *DBHandler) DBSelectTeamLockSet(ctx context.Context, tx *sql.Tx, environment, teamName string, lockIDs []string) ([]TeamLock, error) {
	span, ctx := tracer.StartSpanFromContext(ctx, "DBSelectTeamLockSet")
	defer span.Finish()

	if len(lockIDs) == 0 {
		return nil, nil
	}
	if h == nil {
		return nil, nil
	}
	if tx == nil {
		return nil, fmt.Errorf("DBSelectTeamLockSet: no transaction provided")
	}

	var teamLocks []TeamLock
	var rows *sql.Rows
	defer func(rows *sql.Rows) {
		if rows == nil {
			return
		}
		err := rows.Close()
		if err != nil {
			logger.FromContext(ctx).Sugar().Warnf("row closing error: %v", err)
		}
	}(rows)
	//Get the latest change to each lock
	for _, id := range lockIDs {
		teamLocksTmp, err2 := h.selectTeamLocks(ctx, tx, environment, teamName, id, teamLocks)
		if err2 != nil {
			return nil, err2
		}
		teamLocks = teamLocksTmp
	}
	err := closeRows(rows)
	if err != nil {
		return nil, err
	}
	return teamLocks, nil
}

func (h *DBHandler) selectTeamLocks(ctx context.Context, tx *sql.Tx, environment string, teamName string, id string, teamLocks []TeamLock) ([]TeamLock, error) {
	span, ctx := tracer.StartSpanFromContext(ctx, "selectTeamLocks")
	defer span.Finish()
	var err error
	selectQuery := h.AdaptQuery(
		"SELECT eslVersion, created, lockID, envName, teamName, metadata, deleted" +
			" FROM team_locks " +
			" WHERE envName=? AND lockID=? AND teamName=?" +
			" ORDER BY eslVersion DESC " +
			" LIMIT 1;")
	rows, err := tx.QueryContext(ctx, selectQuery, environment, id, teamName)
	if err != nil {
		return nil, fmt.Errorf("could not query team locks table from DB. Error: %w\n", err)
	}
	defer func(rows *sql.Rows) {
		if rows == nil {
			return
		}
		err := rows.Close()
		if err != nil {
			logger.FromContext(ctx).Sugar().Warnf("row closing error: %v", err)
		}
	}(rows)

	var row = DBTeamLock{
		EslVersion: 0,
		Created:    time.Time{},
		LockID:     "",
		Env:        "",
		TeamName:   "",
		Deleted:    false,
		Metadata:   "",
	}
	if rows.Next() {
		err = rows.Scan(&row.EslVersion, &row.Created, &row.LockID, &row.Env, &row.TeamName, &row.Metadata, &row.Deleted)
		if err != nil {
			if errors.Is(err, sql.ErrNoRows) {
				return nil, nil
			}
			return nil, fmt.Errorf("Error scanning team locks row from DB. Error: %w\n", err)
		}

		//exhaustruct:ignore
		var resultJson = LockMetadata{}
		err = json.Unmarshal(([]byte)(row.Metadata), &resultJson)
		if err != nil {
			return nil, fmt.Errorf("Error during json unmarshal. Error: %w. Data: %s\n", err, row.Metadata)
		}
		teamLocks = append(teamLocks, TeamLock{
			EslVersion: row.EslVersion,
			Created:    row.Created,
			LockID:     row.LockID,
			Env:        row.Env,
			Team:       row.TeamName,
			Deleted:    row.Deleted,
			Metadata:   resultJson,
		})
	}
	err = closeRows(rows)
	if err != nil {
		return nil, err
	}
	return teamLocks, nil
}

// DBSelectTeamLockHistory returns the last N events associated with some lock on some environment for some team. Currently only used in testing.
func (h *DBHandler) DBSelectTeamLockHistory(ctx context.Context, tx *sql.Tx, environmentName, teamName, lockID string, limit int) ([]TeamLock, error) {
	span, _ := tracer.StartSpanFromContext(ctx, "DBSelectTeamLockHistory")
	defer span.Finish()

	if h == nil {
		return nil, nil
	}
	if tx == nil {
		return nil, fmt.Errorf("DBSelectTeamLockHistory: no transaction provided")
	}

	selectQuery := h.AdaptQuery(
		fmt.Sprintf(
			"SELECT eslVersion, created, lockID, envName, teamName, metadata, deleted" +
				" FROM team_locks " +
				" WHERE envName=? AND lockID=? AND teamName=?" +
				" ORDER BY eslVersion DESC " +
				" LIMIT ?;"))

	span.SetTag("query", selectQuery)
	rows, err := tx.QueryContext(
		ctx,
		selectQuery,
		environmentName,
		lockID,
		teamName,
		limit,
	)
	if err != nil {
		return nil, fmt.Errorf("could not read team lock from DB. Error: %w\n", err)
	}
	defer func(rows *sql.Rows) {
		err := rows.Close()
		if err != nil {
			logger.FromContext(ctx).Sugar().Warnf("team locks: row could not be closed: %v", err)
		}
	}(rows)
	teamLocks := make([]TeamLock, 0)
	for rows.Next() {
		var row = DBTeamLock{
			EslVersion: 0,
			Created:    time.Time{},
			LockID:     "",
			TeamName:   "",
			Env:        "",
			Deleted:    true,
			Metadata:   "",
		}

		err := rows.Scan(&row.EslVersion, &row.Created, &row.LockID, &row.Env, &row.TeamName, &row.Metadata, &row.Deleted)
		if err != nil {
			if errors.Is(err, sql.ErrNoRows) {
				return nil, nil
			}
			return nil, fmt.Errorf("Error scanning team locks row from DB. Error: %w\n", err)
		}

		//exhaustruct:ignore
		var resultJson = LockMetadata{}
		err = json.Unmarshal(([]byte)(row.Metadata), &resultJson)
		if err != nil {
			return nil, fmt.Errorf("Error during json unmarshal. Error: %w. Data: %s\n", err, row.Metadata)
		}
		teamLocks = append(teamLocks, TeamLock{
			EslVersion: row.EslVersion,
			Created:    row.Created,
			LockID:     row.LockID,
			Env:        row.Env,
			Deleted:    row.Deleted,
			Team:       row.TeamName,
			Metadata:   resultJson,
		})
	}
	err = closeRows(rows)
	if err != nil {
		return nil, err
	}
	return teamLocks, nil
}

func (h *DBHandler) processAllTeamLocksRow(ctx context.Context, err error, rows *sql.Rows) (*AllTeamLocksGo, error) {
	span, ctx := tracer.StartSpanFromContext(ctx, "processAllTeamLocksRow")
	defer span.Finish()

	if err != nil {
		return nil, fmt.Errorf("could not query all_team_locks table from DB. Error: %w\n", err)
	}
	defer func(rows *sql.Rows) {
		err := rows.Close()
		if err != nil {
			logger.FromContext(ctx).Sugar().Warnf("releases: row could not be closed: %v", err)
		}
	}(rows)
	//exhaustruct:ignore
	var row = &AllTeamLocksRow{}
	var result *AllTeamLocksGo
	if rows.Next() {

		err := rows.Scan(&row.Version, &row.Created, &row.Environment, &row.Team, &row.Data)
		if err != nil {
			if errors.Is(err, sql.ErrNoRows) {
				return nil, nil
			}
			return nil, fmt.Errorf("Error scanning releases row from DB. Error: %w\n", err)
		}
		//exhaustruct:ignore
		var resultJson = AllTeamLocksJson{}
		err = json.Unmarshal(([]byte)(row.Data), &resultJson)
		if err != nil {
			return nil, fmt.Errorf("Error during json unmarshal. Error: %w. Data: %s\n", err, row.Data)
		}

		result = &AllTeamLocksGo{
			Version:          row.Version,
			Created:          row.Created,
			Environment:      row.Environment,
			Team:             row.Team,
			AllTeamLocksJson: AllTeamLocksJson{TeamLocks: resultJson.TeamLocks},
		}
	} else {
		row = nil
		result = nil
	}
	err = closeRows(rows)
	if err != nil {
		return nil, err
	}
	return result, nil
}

type QueuedDeployment struct {
	EslVersion EslId
	Created    time.Time
	Env        string
	App        string
	Version    *int64
}

func (h *DBHandler) DBSelectAnyDeploymentAttempt(ctx context.Context, tx *sql.Tx) (*QueuedDeployment, error) {
	span, ctx := tracer.StartSpanFromContext(ctx, "DBSelectAnyDeploymentAttempt")
	defer span.Finish()

	if h == nil {
		return nil, nil
	}
	if tx == nil {
		return nil, fmt.Errorf("DBSelectAnyDeploymentAttempt: no transaction provided")
	}

	insertQuery := h.AdaptQuery(
		"SELECT eslVersion, created, envName, appName, queuedReleaseVersion FROM deployment_attempts ORDER BY eslVersion DESC LIMIT 1;")

	span.SetTag("query", insertQuery)
	rows, err := tx.QueryContext(
		ctx,
		insertQuery)
	return h.processDeploymentAttemptsRow(ctx, rows, err)
}

func (h *DBHandler) DBSelectDeploymentAttemptHistory(ctx context.Context, tx *sql.Tx, environmentName, appName string, limit int) ([]QueuedDeployment, error) {
	span, _ := tracer.StartSpanFromContext(ctx, "DBSelectDeploymentAttemptHistory")
	defer span.Finish()

	if h == nil {
		return nil, nil
	}
	if tx == nil {
		return nil, fmt.Errorf("DBSelectDeploymentAttemptHistory: no transaction provided")
	}

	insertQuery := h.AdaptQuery(
		"SELECT eslVersion, created, envName, appName, queuedReleaseVersion FROM deployment_attempts WHERE envName=? AND appName=? ORDER BY eslVersion DESC LIMIT ?;")

	span.SetTag("query", insertQuery)
	rows, err := tx.QueryContext(
		ctx,
		insertQuery,
		environmentName,
		appName, limit)

	if err != nil {
		return nil, fmt.Errorf("could not query deployment attempts table from DB. Error: %w\n", err)
	}
	defer func(rows *sql.Rows) {
		err := rows.Close()
		if err != nil {
			logger.FromContext(ctx).Sugar().Warnf("row closing error: %v", err)
		}
	}(rows)

	queuedDeployments := make([]QueuedDeployment, 0)
	for rows.Next() {
		row, err := h.processSingleDeploymentAttemptsRow(ctx, rows)
		if err != nil {
			return nil, err
		}
		queuedDeployments = append(queuedDeployments, QueuedDeployment{
			EslVersion: row.EslVersion,
			Created:    row.Created,
			Env:        row.Env,
			App:        row.App,
			Version:    row.Version,
		})
	}
	err = closeRows(rows)
	if err != nil {
		return nil, err
	}
	return queuedDeployments, nil
}

func (h *DBHandler) DBSelectLatestDeploymentAttempt(ctx context.Context, tx *sql.Tx, environmentName, appName string) (*QueuedDeployment, error) {
	span, _ := tracer.StartSpanFromContext(ctx, "DBSelectLatestDeploymentAttempt")
	defer span.Finish()

	if h == nil {
		return nil, nil
	}
	if tx == nil {
		return nil, fmt.Errorf("DBSelectLatestDeploymentAttempt: no transaction provided")
	}
	insertQuery := h.AdaptQuery(
		"SELECT eslVersion, created, envName, appName, queuedReleaseVersion FROM deployment_attempts WHERE envName=? AND appName=? ORDER BY eslVersion DESC LIMIT 1;")

	span.SetTag("query", insertQuery)
	rows, err := tx.QueryContext(
		ctx,
		insertQuery,
		environmentName,
		appName)
	return h.processDeploymentAttemptsRow(ctx, rows, err)
}

func (h *DBHandler) DBWriteDeploymentAttempt(ctx context.Context, tx *sql.Tx, envName, appName string, version *int64) error {
	span, _ := tracer.StartSpanFromContext(ctx, "DBWriteDeploymentAttempt")
	defer span.Finish()

	if h == nil {
		return nil
	}
	if tx == nil {
		return fmt.Errorf("DBWriteDeploymentAttempt: no transaction provided")
	}
	return h.dbWriteDeploymentAttemptInternal(ctx, tx, &QueuedDeployment{
		EslVersion: 0,
		Created:    time.Time{},
		Env:        envName,
		App:        appName,
		Version:    version,
	})
}

func (h *DBHandler) DBDeleteDeploymentAttempt(ctx context.Context, tx *sql.Tx, envName, appName string) error {
	span, ctx := tracer.StartSpanFromContext(ctx, "DBWriteDeploymentAttempt")
	defer span.Finish()

	if h == nil {
		return nil
	}
	if tx == nil {
		return fmt.Errorf("DBDeleteDeploymentAttempt: no transaction provided")
	}
	return h.dbWriteDeploymentAttemptInternal(ctx, tx, &QueuedDeployment{
		EslVersion: 0,
		Created:    time.Time{},
		Env:        envName,
		App:        appName,
		Version:    nil,
	})
}

func (h *DBHandler) dbWriteDeploymentAttemptInternal(ctx context.Context, tx *sql.Tx, deployment *QueuedDeployment) error {
	span, _ := tracer.StartSpanFromContext(ctx, "dbWriteDeploymentAttemptInternal")
	defer span.Finish()

	if h == nil {
		return nil
	}
	if tx == nil {
		return fmt.Errorf("dbWriteDeploymentAttemptInternal: no transaction provided")
	}
	latestDeployment, err := h.DBSelectLatestDeploymentAttempt(ctx, tx, deployment.Env, deployment.App)

	if err != nil {
		return fmt.Errorf("Could not get latest deployment attempt from deployments table")
	}
	var previousEslVersion EslId

	if latestDeployment == nil {
		previousEslVersion = 0
	} else {
		previousEslVersion = latestDeployment.EslVersion
	}
	nullVersion := NewNullInt(deployment.Version)

	insertQuery := h.AdaptQuery(
		"INSERT INTO deployment_attempts (eslVersion, created, envName, appName, queuedReleaseVersion) VALUES (?, ?, ?, ?, ?);")

	span.SetTag("query", insertQuery)
	_, err = tx.Exec(
		insertQuery,
		previousEslVersion+1,
		time.Now().UTC(),
		deployment.Env,
		deployment.App,
		nullVersion)

	if err != nil {
		return fmt.Errorf("could not write deployment attempts table in DB. Error: %w\n", err)
	}
	return nil
}

func (h *DBHandler) processDeploymentAttemptsRow(ctx context.Context, rows *sql.Rows, err error) (*QueuedDeployment, error) {
	span, _ := tracer.StartSpanFromContext(ctx, "processDeploymentAttemptsRow")
	defer span.Finish()

	if err != nil {
		return nil, fmt.Errorf("could not query deployment attempts table from DB. Error: %w\n", err)
	}
	defer func(rows *sql.Rows) {
		err := rows.Close()
		if err != nil {
			logger.FromContext(ctx).Sugar().Warnf("row closing error: %v", err)
		}
	}(rows)
	var row *QueuedDeployment
	if rows.Next() {
		row, err = h.processSingleDeploymentAttemptsRow(ctx, rows)
		if err != nil {
			return nil, err
		}
	}
	err = closeRows(rows)
	if err != nil {
		return nil, err
	}
	return row, nil
}

// processSingleDeploymentAttemptsRow only processes the row. It assumes that there is an element ready to be processed in rows.
func (h *DBHandler) processSingleDeploymentAttemptsRow(ctx context.Context, rows *sql.Rows) (*QueuedDeployment, error) {
	span, _ := tracer.StartSpanFromContext(ctx, "processSingleDeploymentAttemptsRow")
	defer span.Finish()

	//exhaustruct:ignore
	var row = QueuedDeployment{}
	var releaseVersion sql.NullInt64

	err := rows.Scan(&row.EslVersion, &row.Created, &row.Env, &row.App, &releaseVersion)
	if err != nil {
		if errors.Is(err, sql.ErrNoRows) {
			return nil, nil
		}
		return nil, fmt.Errorf("Error scanning deployment attempts row from DB. Error: %w\n", err)
	}

	if releaseVersion.Valid {
		row.Version = &releaseVersion.Int64
	}
	return &row, nil

}

// Environments

type DBAllEnvironments struct {
	Created      time.Time
	Version      int64
	Environments []string
}

type DBAllEnvironmentsRow struct {
	Created      time.Time
	Version      int64
	Environments string
}

type DBEnvironment struct {
	Created time.Time
	Version int64
	Name    string
	Config  config.EnvironmentConfig
}

type DBEnvironmentRow struct {
	Created time.Time
	Version int64
	Name    string
	Config  string
}

func (h *DBHandler) DBSelectEnvironment(ctx context.Context, tx *sql.Tx, environmentName string) (*DBEnvironment, error) {
	span, ctx := tracer.StartSpanFromContext(ctx, "DBSelectEnvironment")
	defer span.Finish()

	selectQuery := h.AdaptQuery(
		`
SELECT created, version, name, json
FROM environments
WHERE name=?
ORDER BY version DESC
LIMIT 1;
`,
	)
	span.SetTag("query", selectQuery)

	rows, err := tx.QueryContext(
		ctx,
		selectQuery,
		environmentName,
	)

	if err != nil {
		return nil, fmt.Errorf("could not query the environments table for environment %s, error: %w", environmentName, err)
	}

	defer func(rows *sql.Rows) {
		err := rows.Close()
		if err != nil {
			logger.FromContext(ctx).Sugar().Warnf("error while closing row of environments, error: %w", err)
		}
	}(rows)

	if rows.Next() {
		//exhaustruct:ignore
		row := DBEnvironmentRow{}
		err := rows.Scan(&row.Created, &row.Version, &row.Name, &row.Config)
		if err != nil {
			if errors.Is(err, sql.ErrNoRows) {
				return nil, nil
			}
			return nil, fmt.Errorf("error scanning the environments table, error: %w", err)
		}

		//exhaustruct:ignore
		parsedConfig := config.EnvironmentConfig{}
		err = json.Unmarshal([]byte(row.Config), &parsedConfig)
		if err != nil {
			return nil, fmt.Errorf("unable to unmarshal the JSON in the database, JSON: %s, error: %w", row.Config, err)
		}
		err = closeRows(rows)
		if err != nil {
			return nil, fmt.Errorf("error while closing database rows, error: %w", err)
		}

		return &DBEnvironment{
			Created: row.Created,
			Version: row.Version,
			Name:    environmentName,
			Config:  parsedConfig,
		}, nil
	}
	err = closeRows(rows)
	if err != nil {
		return nil, fmt.Errorf("errpr while closing database rows, error: %w", err)
	}
	return nil, nil
}

func (h *DBHandler) DBWriteEnvironment(ctx context.Context, tx *sql.Tx, environmentName string, environmentConfig config.EnvironmentConfig) error {
	span, _ := tracer.StartSpanFromContext(ctx, "DBWriteEnvironment")
	defer span.Finish()

	if h == nil {
		return nil
	}
	if tx == nil {
		return fmt.Errorf("attempting to write to the environmets table without a transaction")
	}

	jsonToInsert, err := json.Marshal(environmentConfig)
	if err != nil {
		return fmt.Errorf("error while marshalling the environment config %v, error: %w", environmentConfig, err)
	}

	existingEnvironment, err := h.DBSelectEnvironment(ctx, tx, environmentName)
	if err != nil {
		return fmt.Errorf("error while selecting environment %s from database, error: %w", environmentName, err)
	}

	var existingEnvironmentVersion int64
	if existingEnvironment == nil {
		existingEnvironmentVersion = 0
	} else {
		existingEnvironmentVersion = existingEnvironment.Version
	}

	insertQuery := h.AdaptQuery(
		"INSERT Into environments (created, version, name, json) VALUES (?, ?, ?, ?);",
	)

	span.SetTag("query", insertQuery)
	_, err = tx.Exec(
		insertQuery,
		time.Now(),
		existingEnvironmentVersion+1,
		environmentName,
		jsonToInsert,
	)
	if err != nil {
		return fmt.Errorf("could not write environment %s with config %v to environments table, error: %w", environmentName, environmentConfig, err)
	}
	return nil
}

func (h *DBHandler) DBSelectAllEnvironments(ctx context.Context, transaction *sql.Tx) (*DBAllEnvironments, error) {
	span, _ := tracer.StartSpanFromContext(ctx, "DBSelectAllEnvironments")
	defer span.Finish()

	if h == nil {
		return nil, nil
	}
	if transaction == nil {
		return nil, fmt.Errorf("no transaction provided when selecting all environments from all_environments table")
	}

	selectQuery := h.AdaptQuery(
		"SELECT created, version, json FROM all_environments ORDER BY version DESC LIMIT 1;",
	)

	rows, err := transaction.QueryContext(ctx, selectQuery)
	if err != nil {
		return nil, fmt.Errorf("error while execuring query to get all environments, error: %w", err)
	}

	defer func(rows *sql.Rows) {
		err := rows.Close()
		if err != nil {
			logger.FromContext(ctx).Sugar().Warnf("error while closing row on all_environments table, error: %w", err)
		}
	}(rows)

	if rows.Next() {
		//exhaustruct:ignore
		row := DBAllEnvironmentsRow{}

		err := rows.Scan(&row.Created, &row.Version, &row.Environments)
		if err != nil {
			if errors.Is(err, sql.ErrNoRows) {
				return nil, nil
			}
			return nil, fmt.Errorf("error while scanning all_environments row, error: %w", err)
		}

		parsedEnvironments := make([]string, 0)
		err = json.Unmarshal([]byte(row.Environments), &parsedEnvironments)
		if err != nil {
			return nil, fmt.Errorf("error occured during JSON unmarshalling, JSON: %s, error: %w", row.Environments, err)
		}

		err = closeRows(rows)
		if err != nil {
			return nil, fmt.Errorf("error while closing rows, error: %w", err)
		}

		return &DBAllEnvironments{
			Created:      row.Created,
			Version:      row.Version,
			Environments: parsedEnvironments,
		}, nil
	}

	err = closeRows(rows)
	if err != nil {
		return nil, fmt.Errorf("error while closing rows, error: %w", err)
	}
	return nil, nil
}

func (h *DBHandler) DBWriteAllEnvironments(ctx context.Context, transaction *sql.Tx, environmentNames []string) error {
	span, _ := tracer.StartSpanFromContext(ctx, "DBWriteAllEnvironments")
	defer span.Finish()

	jsonToInsert, err := json.Marshal(environmentNames)
	if err != nil {
		return fmt.Errorf("could not marshal the environment names list %v, error: %w", environmentNames, err)
	}

	allEnvironments, err := h.DBSelectAllEnvironments(ctx, transaction)
	if err != nil {
		return fmt.Errorf("unable to select all environments, error: %w", err)
	}

	previousVersion := int64(0)
	if allEnvironments != nil {
		previousVersion = allEnvironments.Version
	}

	insertQuery := h.AdaptQuery("INSERT INTO all_environments (created, version, json) VALUES (?, ?, ?)")
	span.SetTag("query", insertQuery)
	_, err = transaction.Exec(
		insertQuery,
		time.Now(),
		previousVersion+1,
		jsonToInsert,
	)
	if err != nil {
		return fmt.Errorf("unable to perform the insert query, error: %w", err)
	}

	return nil
}

func (h *DBHandler) DBSelectAnyEnvironment(ctx context.Context, tx *sql.Tx) (*DBAllEnvironments, error) {
	span, _ := tracer.StartSpanFromContext(ctx, "DBSelectAnyEnvironment")
	defer span.Finish()

	selectQuery := h.AdaptQuery(
		"SELECT created, version, json FROM all_environments ORDER BY version DESC LIMIT 1;",
	)
	span.SetTag("query", selectQuery)
	rows, err := tx.QueryContext(ctx, selectQuery)
	if err != nil {
		return nil, fmt.Errorf("could not query the all_environments table, error: %w", err)
	}
	defer func(rows *sql.Rows) {
		err := rows.Close()
		if err != nil {
			logger.FromContext(ctx).Sugar().Warnf("error while closing the row of all_environments, error: %w", err)
		}
	}(rows)

	//exhaustruct:ignore
	row := DBAllEnvironmentsRow{}
	if rows.Next() {
		err := rows.Scan(&row.Created, &row.Version, &row.Environments)
		if err != nil {
			if errors.Is(err, sql.ErrNoRows) {
				return nil, nil
			}
			return nil, fmt.Errorf("error scanning the results of the query for selecting any row in all_environments, error: %w", err)
		}
		err = closeRows(rows)
		if err != nil {
			return nil, fmt.Errorf("error while closing the rows of the query for selecting any row in all_environments, error: %w", err)
		}

		jsonData := make([]string, 0)
		err = json.Unmarshal([]byte(row.Environments), &jsonData)

		if err != nil {
			return nil, fmt.Errorf("error parsing the value of the JSON column of the all_environments table, JSON content: %s, error: %w", row.Environments, err)
		}

		return &DBAllEnvironments{
			Version:      row.Version,
			Created:      row.Created,
			Environments: jsonData,
		}, nil
	}

	err = closeRows(rows)
	if err != nil {
		return nil, fmt.Errorf("error while closing the rows of the query for selecting any row in all_environments (where no rows were returned), error: %w", err)
	}

	return nil, nil
}

func (h *DBHandler) RunCustomMigrationEnvironments(ctx context.Context, getAllEnvironmentsFun GetAllEnvironmentsFun) error {
	span, ctx := tracer.StartSpanFromContext(ctx, "RunCustomMigrationEnvironments")
	defer span.Finish()

	return h.WithTransaction(ctx, func(ctx context.Context, transaction *sql.Tx) error {
		log := logger.FromContext(ctx).Sugar()

		arbitraryAllEnvsRow, err := h.DBSelectAnyEnvironment(ctx, transaction)

		if err != nil {
			return fmt.Errorf("unable to check if custom migration for environments has already occured, error: %w", err)
		}
		if arbitraryAllEnvsRow != nil {
			log.Infof("custom migration for environments already ran because row %v was found, skipping custom migration", arbitraryAllEnvsRow)
			return nil
		}

		allEnvironments, err := getAllEnvironmentsFun(ctx)
		if err != nil {
			return fmt.Errorf("could not get environments, error: %w", err)
		}

		allEnvironmentNames := make([]string, 0)
		for envName, config := range allEnvironments {
			allEnvironmentNames = append(allEnvironmentNames, envName)
			err = h.DBWriteEnvironment(ctx, transaction, envName, config)
			if err != nil {
				return fmt.Errorf("unable to write manifest for environment %s to the database, error: %w", envName, err)
			}
		}
		err = h.DBWriteAllEnvironments(ctx, transaction, allEnvironmentNames)
		if err != nil {
			return fmt.Errorf("unable to write to write all environments list to the database, error: %w", err)
		}
		return nil
	})
}<|MERGE_RESOLUTION|>--- conflicted
+++ resolved
@@ -1608,13 +1608,9 @@
 }
 
 // DBWriteDeployment writes one deployment, meaning "what should be deployed"
-<<<<<<< HEAD
 func (h *DBHandler) DBWriteDeployment(ctx context.Context, tx *sql.Tx, deployment Deployment, previousEslVersion EslId, id TransformerID) error {
-=======
-func (h *DBHandler) DBWriteDeployment(ctx context.Context, tx *sql.Tx, deployment Deployment, previousEslVersion EslId) error {
 	span, _ := tracer.StartSpanFromContext(ctx, "DBWriteEslEventInternal")
 	defer span.Finish()
->>>>>>> 962fcbbf
 	if h == nil {
 		return nil
 	}
