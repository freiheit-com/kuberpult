--- conflicted
+++ resolved
@@ -262,12 +262,8 @@
 	span, _ := tracer.StartSpanFromContext(ctx, "DBWriteEslEventInternal")
 	defer span.Finish()
 
-<<<<<<< HEAD
-	jsonToInsert, err := json.Marshal(data)
-
-=======
 	dataMap, err := convertObjectToMap(data)
->>>>>>> eb45a87a
+
 	if err != nil {
 		return fmt.Errorf("could not convert object to map: %w", err)
 	}
@@ -1714,15 +1710,6 @@
 	})
 }
 
-// MigrationTransformer : The commit events have a field on the database that corresponds to the eslid of the transformer
-// that generated them. Commit events that were imported from the manifest upon database migrations don't have a reference transformer.
-// When we perform the migrations, we create a MigrationTransformer that serves as the reference to those events.
-type MigrationTransformer struct{}
-
-func (p *MigrationTransformer) GetDBEventType() EventType {
-	return EvtMigrationTransformer
-}
-
 // For commit_events migrations, we need some transformer to be on the database before we run their migrations.
 func (h *DBHandler) RunCustomMigrationsEventSourcingLight(ctx context.Context) error {
 	return h.WithTransaction(ctx, func(ctx context.Context, transaction *sql.Tx) error {
@@ -1751,8 +1738,8 @@
 
 	span, _ := tracer.StartSpanFromContext(ctx, "DBWriteMigrationsTransformer")
 	defer span.Finish()
-	t := MigrationTransformer{}
-	jsonToInsert, err := json.Marshal(interface{}(t))
+
+	jsonToInsert, err := json.Marshal("{}")
 
 	if err != nil {
 		return fmt.Errorf("could not marshal json transformer: %w", err)
@@ -1764,7 +1751,7 @@
 	_, err = transaction.Exec(
 		insertQuery,
 		time.Now().UTC(),
-		t.GetDBEventType(),
+		EvtMigrationTransformer,
 		jsonToInsert)
 
 	if err != nil {
