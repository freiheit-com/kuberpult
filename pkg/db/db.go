/*This file is part of kuberpult.

Kuberpult is free software: you can redistribute it and/or modify
it under the terms of the Expat(MIT) License as published by
the Free Software Foundation.

Kuberpult is distributed in the hope that it will be useful,
but WITHOUT ANY WARRANTY; without even the implied warranty of
MERCHANTABILITY or FITNESS FOR A PARTICULAR PURPOSE.  See the
MIT License for more details.

You should have received a copy of the MIT License
along with kuberpult. If not, see <https://directory.fsf.org/wiki/License:Expat>.

Copyright freiheit.com*/

package db

import (
	"context"
	"database/sql"
	"encoding/json"
	"errors"
	"fmt"
	"github.com/freiheit-com/kuberpult/pkg/event"
	"github.com/freiheit-com/kuberpult/pkg/logger"
	"github.com/freiheit-com/kuberpult/pkg/sorting"
	uuid2 "github.com/freiheit-com/kuberpult/pkg/uuid"
	"github.com/onokonem/sillyQueueServer/timeuuid"
	"gopkg.in/DataDog/dd-trace-go.v1/ddtrace/tracer"
	"path"
	"reflect"
	"slices"
	"strings"
	"time"

	"github.com/golang-migrate/migrate/v4"
	"github.com/golang-migrate/migrate/v4/database"
	psql "github.com/golang-migrate/migrate/v4/database/postgres"
	sqlite "github.com/golang-migrate/migrate/v4/database/sqlite3"
	_ "github.com/golang-migrate/migrate/v4/source/file"
	_ "github.com/lib/pq"
)

type DBConfig struct {
	DbUser         string
	DbHost         string
	DbPort         string
	DbName         string
	DriverName     string
	DbPassword     string
	MigrationsPath string
	WriteEslOnly   bool
}

type DBHandler struct {
	DbName         string
	DriverName     string
	MigrationsPath string
	DB             *sql.DB
	DBDriver       *database.Driver

	/*
		There are 3 modes:
		1) DBHandler==nil: do not write anything to the DB
		2) DBHandler!=nil && WriteEslOnly==true: write only the ESL table to the database. Stores all incoming data in the DB, but does not read the DB.
		3) DBHandler!=nil && WriteEslOnly==false: write everything to the database.
	*/
	WriteEslOnly bool
}

type EslId int64

type AppStateChange string

const (
	InitialEslId EslId = 1

	AppStateChangeMigrate AppStateChange = "AppStateChangeMigrate"
	AppStateChangeCreate  AppStateChange = "AppStateChangeCreate"
	AppStateChangeUpdate  AppStateChange = "AppStateChangeUpdate"
	AppStateChangeDelete  AppStateChange = "AppStateChangeDelete"
)

func (h *DBHandler) ShouldUseEslTable() bool {
	return h != nil
}

func (h *DBHandler) ShouldUseOtherTables() bool {
	return h != nil && !h.WriteEslOnly
}

func Connect(cfg DBConfig) (*DBHandler, error) {
	db, driver, err := GetConnectionAndDriver(cfg)

	if err != nil {
		return nil, err
	}
	return &DBHandler{
		DbName:         cfg.DbName,
		DriverName:     cfg.DriverName,
		MigrationsPath: cfg.MigrationsPath,
		DB:             db,
		DBDriver:       &driver,
		WriteEslOnly:   cfg.WriteEslOnly,
	}, nil
}

func GetDBConnection(cfg DBConfig) (*sql.DB, error) {
	if cfg.DriverName == "postgres" {
		dbURI := fmt.Sprintf("host=%s user=%s password=%s port=%s database=%s sslmode=disable",
			cfg.DbHost, cfg.DbUser, cfg.DbPassword, cfg.DbPort, cfg.DbName)

		dbPool, err := sql.Open(cfg.DriverName, dbURI)
		if err != nil {
			return nil, fmt.Errorf("sql.Open: %w", err)
		}
		dbPool.SetConnMaxLifetime(5 * time.Minute)
		return dbPool, nil
	} else if cfg.DriverName == "sqlite3" {
		return sql.Open("sqlite3", path.Join(cfg.DbHost, "db.sqlite"))
	}
	return nil, fmt.Errorf("Driver: '%s' not supported. Supported: postgres and sqlite3.", cfg.DriverName)
}

func GetConnectionAndDriver(cfg DBConfig) (*sql.DB, database.Driver, error) {
	db, err := GetDBConnection(cfg)
	if err != nil {
		return nil, nil, err
	}
	if cfg.DriverName == "postgres" {
		driver, err := psql.WithInstance(db, &psql.Config{
			DatabaseName:          cfg.DbName,
			MigrationsTable:       "",
			MigrationsTableQuoted: false,
			MultiStatementEnabled: false,
			MultiStatementMaxSize: 0,
			SchemaName:            "",
			StatementTimeout:      time.Second * 10,
		})
		return db, driver, err
	} else if cfg.DriverName == "sqlite3" {
		driver, err := sqlite.WithInstance(db, &sqlite.Config{
			DatabaseName:    "",
			MigrationsTable: "",
			NoTxWrap:        false,
		})
		return db, driver, err
	}
	return nil, nil, fmt.Errorf("Driver: '%s' not supported. Supported: postgres and sqlite3.", cfg.DriverName)
}

func (h *DBHandler) getMigrationHandler() (*migrate.Migrate, error) {
	if h.DriverName == "postgres" {
		return migrate.NewWithDatabaseInstance("file://"+h.MigrationsPath, h.DbName, *h.DBDriver)
	} else if h.DriverName == "sqlite3" {
		return migrate.NewWithDatabaseInstance("file://"+h.MigrationsPath, "", *h.DBDriver) //FIX ME
	}
	return nil, fmt.Errorf("Driver: '%s' not supported. Supported: postgres and sqlite3.", h.DriverName)
}

func RunDBMigrations(cfg DBConfig) error {
	d, err := Connect(cfg)
	if err != nil {
		return fmt.Errorf("DB Error opening DB connection. Error:  %w\n", err)
	}
	defer d.DB.Close()

	m, err := d.getMigrationHandler()

	if err != nil {
		return fmt.Errorf("Error creating migration instance. Error: %w\n", err)
	}
	defer m.Close()
	if err := m.Up(); err != nil {
		if !errors.Is(err, migrate.ErrNoChange) {
			return fmt.Errorf("Error running DB migrations. Error: %w\n", err)
		}
	}
	return nil
}

func (h *DBHandler) AdaptQuery(query string) string {
	if h.DriverName == "postgres" {
		return SqliteToPostgresQuery(query)
	} else if h.DriverName == "sqlite3" {
		return query
	}
	panic(fmt.Errorf("AdaptQuery: invalid driver: %s", h.DriverName))
}

// SqliteToPostgresQuery just replaces all "?" into "$1", "$2", etc
func SqliteToPostgresQuery(query string) string {
	var q = query
	var i = 1
	for strings.Contains(q, "?") {
		q = strings.Replace(q, "?", fmt.Sprintf("$%d", i), 1)
		i++
	}
	return q
}

type DBFunction func(ctx context.Context, transaction *sql.Tx) error

func Remove(s []string, r string) []string {
	for i, v := range s {
		if v == r {
			return append(s[:i], s[i+1:]...)
		}
	}
	return s
}

// WithTransaction opens a transaction, runs `f` and then calls either Commit or Rollback.
// Use this if the only thing to return from `f` is an error.
func (h *DBHandler) WithTransaction(ctx context.Context, f DBFunction) error {
	_, err := WithTransactionT(h, ctx, func(ctx context.Context, transaction *sql.Tx) (*interface{}, error) {
		err2 := f(ctx, transaction)
		if err2 != nil {
			return nil, err2
		}
		return nil, nil
	})
	if err != nil {
		return err
	}
	return nil
}

type DBFunctionT[T any] func(ctx context.Context, transaction *sql.Tx) (*T, error)

// WithTransactionT is the same as WithTransaction, but you can also return data, not just the error.
func WithTransactionT[T any](h *DBHandler, ctx context.Context, f DBFunctionT[T]) (*T, error) {
	res, err := WithTransactionMultipleEntriesT(h, ctx, func(ctx context.Context, transaction *sql.Tx) ([]T, error) {
		fRes, err2 := f(ctx, transaction)
		if err2 != nil {
			return nil, err2
		}
		if fRes == nil {
			return make([]T, 0), nil
		}
		return []T{*fRes}, nil
	})
	if err != nil || len(res) == 0 {
		return nil, err
	}
	return &res[0], err
}

type DBFunctionMultipleEntriesT[T any] func(ctx context.Context, transaction *sql.Tx) ([]T, error)

// WithTransactionMultipleEntriesT is the same as WithTransaction, but you can also return and array of data, not just the error.
func WithTransactionMultipleEntriesT[T any](h *DBHandler, ctx context.Context, f DBFunctionMultipleEntriesT[T]) ([]T, error) {
	tx, err := h.DB.BeginTx(ctx, nil)
	if err != nil {
		return nil, err
	}
	defer func(tx *sql.Tx) {
		_ = tx.Rollback()
		// we ignore the error returned from Rollback() here,
		// because it is always set when Commit() was successful
	}(tx)

	result, err := f(ctx, tx)
	if err != nil {
		return nil, err
	}
	err = tx.Commit()
	if err != nil {
		return nil, err
	}
	return result, nil
}

func closeRows(rows *sql.Rows) error {
	err := rows.Close()
	if err != nil {
		return fmt.Errorf("row closing error: %v\n", err)
	}
	err = rows.Err()
	if err != nil {
		return fmt.Errorf("row has error: %v\n", err)
	}
	return nil
}

type EventType string

const (
	EvtCreateApplicationVersion         EventType = "CreateApplicationVersion"
	EvtDeployApplicationVersion         EventType = "DeployApplicationVersion"
	EvtCreateUndeployApplicationVersion EventType = "CreateUndeployApplicationVersion"
	EvtUndeployApplication              EventType = "UndeployApplication"
	EvtDeleteEnvFromApp                 EventType = "DeleteEnvFromApp"
	EvtCreateEnvironmentLock            EventType = "CreateEnvironmentLock"
	EvtDeleteEnvironmentLock            EventType = "DeleteEnvironmentLock"
	EvtCreateEnvironmentTeamLock        EventType = "CreateEnvironmentTeamLock"
	EvtDeleteEnvironmentTeamLock        EventType = "DeleteEnvironmentTeamLock"
	EvtCreateEnvironmentGroupLock       EventType = "CreateEnvironmentGroupLock"
	EvtDeleteEnvironmentGroupLock       EventType = "DeleteEnvironmentGroupLock"
	EvtCreateEnvironment                EventType = "CreateEnvironment"
	EvtCreateEnvironmentApplicationLock EventType = "CreateEnvironmentApplicationLock"
	EvtDeleteEnvironmentApplicationLock EventType = "DeleteEnvironmentApplicationLock"
	EvtReleaseTrain                     EventType = "ReleaseTrain"
)

// ESL EVENTS

// DBWriteEslEventInternal writes one event to the event-sourcing-light table, taking arbitrary data as input
func (h *DBHandler) DBWriteEslEventInternal(ctx context.Context, eventType EventType, tx *sql.Tx, data interface{}) error {
	if h == nil {
		return nil
	}
	if tx == nil {
		return fmt.Errorf("DBWriteEslEventInternal: no transaction provided")
	}
	span, _ := tracer.StartSpanFromContext(ctx, "DBWriteEslEventInternal")
	defer span.Finish()

	jsonToInsert, err := json.Marshal(data)
	if err != nil {
		return fmt.Errorf("could not marshal json data: %w", err)
	}

	insertQuery := h.AdaptQuery("INSERT INTO event_sourcing_light (created, event_type , json)  VALUES (?, ?, ?);")

	span.SetTag("query", insertQuery)
	_, err = tx.Exec(
		insertQuery,
		time.Now(),
		eventType,
		jsonToInsert)

	if err != nil {
		return fmt.Errorf("could not write internal esl event into DB. Error: %w\n", err)
	}
	return nil
}

type EslEventRow struct {
	EslId     EslId
	Created   time.Time
	EventType EventType
	EventJson string
}

// DBReadEslEventInternal returns either the first or the last row of the esl table
func (h *DBHandler) DBReadEslEventInternal(ctx context.Context, tx *sql.Tx, firstRow bool) (*EslEventRow, error) {
	sort := "DESC"
	if firstRow {
		sort = "ASC"
	}
	selectQuery := h.AdaptQuery(fmt.Sprintf("SELECT eslId, created, event_type , json FROM event_sourcing_light ORDER BY created %s LIMIT 1;", sort))
	rows, err := tx.QueryContext(
		ctx,
		selectQuery,
	)
	if err != nil {
		return nil, fmt.Errorf("could not query event_sourcing_light table from DB. Error: %w\n", err)
	}
	defer func(rows *sql.Rows) {
		err := rows.Close()
		if err != nil {
			logger.FromContext(ctx).Sugar().Warnf("row closing error: %v", err)
		}
	}(rows)
	var row = &EslEventRow{
		EslId:     0,
		Created:   time.Unix(0, 0),
		EventType: "",
		EventJson: "",
	}
	if rows.Next() {
		err := rows.Scan(&row.EslId, &row.Created, &row.EventType, &row.EventJson)
		if err != nil {
			if errors.Is(err, sql.ErrNoRows) {
				return nil, nil
			}
			return nil, fmt.Errorf("Error scanning event_sourcing_light row from DB. Error: %w\n", err)
		}
	} else {
		row = nil
	}
	err = closeRows(rows)
	if err != nil {
		return nil, err
	}
	return row, nil
}

// DBReadEslEventLaterThan returns the first row of the esl table that has an eslId > the given eslId
func (h *DBHandler) DBReadEslEventLaterThan(ctx context.Context, tx *sql.Tx, eslId EslId) (*EslEventRow, error) {
	sort := "ASC"
	selectQuery := h.AdaptQuery(fmt.Sprintf("SELECT eslId, created, event_type, json FROM event_sourcing_light WHERE eslId > (?) ORDER BY created %s LIMIT 1;", sort))
	rows, err := tx.QueryContext(
		ctx,
		selectQuery,
		eslId,
	)
	if err != nil {
		return nil, fmt.Errorf("could not query event_sourcing_light table from DB. Error: %w\n", err)
	}
	defer func(rows *sql.Rows) {
		err := rows.Close()
		if err != nil {
			logger.FromContext(ctx).Sugar().Warnf("row closing error for event_sourcing_light: %v", err)
		}
	}(rows)
	var row = &EslEventRow{
		EslId:     0,
		Created:   time.Unix(0, 0),
		EventType: "",
		EventJson: "",
	}
	if !rows.Next() {
		row = nil
	} else {
		err := rows.Scan(&row.EslId, &row.Created, &row.EventType, &row.EventJson)
		if err != nil {
			if errors.Is(err, sql.ErrNoRows) {
				return nil, nil
			}
			return nil, fmt.Errorf("event_sourcing_light: Error scanning row from DB. Error: %w\n", err)
		}
	}
	err = closeRows(rows)
	if err != nil {
		return nil, err
	}
	return row, nil
}

// RELEASES
// Releases work a bit different, because they are already immutable.
// We still store the eslId for consistency with other tables,
// but technically it's not required here.

type DBReleaseMetaData struct {
	SourceAuthor   string
	SourceCommitId string
	SourceMessage  string
	DisplayVersion string
}

type DBReleaseManifests struct {
	Manifests map[string]string
}

type DBReleaseWithMetaData struct {
	EslId         EslId
	ReleaseNumber uint64
	Created       time.Time
	App           string
	Manifests     DBReleaseManifests
	Metadata      DBReleaseMetaData
}

type DBAllReleaseMetaData struct {
	Releases []int64
}
type DBAllReleasesWithMetaData struct {
	EslId    EslId
	Created  time.Time
	App      string
	Metadata DBAllReleaseMetaData
}

func (h *DBHandler) DBSelectAnyRelease(ctx context.Context, tx *sql.Tx) (*DBReleaseWithMetaData, error) {
	selectQuery := h.AdaptQuery(fmt.Sprintf(
		"SELECT eslVersion, created, appName, metadata, manifests, releaseVersion " +
			" FROM releases " +
			" LIMIT 1;"))
	rows, err := tx.QueryContext(
		ctx,
		selectQuery,
	)
	return h.processReleaseRow(ctx, err, rows)
}

func (h *DBHandler) DBSelectReleaseByVersion(ctx context.Context, tx *sql.Tx, app string, releaseVersion uint64) (*DBReleaseWithMetaData, error) {
	selectQuery := h.AdaptQuery(fmt.Sprintf(
		"SELECT eslVersion, created, appName, metadata, manifests, releaseVersion " +
			" FROM releases " +
			" WHERE appName=? AND releaseVersion=?" +
			" ORDER BY eslVersion ASC " +
			" LIMIT 1;"))
	rows, err := tx.QueryContext(
		ctx,
		selectQuery,
		app,
		releaseVersion,
	)
	return h.processReleaseRow(ctx, err, rows)
}

func (h *DBHandler) DBSelectAllReleasesOfApp(ctx context.Context, tx *sql.Tx, app string) (*DBAllReleasesWithMetaData, error) {
	selectQuery := h.AdaptQuery(fmt.Sprintf(
		"SELECT eslVersion, created, appName, metadata " +
			" FROM all_releases " +
			" WHERE appName=?" +
			" ORDER BY eslVersion DESC " +
			" LIMIT 1;"))
	rows, err := tx.QueryContext(
		ctx,
		selectQuery,
		app,
	)
	return h.processAllReleasesRow(ctx, err, rows)
}

func (h *DBHandler) processAllReleasesRow(ctx context.Context, err error, rows *sql.Rows) (*DBAllReleasesWithMetaData, error) {
	if err != nil {
		return nil, fmt.Errorf("could not query releases table from DB. Error: %w\n", err)
	}
	defer func(rows *sql.Rows) {
		err := rows.Close()
		if err != nil {
			logger.FromContext(ctx).Sugar().Warnf("releases: row could not be closed: %v", err)
		}
	}(rows)
	//exhaustruct:ignore
	var row = &DBAllReleasesWithMetaData{}
	if rows.Next() {
		var metadataStr string
		err := rows.Scan(&row.EslId, &row.Created, &row.App, &metadataStr)
		if err != nil {
			if errors.Is(err, sql.ErrNoRows) {
				return nil, nil
			}
			return nil, fmt.Errorf("Error scanning releases row from DB. Error: %w\n", err)
		}
		var metaData = DBAllReleaseMetaData{
			Releases: []int64{},
		}
		err = json.Unmarshal(([]byte)(metadataStr), &metaData)
		if err != nil {
			return nil, fmt.Errorf("Error during json unmarshal of releases. Error: %w. Data: %s\n", err, metadataStr)
		}
		row.Metadata = metaData
	} else {
		row = nil
	}
	err = closeRows(rows)
	if err != nil {
		return nil, err
	}
	return row, nil
}

func (h *DBHandler) processReleaseRow(ctx context.Context, err error, rows *sql.Rows) (*DBReleaseWithMetaData, error) {
	if err != nil {
		return nil, fmt.Errorf("could not query releases table from DB. Error: %w\n", err)
	}
	defer func(rows *sql.Rows) {
		err := rows.Close()
		if err != nil {
			logger.FromContext(ctx).Sugar().Warnf("releases: row could not be closed: %v", err)
		}
	}(rows)
	//exhaustruct:ignore
	var row = &DBReleaseWithMetaData{}
	if rows.Next() {
		var metadataStr string
		var manifestStr string
		err := rows.Scan(&row.EslId, &row.Created, &row.App, &metadataStr, &manifestStr, &row.ReleaseNumber)
		if err != nil {
			if errors.Is(err, sql.ErrNoRows) {
				return nil, nil
			}
			return nil, fmt.Errorf("Error scanning releases row from DB. Error: %w\n", err)
		}
		// handle meta data
		var metaData = DBReleaseMetaData{
			SourceAuthor:   "",
			SourceCommitId: "",
			SourceMessage:  "",
			DisplayVersion: "",
		}
		err = json.Unmarshal(([]byte)(metadataStr), &metaData)
		if err != nil {
			return nil, fmt.Errorf("Error during json unmarshal of metadata for releases. Error: %w. Data: %s\n", err, metadataStr)
		}
		row.Metadata = metaData

		// handle manifests
		var manifestData = DBReleaseManifests{
			Manifests: map[string]string{},
		}
		err = json.Unmarshal(([]byte)(manifestStr), &manifestData)
		if err != nil {
			return nil, fmt.Errorf("Error during json unmarshal of manifests for releases. Error: %w. Data: %s\n", err, metadataStr)
		}
		row.Manifests = manifestData

	} else {
		row = nil
	}
	err = closeRows(rows)
	if err != nil {
		return nil, err
	}
	return row, nil
}

func (h *DBHandler) DBInsertRelease(ctx context.Context, transaction *sql.Tx, release DBReleaseWithMetaData, previousEslVersion EslId) error {
	span, _ := tracer.StartSpanFromContext(ctx, "DBInsertRelease")
	defer span.Finish()
	metadataJson, err := json.Marshal(release.Metadata)
	if err != nil {
		return fmt.Errorf("insert release: could not marshal json data: %w", err)
	}
	insertQuery := h.AdaptQuery(
		"INSERT INTO releases (eslVersion, created, releaseVersion, appName, manifests, metadata)  VALUES (?, ?, ?, ?, ?, ?);",
	)
	span.SetTag("query", insertQuery)
	manifestJson, err := json.Marshal(release.Manifests)
	if err != nil {
		return fmt.Errorf("could not marshal json data: %w", err)
	}

	_, err = transaction.Exec(
		insertQuery,
		previousEslVersion+1,
		time.Now(),
		release.ReleaseNumber,
		release.App,
		manifestJson,
		metadataJson,
	)
	if err != nil {
		return fmt.Errorf(
			"could not insert release for app '%s' and version '%v' and eslVersion '%v' into DB. Error: %w\n",
			release.App,
			release.ReleaseNumber,
			previousEslVersion+1,
			err)
	}
	logger.FromContext(ctx).Sugar().Infof(
		"inserted release: app '%s' and version '%v' and eslVersion %v",
		release.App,
		release.ReleaseNumber,
		previousEslVersion+1)
	return nil
}

func (h *DBHandler) DBInsertAllReleases(ctx context.Context, transaction *sql.Tx, app string, allVersions []int64, previousEslVersion EslId) error {
	span, _ := tracer.StartSpanFromContext(ctx, "DBInsertRelease")
	defer span.Finish()
	slices.Sort(allVersions)
	metadataJson, err := json.Marshal(DBAllReleaseMetaData{
		Releases: allVersions,
	})
	if err != nil {
		return fmt.Errorf("insert release: could not marshal json data: %w", err)
	}
	insertQuery := h.AdaptQuery(
		"INSERT INTO all_releases (eslVersion, created, appName, metadata)  VALUES (?, ?, ?, ?);",
	)
	span.SetTag("query", insertQuery)

	_, err = transaction.Exec(
		insertQuery,
		previousEslVersion+1,
		time.Now(),
		app,
		metadataJson,
	)
	if err != nil {
		return fmt.Errorf("could not insert all_releases for app '%s' and esl '%v' into DB. Error: %w\n", app, previousEslVersion+1, err)
	}
	logger.FromContext(ctx).Sugar().Infof("inserted all_releases for app '%s'", app)
	return nil
}

// APPS

func (h *DBHandler) DBWriteAllApplications(ctx context.Context, transaction *sql.Tx, previousVersion int64, applications []string) error {
	span, _ := tracer.StartSpanFromContext(ctx, "DBWriteAllApplications")
	defer span.Finish()
	slices.Sort(applications) // we don't really *need* the sorting, it's just for convenience
	jsonToInsert, err := json.Marshal(AllApplicationsJson{
		Apps: applications,
	})
	if err != nil {
		return fmt.Errorf("could not marshal json data: %w", err)
	}
	insertQuery := h.AdaptQuery("INSERT INTO all_apps (version , created , json)  VALUES (?, ?, ?);")
	span.SetTag("query", insertQuery)
	_, err = transaction.Exec(
		insertQuery,
		previousVersion+1,
		time.Now(),
		jsonToInsert)

	if err != nil {
		return fmt.Errorf("could not insert all apps into DB. Error: %w\n", err)
	}
	return nil
}

func (h *DBHandler) writeEvent(ctx context.Context, transaction *sql.Tx, eventuuid string, eventType event.EventType, sourceCommitHash string, eventJson []byte) error {
	span, _ := tracer.StartSpanFromContext(ctx, "writeEvent")
	defer span.Finish()
	insertQuery := h.AdaptQuery("INSERT INTO events (uuid, timestamp, commitHash, eventType, json)  VALUES (?, ?, ?, ?, ?);")

	rawUUID, err := timeuuid.ParseUUID(eventuuid)
	if err != nil {
		return fmt.Errorf("error parsing UUID. Error: %w", err)
	}
	span.SetTag("query", insertQuery)
	_, err = transaction.Exec(
		insertQuery,
		rawUUID.String(),
		uuid2.GetTime(&rawUUID).AsTime(),
		sourceCommitHash,
		eventType,
		eventJson)

	if err != nil {
		return fmt.Errorf("Error inserting event information into DB. Error: %w\n", err)
	}
	return nil
}

func (h *DBHandler) DBWriteDeploymentEvent(ctx context.Context, transaction *sql.Tx, uuid, sourceCommitHash, email string, deployment *event.Deployment) error {
	metadata := event.Metadata{
		AuthorEmail: email,
		Uuid:        uuid,
	}
	jsonToInsert, err := json.Marshal(event.DBEventGo{
		EventData:     deployment,
		EventMetadata: metadata,
	})

	if err != nil {
		return fmt.Errorf("error marshalling deployment event to Json. Error: %v\n", err)
	}
	return h.writeEvent(ctx, transaction, uuid, event.EventTypeDeployment, sourceCommitHash, jsonToInsert)
}

func (h *DBHandler) DBSelectAllEventsForCommit(ctx context.Context, commitHash string) ([]EventRow, error) {
	span, ctx := tracer.StartSpanFromContext(ctx, "DBSelectAllEvents")
	defer span.Finish()

	query := h.AdaptQuery("SELECT uuid, timestamp, commitHash, eventType, json FROM events WHERE commitHash = (?) ORDER BY timestamp DESC LIMIT 100;")
	span.SetTag("query", query)

	rows, err := h.DB.QueryContext(ctx, query, commitHash)
	if err != nil {
		return nil, fmt.Errorf("Error querying events. Error: %w\n", err)
	}
	defer func(rows *sql.Rows) {
		err := rows.Close()
		if err != nil {
			logger.FromContext(ctx).Sugar().Warnf("events row could not be closed: %v", err)
		}
	}(rows)

	var result []EventRow

	for rows.Next() {
		var row = EventRow{
			Uuid:       "",
			Timestamp:  time.Unix(0, 0), //will be overwritten, prevents CI linter from complaining from missing fields
			CommitHash: "",
			EventType:  "",
			EventJson:  "",
		}
		err := rows.Scan(&row.Uuid, &row.Timestamp, &row.CommitHash, &row.EventType, &row.EventJson)
		if err != nil {
			if errors.Is(err, sql.ErrNoRows) {
				return nil, nil
			}
			return nil, fmt.Errorf("Error scanning events row from DB. Error: %w\n", err)
		}

		result = append(result, row)
	}
	err = rows.Close()
	if err != nil {
		return nil, fmt.Errorf("events: row closing error: %v\n", err)
	}
	err = rows.Err()
	if err != nil {
		return nil, fmt.Errorf("events: row has error: %v\n", err)
	}
	return result, nil
}

// DBSelectAllApplications returns (nil, nil) if there are no rows
func (h *DBHandler) DBSelectAllApplications(ctx context.Context, transaction *sql.Tx) (*AllApplicationsGo, error) {
	span, ctx := tracer.StartSpanFromContext(ctx, "DBSelectAllApplications")
	defer span.Finish()
	query := "SELECT version, created, json FROM all_apps ORDER BY version DESC LIMIT 1;"
	span.SetTag("query", query)
	rows := transaction.QueryRowContext(ctx, query)
	result := AllApplicationsRow{
		version: 0,
		created: time.Time{},
		data:    "",
	}
	err := rows.Scan(&result.version, &result.created, &result.data)
	if err != nil {
		if errors.Is(err, sql.ErrNoRows) {
			return nil, nil
		}
		return nil, fmt.Errorf("Error scanning all_apps row from DB. Error: %w\n", err)
	}
	err = rows.Err()
	if err != nil {
		return nil, fmt.Errorf("all_apps: row has error: %v\n", err)
	}

	//exhaustruct:ignore
	var resultJson = AllApplicationsJson{}
	err = json.Unmarshal(([]byte)(result.data), &resultJson)
	if err != nil {
		return nil, fmt.Errorf("Error during json unmarshal of all_apps. Error: %w. Data: %s\n", err, result.data)
	}
	var resultGo = AllApplicationsGo{
		Version:             result.version,
		Created:             result.created,
		AllApplicationsJson: AllApplicationsJson{Apps: resultJson.Apps},
	}
	return &resultGo, nil
}

type DBDeployment struct {
	EslVersion     EslId
	Created        time.Time
	ReleaseVersion *int64
	App            string
	Env            string
	Metadata       string // json
}

type Deployment struct {
	EslVersion EslId
	Created    time.Time
	App        string
	Env        string
	Version    *int64
	Metadata   DeploymentMetadata
}

type DeploymentMetadata struct {
	DeployedByName  string
	DeployedByEmail string
}

type EnvironmentLock struct {
	EslVersion EslId
	Created    time.Time
	LockID     string
	Env        string
	Deleted    bool
	Metadata   LockMetadata
}

// DBEnvironmentLock Just used to fetch info from DB
type DBEnvironmentLock struct {
	EslVersion EslId
	Created    time.Time
	LockID     string
	Env        string
	Deleted    bool
	Metadata   string
}

type LockMetadata struct {
	CreatedByName  string
	CreatedByEmail string
	Message        string
}

type ReleaseWithManifest struct {
	Version uint64
	/**
	"UndeployVersion=true" means that this version is empty, and has no manifest that could be deployed.
	It is intended to help cleanup old services within the normal release cycle (e.g. dev->staging->production).
	*/
	UndeployVersion bool
	SourceAuthor    string
	SourceCommitId  string
	SourceMessage   string
	CreatedAt       time.Time
	DisplayVersion  string

	Manifests map[string]string // keys: environment; value: manifest
}

type AllDeployments []Deployment
type AllEnvLocks map[string][]EnvironmentLock
<<<<<<< HEAD
type AllReleases map[uint64]ReleaseWithManifest // keys: releaseVersion; value: release with manifests

type AllAppLocks map[string]map[string][]ApplicationLock // EnvName-> AppName -> []Locks

// GetAllDeploymentsFun and other functions here are used during migration.
// They are supposed to read data from files in the manifest repo,
// and therefore should not need to access the Database at all.
type GetAllDeploymentsFun = func(ctx context.Context, transaction *sql.Tx) (AllDeployments, error)
type GetAllAppLocksFun = func(ctx context.Context) (AllAppLocks, error)
type GetAllEnvLocksFun = func(ctx context.Context, transaction *sql.Tx) (AllEnvLocks, error)
=======
type AllAppLocks map[string]map[string][]ApplicationLock // EnvName-> AppName -> []Locks
type AllTeamLocks map[string]map[string][]TeamLock       // EnvName-> Team -> []Locks

type AllReleases map[uint64]ReleaseWithManifest

type GetAllDeploymentsFun = func(ctx context.Context, transaction *sql.Tx) (AllDeployments, error)
type GetAllEnvLocksFun = func(ctx context.Context) (AllEnvLocks, error)
type GetAllAppLocksFun = func(ctx context.Context) (AllAppLocks, error)
type GetAllTeamLocksFun = func(ctx context.Context) (AllTeamLocks, error)
>>>>>>> 5e880eb3
type GetAllReleasesFun = func(ctx context.Context, app string) (AllReleases, error)

// GetAllAppsFun returns a map where the Key is an app name, and the value is a team name of that app
type GetAllAppsFun = func() (map[string]string, error)

func (h *DBHandler) RunCustomMigrations(
	ctx context.Context,
	getAllAppsFun GetAllAppsFun,
	getAllDeploymentsFun GetAllDeploymentsFun,
	getAllReleasesFun GetAllReleasesFun,
	getAllEnvLocksFun GetAllEnvLocksFun,
	getAllAppLocksFun GetAllAppLocksFun,
	getAllTeamLocksFun GetAllTeamLocksFun,
) error {
	span, ctx := tracer.StartSpanFromContext(ctx, "RunCustomMigrations")
	defer span.Finish()
	err := h.RunCustomMigrationAllAppsTable(ctx, getAllAppsFun)
	if err != nil {
		return err
	}
	err = h.RunCustomMigrationApps(ctx, getAllAppsFun)
	if err != nil {
		return err
	}
	err = h.RunCustomMigrationDeployments(ctx, getAllDeploymentsFun)
	if err != nil {
		return err
	}
	err = h.RunCustomMigrationReleases(ctx, getAllAppsFun, getAllReleasesFun)
	if err != nil {
		return err
	}
	err = h.RunCustomMigrationEnvLocks(ctx, getAllEnvLocksFun)
	if err != nil {
		return err
	}
	err = h.RunCustomMigrationAppLocks(ctx, getAllAppLocksFun)
	if err != nil {
		return err
	}
	err = h.RunCustomMigrationTeamLocks(ctx, getAllTeamLocksFun)
	if err != nil {
		return err
	}
	return nil
}

func (h *DBHandler) DBSelectDeployment(ctx context.Context, tx *sql.Tx, appSelector string, envSelector string) (*Deployment, error) {
	span, _ := tracer.StartSpanFromContext(ctx, "DBSelectDeployment")
	defer span.Finish()

	selectQuery := h.AdaptQuery(fmt.Sprintf(
		"SELECT eslVersion, created, releaseVersion, appName, envName, metadata" +
			" FROM deployments " +
			" WHERE appName=? AND envName=? " +
			" ORDER BY eslVersion DESC " +
			" LIMIT 1;"))
	rows, err := tx.QueryContext(
		ctx,
		selectQuery,
		appSelector,
		envSelector,
	)
	if err != nil {
		return nil, fmt.Errorf("could not query deployments table from DB. Error: %w\n", err)
	}
	defer func(rows *sql.Rows) {
		err := rows.Close()
		if err != nil {
			logger.FromContext(ctx).Sugar().Warnf("deployments: row closing error: %v", err)
		}
	}(rows)
	var row = &DBDeployment{
		EslVersion:     0,
		Created:        time.Time{},
		ReleaseVersion: nil,
		App:            "",
		Env:            "",
		Metadata:       "",
	}
	var releaseVersion sql.NullInt64
	//exhaustruct:ignore
	var resultJson = DeploymentMetadata{}
	if rows.Next() {
		err := rows.Scan(&row.EslVersion, &row.Created, &releaseVersion, &row.App, &row.Env, &row.Metadata)
		if err != nil {
			if errors.Is(err, sql.ErrNoRows) {
				return nil, nil
			}
			return nil, fmt.Errorf("Error scanning deployments row from DB. Error: %w\n", err)
		}
		if releaseVersion.Valid {
			row.ReleaseVersion = &releaseVersion.Int64
		}

		err = json.Unmarshal(([]byte)(row.Metadata), &resultJson)
		if err != nil {
			return nil, fmt.Errorf("Error during json unmarshal in deployments. Error: %w. Data: %s\n", err, row.Metadata)
		}
	}
	err = rows.Close()
	if err != nil {
		return nil, fmt.Errorf("deployments: row closing error: %v\n", err)
	}
	err = rows.Err()
	if err != nil {
		return nil, fmt.Errorf("deployments: row has error: %v\n", err)
	}
	return &Deployment{
		EslVersion: row.EslVersion,
		Created:    row.Created,
		App:        row.App,
		Env:        row.Env,
		Version:    row.ReleaseVersion,
		Metadata:   resultJson,
	}, nil
}

func (h *DBHandler) DBSelectAnyDeployment(ctx context.Context, tx *sql.Tx) (*DBDeployment, error) {
	selectQuery := h.AdaptQuery(fmt.Sprintf(
		"SELECT eslVersion, created, releaseVersion, appName, envName" +
			" FROM deployments " +
			" LIMIT 1;"))
	rows, err := tx.QueryContext(
		ctx,
		selectQuery,
	)
	if err != nil {
		return nil, fmt.Errorf("could not query deployments table from DB. Error: %w\n", err)
	}
	defer func(rows *sql.Rows) {
		err := rows.Close()
		if err != nil {
			logger.FromContext(ctx).Sugar().Warnf("deployments row could not be closed: %v", err)
		}
	}(rows)
	//exhaustruct:ignore
	var row = &DBDeployment{}
	if rows.Next() {
		var releaseVersion sql.NullInt64
		err := rows.Scan(&row.EslVersion, &row.Created, &releaseVersion, &row.App, &row.Env)
		if err != nil {
			if errors.Is(err, sql.ErrNoRows) {
				return nil, nil
			}
			return nil, fmt.Errorf("Error scanning deployments row from DB. Error: %w\n", err)
		}
		if releaseVersion.Valid {
			row.ReleaseVersion = &releaseVersion.Int64
		}
	} else {
		row = nil
	}
	err = closeRows(rows)
	if err != nil {
		return nil, err
	}
	return row, nil
}

type DBApp struct {
	EslId EslId
	App   string
}

type DBAppMetaData struct {
	Team string
}

type DBAppWithMetaData struct {
	EslId       EslId
	App         string
	Metadata    DBAppMetaData
	StateChange AppStateChange
}

func (h *DBHandler) DBInsertApplication(ctx context.Context, transaction *sql.Tx, appName string, previousEslVersion EslId, stateChange AppStateChange, metaData DBAppMetaData) error {
	span, _ := tracer.StartSpanFromContext(ctx, "DBInsertApplication")
	defer span.Finish()
	jsonToInsert, err := json.Marshal(metaData)
	if err != nil {
		return fmt.Errorf("could not marshal json data: %w", err)
	}
	insertQuery := h.AdaptQuery(
		"INSERT INTO apps (eslVersion, created, appName, stateChange, metadata)  VALUES (?, ?, ?, ?, ?);",
	)
	span.SetTag("query", insertQuery)
	_, err = transaction.Exec(
		insertQuery,
		previousEslVersion+1,
		time.Now(),
		appName,
		stateChange,
		jsonToInsert,
	)
	if err != nil {
		return fmt.Errorf("could not insert app %s into DB. Error: %w\n", appName, err)
	}
	return nil
}

func NewNullInt(s *int64) sql.NullInt64 {
	if s == nil {
		return sql.NullInt64{
			Int64: 0,
			Valid: false,
		}
	}
	return sql.NullInt64{
		Int64: *s,
		Valid: true,
	}
}

func (h *DBHandler) DBSelectAnyApp(ctx context.Context, tx *sql.Tx) (*DBAppWithMetaData, error) {
	selectQuery := h.AdaptQuery(fmt.Sprintf(
		"SELECT eslVersion, appName, metadata " +
			" FROM apps " +
			" LIMIT 1;"))
	rows, err := tx.QueryContext(
		ctx,
		selectQuery,
	)
	if err != nil {
		return nil, fmt.Errorf("could not query apps table from DB. Error: %w\n", err)
	}
	defer func(rows *sql.Rows) {
		err := rows.Close()
		if err != nil {
			logger.FromContext(ctx).Sugar().Warnf("row could not be closed: %v", err)
		}
	}(rows)
	//exhaustruct:ignore
	var row = &DBAppWithMetaData{}
	if rows.Next() {
		var metadataStr string
		err := rows.Scan(&row.EslId, &row.App, &metadataStr)
		if err != nil {
			if errors.Is(err, sql.ErrNoRows) {
				return nil, nil
			}
			return nil, fmt.Errorf("Error scanning apps row from DB. Error: %w\n", err)
		}
		var metaData = DBAppMetaData{
			Team: "",
		}
		err = json.Unmarshal(([]byte)(metadataStr), &metaData)
		if err != nil {
			return nil, fmt.Errorf("Error during json unmarshal of apps. Error: %w. Data: %s\n", err, metadataStr)
		}
		row.Metadata = metaData
	} else {
		row = nil
	}
	err = closeRows(rows)
	if err != nil {
		return nil, err
	}
	return row, nil
}

func (h *DBHandler) DBSelectApp(ctx context.Context, tx *sql.Tx, appName string) (*DBAppWithMetaData, error) {
	selectQuery := h.AdaptQuery(fmt.Sprintf(
		"SELECT eslVersion, appName, stateChange, metadata" +
			" FROM apps " +
			" WHERE appName=? " +
			" ORDER BY eslVersion DESC " +
			" LIMIT 1;"))
	rows, err := tx.QueryContext(
		ctx,
		selectQuery,
		appName,
	)
	if err != nil {
		return nil, fmt.Errorf("could not query apps table from DB. Error: %w\n", err)
	}
	defer func(rows *sql.Rows) {
		err := rows.Close()
		if err != nil {
			logger.FromContext(ctx).Sugar().Warnf("row could not be closed: %v", err)
		}
	}(rows)

	//exhaustruct:ignore
	var row = &DBAppWithMetaData{}
	if rows.Next() {
		var metadataStr string
		err := rows.Scan(&row.EslId, &row.App, &row.StateChange, &metadataStr)
		if err != nil {
			if errors.Is(err, sql.ErrNoRows) {
				return nil, nil
			}
			return nil, fmt.Errorf("Error scanning apps row from DB. Error: %w\n", err)
		}
		var metaData = DBAppMetaData{Team: ""}
		err = json.Unmarshal(([]byte)(metadataStr), &metaData)
		if err != nil {
			return nil, fmt.Errorf("Error during json unmarshal of apps. Error: %w. Data: %s\n", err, metadataStr)
		}
		row.Metadata = metaData
	} else {
		row = nil
	}
	err = closeRows(rows)
	if err != nil {
		return nil, err
	}
	return row, nil
}

// DBWriteDeployment writes one deployment, meaning "what should be deployed"
func (h *DBHandler) DBWriteDeployment(ctx context.Context, tx *sql.Tx, deployment Deployment, previousEslVersion EslId) error {
	if h == nil {
		return nil
	}
	if tx == nil {
		return fmt.Errorf("DBWriteEslEventInternal: no transaction provided")
	}
	span, _ := tracer.StartSpanFromContext(ctx, "DBWriteEslEventInternal")
	defer span.Finish()

	jsonToInsert, err := json.Marshal(deployment.Metadata)
	if err != nil {
		return fmt.Errorf("could not marshal json data: %w", err)
	}

	insertQuery := h.AdaptQuery(
		"INSERT INTO deployments (eslVersion, created, releaseVersion, appName, envName, metadata) VALUES (?, ?, ?, ?, ?, ?);")

	span.SetTag("query", insertQuery)
	nullVersion := NewNullInt(deployment.Version)
	_, err = tx.Exec(
		insertQuery,
		previousEslVersion+1,
		time.Now(),
		nullVersion,
		deployment.App,
		deployment.Env,
		jsonToInsert)

	if err != nil {
		return fmt.Errorf("could not write deployment into DB. Error: %w\n", err)
	}
	return nil
}

// CUSTOM MIGRATIONS

func (h *DBHandler) RunCustomMigrationReleases(ctx context.Context, getAllAppsFun GetAllAppsFun, getAllReleasesFun GetAllReleasesFun) error {
	return h.WithTransaction(ctx, func(ctx context.Context, transaction *sql.Tx) error {
		l := logger.FromContext(ctx).Sugar()
		allReleasesDb, err := h.DBSelectAnyRelease(ctx, transaction)
		if err != nil {
			l.Warnf("could not get releases from database - assuming the manifest repo is correct: %v", err)
		}
		if allReleasesDb != nil {
			l.Warnf("There are already deployments in the DB - skipping migrations")
			return nil
		}

		allAppsMap, err := getAllAppsFun()
		if err != nil {
			return err
		}
		for app := range allAppsMap {
			l.Infof("processing app %s ...", app)

			releases, err := getAllReleasesFun(ctx, app)
			if err != nil {
				return fmt.Errorf("geAllReleases failed %v", err)
			}

			releaseNumbers := []int64{}
			for r := range releases {
				repoRelease := releases[r]
				dbRelease := DBReleaseWithMetaData{
					EslId:         InitialEslId,
					Created:       time.Now(),
					ReleaseNumber: repoRelease.Version,
					App:           app,
					Manifests: DBReleaseManifests{
						Manifests: repoRelease.Manifests,
					},
					Metadata: DBReleaseMetaData{
						SourceAuthor:   repoRelease.SourceAuthor,
						SourceCommitId: repoRelease.SourceCommitId,
						SourceMessage:  repoRelease.SourceMessage,
						DisplayVersion: repoRelease.DisplayVersion,
					},
				}
				err = h.DBInsertRelease(ctx, transaction, dbRelease, InitialEslId-1)
				if err != nil {
					return fmt.Errorf("error writing Release to DB for app %s: %v", app, err)
				}
				releaseNumbers = append(releaseNumbers, int64(repoRelease.Version))
			}
			l.Infof("done with app %s", app)
			err = h.DBInsertAllReleases(ctx, transaction, app, releaseNumbers, InitialEslId-1)
			if err != nil {
				return fmt.Errorf("error writing all_releases to DB for app %s: %v", app, err)
			}
		}
		return nil
	})
}

func (h *DBHandler) RunCustomMigrationDeployments(ctx context.Context, getAllDeploymentsFun GetAllDeploymentsFun) error {
	return h.WithTransaction(ctx, func(ctx context.Context, transaction *sql.Tx) error {
		l := logger.FromContext(ctx).Sugar()
		allAppsDb, err := h.DBSelectAnyDeployment(ctx, transaction)
		if err != nil {
			l.Warnf("could not get applications from database - assuming the manifest repo is correct: %v", err)
			allAppsDb = nil
		}
		if allAppsDb != nil {
			l.Warnf("There are already deployments in the DB - skipping migrations")
			return nil
		}

		allDeploymentsInRepo, err := getAllDeploymentsFun(ctx, transaction)
		if err != nil {
			return fmt.Errorf("could not get current deployments to run custom migrations: %v", err)
		}

		for i := range allDeploymentsInRepo {
			deploymentInRepo := allDeploymentsInRepo[i]
			err = h.DBWriteDeployment(ctx, transaction, deploymentInRepo, 0)
			if err != nil {
				return fmt.Errorf("error writing Deployment to DB for app %s in env %s: %v",
					deploymentInRepo.App, deploymentInRepo.Env, err)
			}
		}
		return nil
	})
}

type AllApplicationsJson struct {
	Apps []string `json:"apps"`
}

type AllApplicationsRow struct {
	version int64
	created time.Time
	data    string
}

type AllApplicationsGo struct {
	Version int64
	Created time.Time
	AllApplicationsJson
}

type EventRow struct {
	Uuid       string
	Timestamp  time.Time
	CommitHash string
	EventType  event.EventType
	EventJson  string
}

func (h *DBHandler) RunCustomMigrationEnvLocks(ctx context.Context, getAllEnvLocksFun GetAllEnvLocksFun) error {
	return h.WithTransaction(ctx, func(ctx context.Context, transaction *sql.Tx) error {
		l := logger.FromContext(ctx).Sugar()
		allEnvLocksDb, err := h.DBSelectAnyActiveEnvLocks(ctx, transaction)
		if err != nil {
			l.Infof("could not get environment locks from database - assuming the manifest repo is correct: %v", err)
			allEnvLocksDb = nil
		}
		if allEnvLocksDb != nil {
			l.Infof("There are already environment locks in the DB - skipping migrations")
			return nil
		}

		allEnvLocksInRepo, err := getAllEnvLocksFun(ctx)
		if err != nil {
			return fmt.Errorf("could not get current environment locks to run custom migrations: %v", err)
		}

		for envName, locks := range allEnvLocksInRepo {
			var activeLockIds []string
			for _, currentLock := range locks {
				activeLockIds = append(activeLockIds, currentLock.LockID)

				err = h.DBWriteEnvironmentLockInternal(ctx, transaction, currentLock, 0, true)
				if err != nil {
					return fmt.Errorf("error writing environment locks to DB for environment %s: %v",
						envName, err)
				}
			}

			if len(activeLockIds) == 0 {
				activeLockIds = []string{}
			}
			err = h.DBWriteAllEnvironmentLocks(ctx, transaction, 0, envName, activeLockIds)
			if err != nil {
				return fmt.Errorf("error writing environment locks ids to DB for environment %s: %v",
					envName, err)
			}
		}

		return nil
	})
}

func (h *DBHandler) RunCustomMigrationAppLocks(ctx context.Context, getAllAppLocksFun GetAllAppLocksFun) error {
	return h.WithTransaction(ctx, func(ctx context.Context, transaction *sql.Tx) error {
		l := logger.FromContext(ctx).Sugar()
		allAppLocksDb, err := h.DBSelectAnyActiveAppLock(ctx, transaction)
		if err != nil {
			l.Infof("could not get application locks from database - assuming the manifest repo is correct: %v", err)
			allAppLocksDb = nil
		}
		if allAppLocksDb != nil {
			l.Infof("There are already application locks in the DB - skipping migrations")
			return nil
		}

		allAppLocksInRepo, err := getAllAppLocksFun(ctx)
		if err != nil {
			return fmt.Errorf("could not get current application locks to run custom migrations: %v", err)
		}

		for envName, apps := range allAppLocksInRepo {
			for appName, currentAppLocks := range apps {
				var activeLockIds []string
				for _, currentLock := range currentAppLocks {
					activeLockIds = append(activeLockIds, currentLock.LockID)
					err = h.DBWriteApplicationLockInternal(ctx, transaction, currentLock, 0, true)
					if err != nil {
						return fmt.Errorf("error writing application locks to DB for application '%s' on '%s': %v",
							appName, envName, err)
					}
				}
				if len(activeLockIds) == 0 {
					activeLockIds = []string{}
				}

				err := h.DBWriteAllAppLocks(ctx, transaction, 0, envName, appName, activeLockIds)
				if err != nil {
					return fmt.Errorf("error writing existing locks to DB for application '%s' on environment '%s': %v",
						appName, envName, err)
				}
			}
		}
		return nil
	})
}

func (h *DBHandler) RunCustomMigrationTeamLocks(ctx context.Context, getAllTeamLocksFun GetAllTeamLocksFun) error {
	return h.WithTransaction(ctx, func(ctx context.Context, transaction *sql.Tx) error {
		l := logger.FromContext(ctx).Sugar()
		allTeamLocksDb, err := h.DBSelectAnyActiveTeamLock(ctx, transaction)
		if err != nil {
			l.Infof("could not get team locks from database - assuming the manifest repo is correct: %v", err)
			allTeamLocksDb = nil
		}
		if allTeamLocksDb != nil {
			l.Infof("There are already team locks in the DB - skipping migrations")
			return nil
		}

		allTeamLocksInRepo, err := getAllTeamLocksFun(ctx)
		if err != nil {
			return fmt.Errorf("could not get current team locks to run custom migrations: %v", err)
		}

		for envName, apps := range allTeamLocksInRepo {
			for teamName, currentTeamLocks := range apps {
				var activeLockIds []string
				for _, currentLock := range currentTeamLocks {
					activeLockIds = append(activeLockIds, currentLock.LockID)
					err = h.DBWriteTeamLockInternal(ctx, transaction, currentLock, 0, true)
					if err != nil {
						return fmt.Errorf("error writing team locks to DB for team '%s' on '%s': %v",
							teamName, envName, err)
					}
				}
				if len(activeLockIds) == 0 {
					activeLockIds = []string{}
				}
				err := h.DBWriteAllTeamLocks(ctx, transaction, 0, envName, teamName, activeLockIds)
				if err != nil {
					return fmt.Errorf("error writing existing locks to DB for team '%s' on environment '%s': %v",
						teamName, envName, err)
				}
			}
		}
		return nil
	})
}

func (h *DBHandler) RunCustomMigrationAllAppsTable(ctx context.Context, getAllAppsFun GetAllAppsFun) error {
	return h.WithTransaction(ctx, func(ctx context.Context, transaction *sql.Tx) error {
		l := logger.FromContext(ctx).Sugar()
		allAppsDb, err := h.DBSelectAllApplications(ctx, transaction)
		if err != nil {
			l.Warnf("could not get applications from database - assuming the manifest repo is correct: %v", err)
			allAppsDb = nil
		}

		allAppsRepo, err := getAllAppsFun()
		if err != nil {
			return fmt.Errorf("could not get applications to run custom migrations: %v", err)
		}
		var version int64
		if allAppsDb != nil {
			slices.Sort(allAppsDb.Apps)
			version = allAppsDb.Version
		} else {
			version = 1
		}
		sortedApps := sorting.SortKeys(allAppsRepo)

		if allAppsDb != nil && reflect.DeepEqual(allAppsDb.Apps, sortedApps) {
			// nothing to do
			logger.FromContext(ctx).Sugar().Infof("Nothing to do, all apps are equal")
			return nil
		}
		// if there is any difference, we assume the manifest wins over the database state,
		// so we use `allAppsRepo`:
		return h.DBWriteAllApplications(ctx, transaction, version, sortedApps)
	})
}

func (h *DBHandler) RunCustomMigrationApps(ctx context.Context, getAllAppsFun GetAllAppsFun) error {
	return h.WithTransaction(ctx, func(ctx context.Context, transaction *sql.Tx) error {
		dbApp, err := h.DBSelectAnyApp(ctx, transaction)
		if err != nil {
			return fmt.Errorf("could not get dbApp from database - assuming the manifest repo is correct: %v", err)
		}
		if dbApp != nil {
			// the migration was already done
			logger.FromContext(ctx).Info("migration to apps was done already")
			return nil
		}

		appsMap, err := getAllAppsFun()
		if err != nil {
			return fmt.Errorf("could not get dbApp to run custom migrations: %v", err)
		}

		for app := range appsMap {
			team := appsMap[app]
			err = h.DBInsertApplication(ctx, transaction, app, InitialEslId, AppStateChangeMigrate, DBAppMetaData{Team: team})
			if err != nil {
				return fmt.Errorf("could not write dbApp %s: %v", app, err)
			}
		}
		return nil
	})
}

// ENV LOCKS

func (h *DBHandler) DBSelectAnyActiveEnvLocks(ctx context.Context, tx *sql.Tx) (*AllEnvLocksGo, error) {
	selectQuery := h.AdaptQuery(
		"SELECT version, created, environment, json FROM all_env_locks ORDER BY version DESC LIMIT 1;")
	rows, err := tx.QueryContext(
		ctx,
		selectQuery,
	)
	if err != nil {
		return nil, fmt.Errorf("could not query environment_locks table from DB. Error: %w\n", err)
	}
	defer func(rows *sql.Rows) {
		err := rows.Close()
		if err != nil {
			logger.FromContext(ctx).Sugar().Warnf("row closing error: %v", err)
		}
	}(rows)

	//exhaustruct:ignore
	var row = AllEnvLocksRow{}
	if rows.Next() {
		err := rows.Scan(&row.Version, &row.Created, &row.Environment, &row.Data)
		if err != nil {
			if errors.Is(err, sql.ErrNoRows) {
				return nil, nil
			}
			return nil, fmt.Errorf("Error scanning environment lock row from DB. Error: %w\n", err)
		}
		err = closeRows(rows)
		if err != nil {
			return nil, err
		}
		//exhaustruct:ignore
		var dataJson = AllEnvLocksJson{}
		err = json.Unmarshal(([]byte)(row.Data), &dataJson)
		if err != nil {
			return nil, fmt.Errorf("Error scanning application lock row from DB. Error: %w\n", err)
		}
		return &AllEnvLocksGo{
			Version:         row.Version,
			Created:         row.Created,
			Environment:     row.Environment,
			AllEnvLocksJson: AllEnvLocksJson{EnvLocks: dataJson.EnvLocks}}, nil
	}
	err = closeRows(rows)
	if err != nil {
		return nil, err
	}
	return nil, nil // no rows, but also no error
}

func (h *DBHandler) DBSelectEnvironmentLock(ctx context.Context, tx *sql.Tx, environment, lockID string) (*EnvironmentLock, error) {
	selectQuery := h.AdaptQuery(fmt.Sprintf(
		"SELECT eslVersion, created, lockID, envName, metadata, deleted" +
			" FROM environment_locks " +
			" WHERE envName=? AND lockID=? " +
			" ORDER BY eslVersion DESC " +
			" LIMIT 1;"))

	rows, err := tx.QueryContext(
		ctx,
		selectQuery,
		environment,
		lockID,
	)
	if err != nil {
		return nil, fmt.Errorf("could not query environment locks table from DB. Error: %w\n", err)
	}
	defer func(rows *sql.Rows) {
		err := rows.Close()
		if err != nil {
			logger.FromContext(ctx).Sugar().Warnf("row closing error: %v", err)
		}
	}(rows)

	if rows.Next() {
		var row = DBEnvironmentLock{
			EslVersion: 0,
			Created:    time.Time{},
			LockID:     "",
			Env:        "",
			Deleted:    true,
			Metadata:   "",
		}

		err := rows.Scan(&row.EslVersion, &row.Created, &row.LockID, &row.Env, &row.Metadata, &row.Deleted)
		if err != nil {
			if errors.Is(err, sql.ErrNoRows) {
				return nil, nil
			}
			return nil, fmt.Errorf("Error scanning environment locks row from DB. Error: %w\n", err)
		}

		//exhaustruct:ignore
		var resultJson = LockMetadata{}
		err = json.Unmarshal(([]byte)(row.Metadata), &resultJson)
		if err != nil {
			return nil, fmt.Errorf("Error during json unmarshal. Error: %w. Data: %s\n", err, row.Metadata)
		}
		err = closeRows(rows)
		if err != nil {
			return nil, err
		}
		return &EnvironmentLock{
			EslVersion: row.EslVersion,
			Created:    row.Created,
			LockID:     row.LockID,
			Env:        row.Env,
			Deleted:    row.Deleted,
			Metadata:   resultJson,
		}, nil
	}

	err = closeRows(rows)
	if err != nil {
		return nil, err
	}
	return nil, nil // no rows, but also no error

}

func (h *DBHandler) DBWriteEnvironmentLock(ctx context.Context, tx *sql.Tx, lockID, environment, message, authorName, authorEmail string) error {
	if h == nil {
		return nil
	}
	if tx == nil {
		return fmt.Errorf("DBWriteEnvironmentLock: no transaction provided")
	}
	span, _ := tracer.StartSpanFromContext(ctx, "DBWriteEnvironmentLock")
	defer span.Finish()

	var previousVersion EslId

	existingEnvLock, err := h.DBSelectEnvironmentLock(ctx, tx, environment, lockID)

	if err != nil {
		return fmt.Errorf("Could not obtain existing environment lock: %w\n", err)
	}

	if existingEnvLock == nil {
		previousVersion = 0
	} else {
		previousVersion = existingEnvLock.EslVersion
	}

	envLock := EnvironmentLock{
		EslVersion: 0,
		LockID:     lockID,
		Created:    time.Time{},
		Env:        environment,
		Metadata: LockMetadata{
			Message:        message,
			CreatedByName:  authorName,
			CreatedByEmail: authorEmail,
		},
		Deleted: false,
	}
	return h.DBWriteEnvironmentLockInternal(ctx, tx, envLock, previousVersion, false)
}

func (h *DBHandler) DBWriteEnvironmentLockInternal(ctx context.Context, tx *sql.Tx, envLock EnvironmentLock, previousEslVersion EslId, useTimeInLock bool) error {
	if h == nil {
		return nil
	}
	if tx == nil {
		return fmt.Errorf("DBWriteEnvironmentLockInternal: no transaction provided")
	}
	span, _ := tracer.StartSpanFromContext(ctx, "DBWriteEnvironmentLockInternal")
	defer span.Finish()

	jsonToInsert, err := json.Marshal(envLock.Metadata)
	if err != nil {
		return fmt.Errorf("could not marshal json data: %w", err)
	}

	insertQuery := h.AdaptQuery(
		"INSERT INTO environment_locks (eslVersion, created, lockID, envName, deleted, metadata) VALUES (?, ?, ?, ?, ?, ?);")

	var timetoInsert time.Time
	if useTimeInLock {
		timetoInsert = envLock.Created
	} else {
		timetoInsert = time.Now()
	}
	span.SetTag("query", insertQuery)
	_, err = tx.Exec(
		insertQuery,
		previousEslVersion+1,
		timetoInsert,
		envLock.LockID,
		envLock.Env,
		envLock.Deleted,
		jsonToInsert)

	if err != nil {
		return fmt.Errorf("could not write environment lock into DB. Error: %w\n", err)
	}
	return nil
}

// DBSelectEnvLockHistory returns the last N events associated with some lock on some environment. Currently only used in testing.
func (h *DBHandler) DBSelectEnvLockHistory(ctx context.Context, tx *sql.Tx, environmentName, lockID string, limit int) ([]EnvironmentLock, error) {
	if h == nil {
		return nil, nil
	}
	if tx == nil {
		return nil, fmt.Errorf("DBSelectEnvLocks: no transaction provided")
	}
	span, _ := tracer.StartSpanFromContext(ctx, "DBSelectEnvLocks")
	defer span.Finish()

	selectQuery := h.AdaptQuery(
		fmt.Sprintf(
			"SELECT eslVersion, created, lockID, envName, metadata, deleted" +
				" FROM environment_locks " +
				" WHERE envName=? AND lockID=?" +
				" ORDER BY eslVersion DESC " +
				" LIMIT ?;"))

	span.SetTag("query", selectQuery)
	rows, err := tx.QueryContext(
		ctx,
		selectQuery,
		environmentName,
		lockID,
		limit,
	)
	if err != nil {
		return nil, fmt.Errorf("could not read environment lock from DB. Error: %w\n", err)
	}
	envLocks := make([]EnvironmentLock, 0)
	for rows.Next() {
		var row = DBEnvironmentLock{
			EslVersion: 0,
			Created:    time.Time{},
			LockID:     "",
			Env:        "",
			Deleted:    true,
			Metadata:   "",
		}

		err := rows.Scan(&row.EslVersion, &row.Created, &row.LockID, &row.Env, &row.Metadata, &row.Deleted)
		if err != nil {
			if errors.Is(err, sql.ErrNoRows) {
				return nil, nil
			}
			return nil, fmt.Errorf("Error scanning environment locks row from DB. Error: %w\n", err)
		}

		//exhaustruct:ignore
		var resultJson = LockMetadata{}
		err = json.Unmarshal(([]byte)(row.Metadata), &resultJson)
		if err != nil {
			return nil, fmt.Errorf("Error during json unmarshal. Error: %w. Data: %s\n", err, row.Metadata)
		}
		envLocks = append(envLocks, EnvironmentLock{
			EslVersion: row.EslVersion,
			Created:    row.Created,
			LockID:     row.LockID,
			Env:        row.Env,
			Deleted:    row.Deleted,
			Metadata:   resultJson,
		})
	}
	err = closeRows(rows)
	if err != nil {
		return nil, err
	}
	return envLocks, nil
}

func (h *DBHandler) DBSelectAllEnvironmentLocks(ctx context.Context, tx *sql.Tx, environment string) (*AllEnvLocksGo, error) {
	if h == nil {
		return nil, nil
	}
	if tx == nil {
		return nil, fmt.Errorf("DBSelectAllEnvironmentLocks: no transaction provided")
	}
	span, _ := tracer.StartSpanFromContext(ctx, "DBSelectAllEnvironmentLocks")
	defer span.Finish()
	selectQuery := h.AdaptQuery(
		"SELECT version, created, environment, json FROM all_env_locks WHERE environment = ? ORDER BY version DESC LIMIT 1;")

	rows, err := tx.QueryContext(ctx, selectQuery, environment)
	if err != nil {
		return nil, fmt.Errorf("could not query all env locks table from DB. Error: %w\n", err)
	}
	defer func(rows *sql.Rows) {
		err := rows.Close()
		if err != nil {
			logger.FromContext(ctx).Sugar().Warnf("row closing error: %v", err)
		}
	}(rows)

	if rows.Next() {
		var row = AllEnvLocksRow{
			Version:     0,
			Created:     time.Time{},
			Environment: "",
			Data:        "",
		}

		err := rows.Scan(&row.Version, &row.Created, &row.Environment, &row.Data)
		if err != nil {
			if errors.Is(err, sql.ErrNoRows) {
				return nil, nil
			}
			return nil, fmt.Errorf("Error scanning environment locks row from DB. Error: %w\n", err)
		}

		//exhaustruct:ignore
		var resultJson = AllEnvLocksJson{}
		err = json.Unmarshal(([]byte)(row.Data), &resultJson)
		if err != nil {
			return nil, fmt.Errorf("Error during json unmarshal. Error: %w. Data: %s\n", err, row.Data)
		}

		var resultGo = AllEnvLocksGo{
			Version:         row.Version,
			Created:         row.Created,
			Environment:     row.Environment,
			AllEnvLocksJson: AllEnvLocksJson{EnvLocks: resultJson.EnvLocks},
		}
		err = closeRows(rows)
		if err != nil {
			return nil, err
		}
		return &resultGo, nil
	}
	err = closeRows(rows)
	if err != nil {
		return nil, err
	}
	return nil, nil
}

func (h *DBHandler) DBSelectEnvironmentLockSet(ctx context.Context, tx *sql.Tx, environment string, lockIDs []string) ([]EnvironmentLock, error) {
	if len(lockIDs) == 0 {
		return nil, nil
	}
	if h == nil {
		return nil, nil
	}
	if tx == nil {
		return nil, fmt.Errorf("DBSelectEnvironmentLockSet: no transaction provided")
	}
	span, _ := tracer.StartSpanFromContext(ctx, "DBSelectEnvironmentLockSet")
	defer span.Finish()

	var envLocks []EnvironmentLock
	var rows *sql.Rows
	defer func(rows *sql.Rows) {
		if rows == nil {
			return
		}
		err := rows.Close()
		if err != nil {
			logger.FromContext(ctx).Sugar().Warnf("row closing error: %v", err)
		}
	}(rows)
	//Get the latest change to each lock
	for _, id := range lockIDs {
		var err error
		selectQuery := h.AdaptQuery(
			"SELECT eslVersion, created, lockID, envName, metadata, deleted" +
				" FROM environment_locks " +
				" WHERE envName=? AND lockID=? " +
				" ORDER BY eslVersion DESC " +
				" LIMIT 1;")
		rows, err = tx.QueryContext(ctx, selectQuery, environment, id)
		if err != nil {
			return nil, fmt.Errorf("could not query environment locks table from DB. Error: %w\n", err)
		}

		var row = DBEnvironmentLock{
			EslVersion: 0,
			Created:    time.Time{},
			LockID:     "",
			Env:        "",
			Deleted:    false,
			Metadata:   "",
		}
		if rows.Next() {
			err = rows.Scan(&row.EslVersion, &row.Created, &row.LockID, &row.Env, &row.Metadata, &row.Deleted)
			if err != nil {
				if errors.Is(err, sql.ErrNoRows) {
					return nil, nil
				}
				return nil, fmt.Errorf("Error scanning environment locks row from DB. Error: %w\n", err)
			}

			//exhaustruct:ignore
			var resultJson = LockMetadata{}
			err = json.Unmarshal(([]byte)(row.Metadata), &resultJson)
			if err != nil {
				return nil, fmt.Errorf("Error during json unmarshal. Error: %w. Data: %s\n", err, row.Metadata)
			}
			envLocks = append(envLocks, EnvironmentLock{
				EslVersion: row.EslVersion,
				Created:    row.Created,
				LockID:     row.LockID,
				Env:        row.Env,
				Deleted:    row.Deleted,
				Metadata:   resultJson,
			})
		}
		err = closeRows(rows)
		if err != nil {
			return nil, err
		}
	}
	err := closeRows(rows)
	if err != nil {
		return nil, err
	}
	return envLocks, nil
}

func (h *DBHandler) DBWriteAllEnvironmentLocks(ctx context.Context, transaction *sql.Tx, previousVersion int64, environment string, lockIds []string) error {
	span, _ := tracer.StartSpanFromContext(ctx, "DBWriteAllEnvironmentLocks")
	defer span.Finish()
	slices.Sort(lockIds) // we don't really *need* the sorting, it's just for convenience
	jsonToInsert, err := json.Marshal(AllEnvLocksJson{
		EnvLocks: lockIds,
	})
	if err != nil {
		return fmt.Errorf("could not marshal json data: %w", err)
	}
	insertQuery := h.AdaptQuery("INSERT INTO all_env_locks (version , created, environment, json)  VALUES (?, ?, ?, ?);")
	span.SetTag("query", insertQuery)
	_, err = transaction.Exec(
		insertQuery,
		previousVersion+1,
		time.Now(),
		environment,
		jsonToInsert)
	if err != nil {
		return fmt.Errorf("could not insert all env locks into DB. Error: %w\n", err)
	}
	return nil
}

func (h *DBHandler) DBDeleteEnvironmentLock(ctx context.Context, tx *sql.Tx, environment, lockID string) error {
	if h == nil {
		return nil
	}
	if tx == nil {
		return fmt.Errorf("DBDeleteEnvironmentLock: no transaction provided")
	}
	span, _ := tracer.StartSpanFromContext(ctx, "DBDeleteEnvironmentLock")
	defer span.Finish()
	var previousVersion EslId

	//See if there is an existing lock with the same lock id in this environment. If it exists, just add a +1 to the eslversion
	existingEnvLock, err := h.DBSelectEnvironmentLock(ctx, tx, environment, lockID)

	if err != nil {
		return fmt.Errorf("Could not obtain existing environment lock: %w\n", err)
	}

	if existingEnvLock == nil {
		logger.FromContext(ctx).Sugar().Warnf("could not delete lock. The environment lock '%s' on environment '%s' does not exist. Continuing anyway.", lockID, environment)
		return nil
	}

	if existingEnvLock.Deleted {
		logger.FromContext(ctx).Sugar().Warnf("could not delete lock. The environment lock '%s' on environment '%s' has already been deleted. Continuing anyway.", lockID, environment)
		return nil
	} else {
		previousVersion = existingEnvLock.EslVersion
	}

	existingEnvLock.Deleted = true
	err = h.DBWriteEnvironmentLockInternal(ctx, tx, *existingEnvLock, previousVersion, false)

	if err != nil {
		return fmt.Errorf("could not delete environment lock from DB. Error: %w\n", err)
	}
	return nil
}

type AllEnvLocksJson struct {
	EnvLocks []string `json:"envLocks"`
}

type AllEnvLocksRow struct {
	Version     int64
	Created     time.Time
	Environment string
	Data        string
}

type AllEnvLocksGo struct {
	Version     int64
	Created     time.Time
	Environment string
	AllEnvLocksJson
}

type AllAppLocksJson struct {
	AppLocks []string `json:"appLocks"`
}

type AllAppLocksRow struct {
	Version     int64
	Created     time.Time
	Environment string
	AppName     string
	Data        string
}

type AllAppLocksGo struct {
	Version     int64
	Created     time.Time
	Environment string
	AppName     string
	AllAppLocksJson
}

type ApplicationLock struct {
	EslVersion EslId
	Created    time.Time
	LockID     string
	Env        string
	App        string
	Deleted    bool
	Metadata   LockMetadata
}

// DBApplicationLock Just used to fetch info from DB
type DBApplicationLock struct {
	EslVersion EslId
	Created    time.Time
	LockID     string
	Env        string
	App        string
	Deleted    bool
	Metadata   string
}

func (h *DBHandler) DBWriteAllAppLocks(ctx context.Context, transaction *sql.Tx, previousVersion int64, environment, appName string, lockIds []string) error {
	span, _ := tracer.StartSpanFromContext(ctx, "DBWriteAllAppLocks")
	defer span.Finish()
	slices.Sort(lockIds) // we don't really *need* the sorting, it's just for convenience
	jsonToInsert, err := json.Marshal(AllAppLocksJson{
		AppLocks: lockIds,
	})
	if err != nil {
		return fmt.Errorf("could not marshal json data: %w", err)
	}
	insertQuery := h.AdaptQuery("INSERT INTO all_app_locks (version , created, environment, appName, json)  VALUES (?, ?, ?, ?, ?);")
	span.SetTag("query", insertQuery)
	_, err = transaction.Exec(
		insertQuery,
		previousVersion+1,
		time.Now(),
		environment,
		appName,
		jsonToInsert)
	if err != nil {
		return fmt.Errorf("could not insert all app locks into DB. Error: %w\n", err)
	}
	return nil
}

func (h *DBHandler) DBSelectAllAppLocks(ctx context.Context, tx *sql.Tx, environment, appName string) (*AllAppLocksGo, error) {
	if h == nil {
		return nil, nil
	}
	if tx == nil {
		return nil, fmt.Errorf("DBSelectAllAppLocks: no transaction provided")
	}
	span, _ := tracer.StartSpanFromContext(ctx, "DBSelectAllAppLocks")
	defer span.Finish()
	selectQuery := h.AdaptQuery(
		"SELECT version, created, environment, appName, json FROM all_app_locks WHERE environment = ? AND appName = ? ORDER BY version DESC LIMIT 1;")

	rows, err := tx.QueryContext(ctx, selectQuery, environment, appName)
	if err != nil {
		return nil, fmt.Errorf("could not query all app locks table from DB. Error: %w\n", err)
	}
	defer func(rows *sql.Rows) {
		err := rows.Close()
		if err != nil {
			logger.FromContext(ctx).Sugar().Warnf("row closing error: %v", err)
		}
	}(rows)

	if rows.Next() {
		var row = AllAppLocksRow{
			Version:     0,
			Created:     time.Time{},
			Environment: "",
			AppName:     "",
			Data:        "",
		}

		err := rows.Scan(&row.Version, &row.Created, &row.Environment, &row.AppName, &row.Data)
		if err != nil {
			if errors.Is(err, sql.ErrNoRows) {
				return nil, nil
			}
			return nil, fmt.Errorf("Error scanning application locks row from DB. Error: %w\n", err)
		}

		//exhaustruct:ignore
		var resultJson = AllAppLocksJson{}
		err = json.Unmarshal(([]byte)(row.Data), &resultJson)
		if err != nil {
			return nil, fmt.Errorf("Error during json unmarshal. Error: %w. Data: %s\n", err, row.Data)
		}

		var resultGo = AllAppLocksGo{
			Version:         row.Version,
			Created:         row.Created,
			Environment:     row.Environment,
			AppName:         row.AppName,
			AllAppLocksJson: AllAppLocksJson{AppLocks: resultJson.AppLocks},
		}
		err = closeRows(rows)
		if err != nil {
			return nil, err
		}
		return &resultGo, nil
	}
	err = closeRows(rows)
	if err != nil {
		return nil, err
	}
	return nil, nil
}

func (h *DBHandler) DBSelectAppLock(ctx context.Context, tx *sql.Tx, environment, appName, lockID string) (*ApplicationLock, error) {
	selectQuery := h.AdaptQuery(fmt.Sprintf(
		"SELECT eslVersion, created, lockID, envName, appName, metadata, deleted" +
			" FROM application_locks " +
			" WHERE envName=? AND appName=? AND lockID=? " +
			" ORDER BY eslVersion DESC " +
			" LIMIT 1;"))

	rows, err := tx.QueryContext(
		ctx,
		selectQuery,
		environment,
		appName,
		lockID,
	)
	if err != nil {
		return nil, fmt.Errorf("could not query application locks table from DB. Error: %w\n", err)
	}
	defer func(rows *sql.Rows) {
		err := rows.Close()
		if err != nil {
			logger.FromContext(ctx).Sugar().Warnf("row closing error: %v", err)
		}
	}(rows)

	if rows.Next() {
		var row = DBApplicationLock{
			EslVersion: 0,
			Created:    time.Time{},
			LockID:     "",
			Env:        "",
			App:        "",
			Deleted:    true,
			Metadata:   "",
		}

		err := rows.Scan(&row.EslVersion, &row.Created, &row.LockID, &row.Env, &row.App, &row.Metadata, &row.Deleted)
		if err != nil {
			if errors.Is(err, sql.ErrNoRows) {
				return nil, nil
			}
			return nil, fmt.Errorf("Error scanning application locks row from DB. Error: %w\n", err)
		}

		//exhaustruct:ignore
		var resultJson = LockMetadata{}
		err = json.Unmarshal(([]byte)(row.Metadata), &resultJson)
		if err != nil {
			return nil, fmt.Errorf("Error during json unmarshal. Error: %w. Data: %s\n", err, row.Metadata)
		}
		err = closeRows(rows)
		if err != nil {
			return nil, err
		}
		return &ApplicationLock{
			EslVersion: row.EslVersion,
			Created:    row.Created,
			LockID:     row.LockID,
			Env:        row.Env,
			App:        row.App,
			Deleted:    row.Deleted,
			Metadata:   resultJson,
		}, nil
	}

	err = closeRows(rows)
	if err != nil {
		return nil, err
	}
	return nil, nil // no rows, but also no error

}

func (h *DBHandler) DBSelectAppLockSet(ctx context.Context, tx *sql.Tx, environment, appName string, lockIDs []string) ([]ApplicationLock, error) {
	if len(lockIDs) == 0 {
		return nil, nil
	}
	if h == nil {
		return nil, nil
	}
	if tx == nil {
		return nil, fmt.Errorf("DBSelectAppLockSet: no transaction provided")
	}
	span, _ := tracer.StartSpanFromContext(ctx, "DBSelectAppLockSet")
	defer span.Finish()

	var appLocks []ApplicationLock
	var rows *sql.Rows
	defer func(rows *sql.Rows) {
		if rows == nil {
			return
		}
		err := rows.Close()
		if err != nil {
			logger.FromContext(ctx).Sugar().Warnf("row closing error: %v", err)
		}
	}(rows)
	//Get the latest change to each lock
	for _, id := range lockIDs {
		var err error
		selectQuery := h.AdaptQuery(
			"SELECT eslVersion, created, lockID, envName, appName, metadata, deleted" +
				" FROM application_locks " +
				" WHERE envName=? AND lockID=? AND appName=?" +
				" ORDER BY eslVersion DESC " +
				" LIMIT 1;")
		rows, err = tx.QueryContext(ctx, selectQuery, environment, id, appName)
		if err != nil {
			return nil, fmt.Errorf("could not query application locks table from DB. Error: %w\n", err)
		}

		var row = DBApplicationLock{
			EslVersion: 0,
			Created:    time.Time{},
			LockID:     "",
			Env:        "",
			App:        "",
			Deleted:    false,
			Metadata:   "",
		}
		if rows.Next() {
			err = rows.Scan(&row.EslVersion, &row.Created, &row.LockID, &row.Env, &row.App, &row.Metadata, &row.Deleted)
			if err != nil {
				if errors.Is(err, sql.ErrNoRows) {
					return nil, nil
				}
				return nil, fmt.Errorf("Error scanning application locks row from DB. Error: %w\n", err)
			}

			//exhaustruct:ignore
			var resultJson = LockMetadata{}
			err = json.Unmarshal(([]byte)(row.Metadata), &resultJson)
			if err != nil {
				return nil, fmt.Errorf("Error during json unmarshal. Error: %w. Data: %s\n", err, row.Metadata)
			}
			appLocks = append(appLocks, ApplicationLock{
				EslVersion: row.EslVersion,
				Created:    row.Created,
				LockID:     row.LockID,
				Env:        row.Env,
				App:        row.App,
				Deleted:    row.Deleted,
				Metadata:   resultJson,
			})
		}
		err = closeRows(rows)
		if err != nil {
			return nil, err
		}
	}
	err := closeRows(rows)
	if err != nil {
		return nil, err
	}
	return appLocks, nil
}

func (h *DBHandler) DBWriteApplicationLock(ctx context.Context, tx *sql.Tx, lockID, environment, appName, message, authorName, authorEmail string) error {
	if h == nil {
		return nil
	}
	if tx == nil {
		return fmt.Errorf("DBWriteApplicationLock: no transaction provided")
	}
	span, _ := tracer.StartSpanFromContext(ctx, "DBWriteApplicationLock")
	defer span.Finish()

	var previousVersion EslId

	existingEnvLock, err := h.DBSelectAppLock(ctx, tx, environment, appName, lockID)

	if err != nil {
		return fmt.Errorf("Could not obtain existing application lock: %w\n", err)
	}

	if existingEnvLock == nil {
		previousVersion = 0
	} else {
		previousVersion = existingEnvLock.EslVersion
	}

	appLock := ApplicationLock{
		EslVersion: 0,
		LockID:     lockID,
		Created:    time.Time{},
		Env:        environment,
		Metadata: LockMetadata{
			Message:        message,
			CreatedByName:  authorName,
			CreatedByEmail: authorEmail,
		},
		App:     appName,
		Deleted: false,
	}
	return h.DBWriteApplicationLockInternal(ctx, tx, appLock, previousVersion, false)
}

func (h *DBHandler) DBWriteApplicationLockInternal(ctx context.Context, tx *sql.Tx, appLock ApplicationLock, previousEslVersion EslId, useTimeInLock bool) error {
	if h == nil {
		return nil
	}
	if tx == nil {
		return fmt.Errorf("DBWriteApplicationLockInternal: no transaction provided")
	}
	span, _ := tracer.StartSpanFromContext(ctx, "DBWriteApplicationLockInternal")
	defer span.Finish()

	jsonToInsert, err := json.Marshal(appLock.Metadata)
	if err != nil {
		return fmt.Errorf("could not marshal json data: %w", err)
	}

	insertQuery := h.AdaptQuery(
		"INSERT INTO application_locks (eslVersion, created, lockID, envName, appName, deleted, metadata) VALUES (?, ?, ?, ?, ?, ?, ?);")

	var timetoInsert time.Time
	if useTimeInLock {
		timetoInsert = appLock.Created
	} else {
		timetoInsert = time.Now()
	}
	span.SetTag("query", insertQuery)
	_, err = tx.Exec(
		insertQuery,
		previousEslVersion+1,
		timetoInsert,
		appLock.LockID,
		appLock.Env,
		appLock.App,
		appLock.Deleted,
		jsonToInsert)

	if err != nil {
		return fmt.Errorf("could not write application lock into DB. Error: %w\n", err)
	}
	return nil
}

func (h *DBHandler) DBDeleteApplicationLock(ctx context.Context, tx *sql.Tx, environment, appName, lockID string) error {
	if h == nil {
		return nil
	}
	if tx == nil {
		return fmt.Errorf("DBDeleteApplicationLock: no transaction provided")
	}
	span, _ := tracer.StartSpanFromContext(ctx, "DBDeleteApplicationLock")
	defer span.Finish()
	var previousVersion EslId

	existingAppLock, err := h.DBSelectAppLock(ctx, tx, environment, appName, lockID)

	if err != nil {
		return fmt.Errorf("Could not obtain existing application lock: %w\n", err)
	}

	if existingAppLock == nil {
		logger.FromContext(ctx).Sugar().Warnf("could not delete application lock. The application lock '%s' on application '%s' on environment '%s' does not exist. Continuing anyway.", lockID, appName, environment)
		return nil
	}
	if existingAppLock.Deleted {
		logger.FromContext(ctx).Sugar().Warnf("could not delete application lock. The application lock '%s' on application '%s' on environment '%s' has already been deleted. Continuing anyway.", lockID, appName, environment)
		return nil
	} else {
		previousVersion = existingAppLock.EslVersion
	}

	existingAppLock.Deleted = true
	err = h.DBWriteApplicationLockInternal(ctx, tx, *existingAppLock, previousVersion, false)

	if err != nil {
		return fmt.Errorf("could not delete application lock from DB. Error: %w\n", err)
	}
	return nil
}

func (h *DBHandler) DBSelectAnyActiveAppLock(ctx context.Context, tx *sql.Tx) (*AllAppLocksGo, error) {
	selectQuery := h.AdaptQuery(
		"SELECT version, created, environment, appName, json FROM all_app_locks ORDER BY version DESC LIMIT 1;")
	rows, err := tx.QueryContext(
		ctx,
		selectQuery,
	)
	if err != nil {
		return nil, fmt.Errorf("could not query all_app_locks table from DB. Error: %w\n", err)
	}
	defer func(rows *sql.Rows) {
		err := rows.Close()
		if err != nil {
			logger.FromContext(ctx).Sugar().Warnf("row closing error: %v", err)
		}
	}(rows)

	//exhaustruct:ignore
	var row = AllAppLocksRow{}
	if rows.Next() {
		err := rows.Scan(&row.Version, &row.Created, &row.Environment, &row.AppName, &row.Data)
		if err != nil {
			if errors.Is(err, sql.ErrNoRows) {
				return nil, nil
			}
			return nil, fmt.Errorf("Error scanning application lock row from DB. Error: %w\n", err)
		}
		err = closeRows(rows)
		if err != nil {
			return nil, err
		}
		//exhaustruct:ignore
		var dataJson = AllAppLocksJson{}
		err = json.Unmarshal(([]byte)(row.Data), &dataJson)
		if err != nil {
			return nil, fmt.Errorf("Error unmarshalling error. Error: %w\n", err)
		}
		return &AllAppLocksGo{
			Version:         row.Version,
			Created:         row.Created,
			Environment:     row.Environment,
			AppName:         row.AppName,
			AllAppLocksJson: AllAppLocksJson{AppLocks: dataJson.AppLocks}}, nil
	}
	err = closeRows(rows)
	if err != nil {
		return nil, err
	}
	return nil, nil // no rows, but also no error
}

// DBSelectAppLockHistory returns the last N events associated with some lock on some environment for some app. Currently only used in testing.
func (h *DBHandler) DBSelectAppLockHistory(ctx context.Context, tx *sql.Tx, environmentName, appName, lockID string, limit int) ([]ApplicationLock, error) {
	if h == nil {
		return nil, nil
	}
	if tx == nil {
		return nil, fmt.Errorf("DBSelectAppLockHistory: no transaction provided")
	}
	span, _ := tracer.StartSpanFromContext(ctx, "DBSelectAppLockHistory")
	defer span.Finish()

	selectQuery := h.AdaptQuery(
		fmt.Sprintf(
			"SELECT eslVersion, created, lockID, envName, appName, metadata, deleted" +
				" FROM application_locks " +
				" WHERE envName=? AND lockID=? AND appName=?" +
				" ORDER BY eslVersion DESC " +
				" LIMIT ?;"))

	span.SetTag("query", selectQuery)
	rows, err := tx.QueryContext(
		ctx,
		selectQuery,
		environmentName,
		lockID,
		appName,
		limit,
	)
	if err != nil {
		return nil, fmt.Errorf("could not read application lock from DB. Error: %w\n", err)
	}
	envLocks := make([]ApplicationLock, 0)
	for rows.Next() {
		var row = DBApplicationLock{
			EslVersion: 0,
			Created:    time.Time{},
			LockID:     "",
			App:        "",
			Env:        "",
			Deleted:    true,
			Metadata:   "",
		}

		err := rows.Scan(&row.EslVersion, &row.Created, &row.LockID, &row.Env, &row.App, &row.Metadata, &row.Deleted)
		if err != nil {
			if errors.Is(err, sql.ErrNoRows) {
				return nil, nil
			}
			return nil, fmt.Errorf("Error scanning application locks row from DB. Error: %w\n", err)
		}

		//exhaustruct:ignore
		var resultJson = LockMetadata{}
		err = json.Unmarshal(([]byte)(row.Metadata), &resultJson)
		if err != nil {
			return nil, fmt.Errorf("Error during json unmarshal. Error: %w. Data: %s\n", err, row.Metadata)
		}
		envLocks = append(envLocks, ApplicationLock{
			EslVersion: row.EslVersion,
			Created:    row.Created,
			LockID:     row.LockID,
			Env:        row.Env,
			Deleted:    row.Deleted,
			App:        row.App,
			Metadata:   resultJson,
		})
	}
	err = closeRows(rows)
	if err != nil {
		return nil, err
	}
	return envLocks, nil
}

type AllTeamLocksJson struct {
	TeamLocks []string `json:"teamLocks"`
}

type AllTeamLocksRow struct {
	Version     int64
	Created     time.Time
	Environment string
	Team        string
	Data        string
}

type AllTeamLocksGo struct {
	Version     int64
	Created     time.Time
	Environment string
	Team        string
	AllTeamLocksJson
}

type TeamLock struct {
	EslVersion EslId
	Created    time.Time
	LockID     string
	Env        string
	Team       string
	Deleted    bool
	Metadata   LockMetadata
}

// DBTeamLock Just used to fetch info from DB
type DBTeamLock struct {
	EslVersion EslId
	Created    time.Time
	LockID     string
	Env        string
	TeamName   string
	Deleted    bool
	Metadata   string
}

func (h *DBHandler) DBSelectAnyActiveTeamLock(ctx context.Context, tx *sql.Tx) (*AllTeamLocksGo, error) {
	selectQuery := h.AdaptQuery(
		"SELECT version, created, environment, teamName, json FROM all_team_locks ORDER BY version DESC LIMIT 1;")
	rows, err := tx.QueryContext(
		ctx,
		selectQuery,
	)
	return h.processAllTeamLocksRow(ctx, err, rows)
}

func (h *DBHandler) DBWriteTeamLock(ctx context.Context, tx *sql.Tx, lockID, environment, teamName, message, authorName, authorEmail string) error {
	if h == nil {
		return nil
	}
	if tx == nil {
		return fmt.Errorf("DBWriteTeamLock: no transaction provided")
	}
	span, _ := tracer.StartSpanFromContext(ctx, "DBWriteTeamLock")
	defer span.Finish()

	var previousVersion EslId

	existingEnvLock, err := h.DBSelectTeamLock(ctx, tx, environment, teamName, lockID)

	if err != nil {
		return fmt.Errorf("Could not obtain existing team lock: %w\n", err)
	}

	if existingEnvLock == nil {
		previousVersion = 0
	} else {
		previousVersion = existingEnvLock.EslVersion
	}

	teamLock := TeamLock{
		EslVersion: 0,
		LockID:     lockID,
		Created:    time.Time{},
		Env:        environment,
		Metadata: LockMetadata{
			Message:        message,
			CreatedByName:  authorName,
			CreatedByEmail: authorEmail,
		},
		Team:    teamName,
		Deleted: false,
	}
	return h.DBWriteTeamLockInternal(ctx, tx, teamLock, previousVersion, false)
}

func (h *DBHandler) DBWriteTeamLockInternal(ctx context.Context, tx *sql.Tx, teamLock TeamLock, previousEslVersion EslId, useTimeInLock bool) error {
	if h == nil {
		return nil
	}
	if tx == nil {
		return fmt.Errorf("DBWriteTeamLockInternal: no transaction provided")
	}
	span, _ := tracer.StartSpanFromContext(ctx, "DBWriteTeamLockInternal")
	defer span.Finish()

	jsonToInsert, err := json.Marshal(teamLock.Metadata)
	if err != nil {
		return fmt.Errorf("could not marshal json data: %w", err)
	}

	insertQuery := h.AdaptQuery(
		"INSERT INTO team_locks (eslVersion, created, lockID, envName, teamName, deleted, metadata) VALUES (?, ?, ?, ?, ?, ?, ?);")

	var timetoInsert time.Time
	if useTimeInLock {
		timetoInsert = teamLock.Created
	} else {
		timetoInsert = time.Now()
	}
	span.SetTag("query", insertQuery)
	_, err = tx.Exec(
		insertQuery,
		previousEslVersion+1,
		timetoInsert,
		teamLock.LockID,
		teamLock.Env,
		teamLock.Team,
		teamLock.Deleted,
		jsonToInsert)

	if err != nil {
		return fmt.Errorf("could not write team lock into DB. Error: %w\n", err)
	}
	return nil
}

func (h *DBHandler) DBWriteAllTeamLocks(ctx context.Context, transaction *sql.Tx, previousVersion int64, environment, teamName string, lockIds []string) error {
	span, _ := tracer.StartSpanFromContext(ctx, "DBWriteAllTeamLocks")
	defer span.Finish()
	slices.Sort(lockIds) // we don't really *need* the sorting, it's just for convenience
	jsonToInsert, err := json.Marshal(AllTeamLocksJson{
		TeamLocks: lockIds,
	})
	if err != nil {
		return fmt.Errorf("could not marshal json data: %w", err)
	}
	insertQuery := h.AdaptQuery("INSERT INTO all_team_locks (version , created, environment, teamName, json)  VALUES (?, ?, ?, ?, ?);")
	span.SetTag("query", insertQuery)
	_, err = transaction.Exec(
		insertQuery,
		previousVersion+1,
		time.Now(),
		environment,
		teamName,
		jsonToInsert)
	if err != nil {
		return fmt.Errorf("could not insert all team locks into DB. Error: %w\n", err)
	}
	return nil
}

func (h *DBHandler) DBSelectTeamLock(ctx context.Context, tx *sql.Tx, environment, teamName, lockID string) (*TeamLock, error) {
	selectQuery := h.AdaptQuery(fmt.Sprintf(
		"SELECT eslVersion, created, lockID, envName, teamName, metadata, deleted" +
			" FROM team_locks " +
			" WHERE envName=? AND teamName=? AND lockID=? " +
			" ORDER BY eslVersion DESC " +
			" LIMIT 1;"))

	rows, err := tx.QueryContext(
		ctx,
		selectQuery,
		environment,
		teamName,
		lockID,
	)
	if err != nil {
		return nil, fmt.Errorf("could not query team locks table from DB. Error: %w\n", err)
	}
	defer func(rows *sql.Rows) {
		err := rows.Close()
		if err != nil {
			logger.FromContext(ctx).Sugar().Warnf("row closing error: %v", err)
		}
	}(rows)

	if rows.Next() {
		var row = DBTeamLock{
			EslVersion: 0,
			Created:    time.Time{},
			LockID:     "",
			Env:        "",
			TeamName:   "",
			Deleted:    true,
			Metadata:   "",
		}

		err := rows.Scan(&row.EslVersion, &row.Created, &row.LockID, &row.Env, &row.TeamName, &row.Metadata, &row.Deleted)
		if err != nil {
			if errors.Is(err, sql.ErrNoRows) {
				return nil, nil
			}
			return nil, fmt.Errorf("Error scanning team locks row from DB. Error: %w\n", err)
		}

		//exhaustruct:ignore
		var resultJson = LockMetadata{}
		err = json.Unmarshal(([]byte)(row.Metadata), &resultJson)
		if err != nil {
			return nil, fmt.Errorf("Error during json unmarshal. Error: %w. Data: %s\n", err, row.Metadata)
		}
		err = closeRows(rows)
		if err != nil {
			return nil, err
		}
		return &TeamLock{
			EslVersion: row.EslVersion,
			Created:    row.Created,
			LockID:     row.LockID,
			Env:        row.Env,
			Team:       row.TeamName,
			Deleted:    row.Deleted,
			Metadata:   resultJson,
		}, nil
	}

	err = closeRows(rows)
	if err != nil {
		return nil, err
	}
	return nil, nil // no rows, but also no error
}

func (h *DBHandler) DBSelectAllTeamLocks(ctx context.Context, tx *sql.Tx, environment, teamName string) (*AllTeamLocksGo, error) {
	if h == nil {
		return nil, nil
	}
	if tx == nil {
		return nil, fmt.Errorf("DBSelectAllTeamLocks: no transaction provided")
	}
	span, _ := tracer.StartSpanFromContext(ctx, "DBSelectAllTeamLocks")
	defer span.Finish()
	selectQuery := h.AdaptQuery(
		"SELECT version, created, environment, teamName, json FROM all_team_locks WHERE environment = ? AND teamName = ? ORDER BY version DESC LIMIT 1;")

	rows, err := tx.QueryContext(ctx, selectQuery, environment, teamName)
	return h.processAllTeamLocksRow(ctx, err, rows)
}

func (h *DBHandler) DBDeleteTeamLock(ctx context.Context, tx *sql.Tx, environment, teamName, lockID string) error {
	if h == nil {
		return nil
	}
	if tx == nil {
		return fmt.Errorf("DBDeleteTeamLock: no transaction provided")
	}
	span, _ := tracer.StartSpanFromContext(ctx, "DBDeleteTeamLock")
	defer span.Finish()
	var previousVersion EslId

	existingTeamLock, err := h.DBSelectTeamLock(ctx, tx, environment, teamName, lockID)

	if err != nil {
		return fmt.Errorf("Could not obtain existing team lock: %w\n", err)
	}

	if existingTeamLock == nil {
		logger.FromContext(ctx).Sugar().Warnf("could not delete team lock. The team lock '%s' on team '%s' on environment '%s' does not exist. Continuing anyway.", lockID, teamName, environment)
		return nil
	}
	if existingTeamLock.Deleted {
		logger.FromContext(ctx).Sugar().Warnf("could not delete team lock. The team lock '%s' on team '%s' on environment '%s' has already been deleted. Continuing anyway.", lockID, teamName, environment)
		return nil
	} else {
		previousVersion = existingTeamLock.EslVersion
	}

	existingTeamLock.Deleted = true
	err = h.DBWriteTeamLockInternal(ctx, tx, *existingTeamLock, previousVersion, false)

	if err != nil {
		return fmt.Errorf("could not delete team lock from DB. Error: %w\n", err)
	}
	return nil
}

func (h *DBHandler) DBSelectTeamLockSet(ctx context.Context, tx *sql.Tx, environment, teamName string, lockIDs []string) ([]TeamLock, error) {
	if len(lockIDs) == 0 {
		return nil, nil
	}
	if h == nil {
		return nil, nil
	}
	if tx == nil {
		return nil, fmt.Errorf("DBSelectTeamLockSet: no transaction provided")
	}
	span, _ := tracer.StartSpanFromContext(ctx, "DBSelectTeamLockSet")
	defer span.Finish()

	var teamLocks []TeamLock
	var rows *sql.Rows
	defer func(rows *sql.Rows) {
		if rows == nil {
			return
		}
		err := rows.Close()
		if err != nil {
			logger.FromContext(ctx).Sugar().Warnf("row closing error: %v", err)
		}
	}(rows)
	//Get the latest change to each lock
	for _, id := range lockIDs {
		var err error
		selectQuery := h.AdaptQuery(
			"SELECT eslVersion, created, lockID, envName, teamName, metadata, deleted" +
				" FROM team_locks " +
				" WHERE envName=? AND lockID=? AND teamName=?" +
				" ORDER BY eslVersion DESC " +
				" LIMIT 1;")
		rows, err = tx.QueryContext(ctx, selectQuery, environment, id, teamName)
		if err != nil {
			return nil, fmt.Errorf("could not query team locks table from DB. Error: %w\n", err)
		}

		var row = DBTeamLock{
			EslVersion: 0,
			Created:    time.Time{},
			LockID:     "",
			Env:        "",
			TeamName:   "",
			Deleted:    false,
			Metadata:   "",
		}
		if rows.Next() {
			err = rows.Scan(&row.EslVersion, &row.Created, &row.LockID, &row.Env, &row.TeamName, &row.Metadata, &row.Deleted)
			if err != nil {
				if errors.Is(err, sql.ErrNoRows) {
					return nil, nil
				}
				return nil, fmt.Errorf("Error scanning team locks row from DB. Error: %w\n", err)
			}

			//exhaustruct:ignore
			var resultJson = LockMetadata{}
			err = json.Unmarshal(([]byte)(row.Metadata), &resultJson)
			if err != nil {
				return nil, fmt.Errorf("Error during json unmarshal. Error: %w. Data: %s\n", err, row.Metadata)
			}
			teamLocks = append(teamLocks, TeamLock{
				EslVersion: row.EslVersion,
				Created:    row.Created,
				LockID:     row.LockID,
				Env:        row.Env,
				Team:       row.TeamName,
				Deleted:    row.Deleted,
				Metadata:   resultJson,
			})
		}
		err = closeRows(rows)
		if err != nil {
			return nil, err
		}
	}
	err := closeRows(rows)
	if err != nil {
		return nil, err
	}
	return teamLocks, nil
}

// DBSelectTeamLockHistory returns the last N events associated with some lock on some environment for some team. Currently only used in testing.
func (h *DBHandler) DBSelectTeamLockHistory(ctx context.Context, tx *sql.Tx, environmentName, teamName, lockID string, limit int) ([]TeamLock, error) {
	if h == nil {
		return nil, nil
	}
	if tx == nil {
		return nil, fmt.Errorf("DBSelectTeamLockHistory: no transaction provided")
	}
	span, _ := tracer.StartSpanFromContext(ctx, "DBSelectTeamLockHistory")
	defer span.Finish()

	selectQuery := h.AdaptQuery(
		fmt.Sprintf(
			"SELECT eslVersion, created, lockID, envName, teamName, metadata, deleted" +
				" FROM team_locks " +
				" WHERE envName=? AND lockID=? AND teamName=?" +
				" ORDER BY eslVersion DESC " +
				" LIMIT ?;"))

	span.SetTag("query", selectQuery)
	rows, err := tx.QueryContext(
		ctx,
		selectQuery,
		environmentName,
		lockID,
		teamName,
		limit,
	)
	if err != nil {
		return nil, fmt.Errorf("could not read team lock from DB. Error: %w\n", err)
	}
	defer func(rows *sql.Rows) {
		err := rows.Close()
		if err != nil {
			logger.FromContext(ctx).Sugar().Warnf("team locks: row could not be closed: %v", err)
		}
	}(rows)
	teamLocks := make([]TeamLock, 0)
	for rows.Next() {
		var row = DBTeamLock{
			EslVersion: 0,
			Created:    time.Time{},
			LockID:     "",
			TeamName:   "",
			Env:        "",
			Deleted:    true,
			Metadata:   "",
		}

		err := rows.Scan(&row.EslVersion, &row.Created, &row.LockID, &row.Env, &row.TeamName, &row.Metadata, &row.Deleted)
		if err != nil {
			if errors.Is(err, sql.ErrNoRows) {
				return nil, nil
			}
			return nil, fmt.Errorf("Error scanning team locks row from DB. Error: %w\n", err)
		}

		//exhaustruct:ignore
		var resultJson = LockMetadata{}
		err = json.Unmarshal(([]byte)(row.Metadata), &resultJson)
		if err != nil {
			return nil, fmt.Errorf("Error during json unmarshal. Error: %w. Data: %s\n", err, row.Metadata)
		}
		teamLocks = append(teamLocks, TeamLock{
			EslVersion: row.EslVersion,
			Created:    row.Created,
			LockID:     row.LockID,
			Env:        row.Env,
			Deleted:    row.Deleted,
			Team:       row.TeamName,
			Metadata:   resultJson,
		})
	}
	err = closeRows(rows)
	if err != nil {
		return nil, err
	}
	return teamLocks, nil
}

func (h *DBHandler) processAllTeamLocksRow(ctx context.Context, err error, rows *sql.Rows) (*AllTeamLocksGo, error) {
	if err != nil {
		return nil, fmt.Errorf("could not query all_team_locks table from DB. Error: %w\n", err)
	}
	defer func(rows *sql.Rows) {
		err := rows.Close()
		if err != nil {
			logger.FromContext(ctx).Sugar().Warnf("releases: row could not be closed: %v", err)
		}
	}(rows)
	//exhaustruct:ignore
	var row = &AllTeamLocksRow{}
	var result *AllTeamLocksGo
	if rows.Next() {

		err := rows.Scan(&row.Version, &row.Created, &row.Environment, &row.Team, &row.Data)
		if err != nil {
			if errors.Is(err, sql.ErrNoRows) {
				return nil, nil
			}
			return nil, fmt.Errorf("Error scanning releases row from DB. Error: %w\n", err)
		}
		//exhaustruct:ignore
		var resultJson = AllTeamLocksJson{}
		err = json.Unmarshal(([]byte)(row.Data), &resultJson)
		if err != nil {
			return nil, fmt.Errorf("Error during json unmarshal. Error: %w. Data: %s\n", err, row.Data)
		}

		result = &AllTeamLocksGo{
			Version:          row.Version,
			Created:          row.Created,
			Environment:      row.Environment,
			Team:             row.Team,
			AllTeamLocksJson: AllTeamLocksJson{TeamLocks: resultJson.TeamLocks},
		}
	} else {
		row = nil
		result = nil
	}
	err = closeRows(rows)
	if err != nil {
		return nil, err
	}
	return result, nil
}<|MERGE_RESOLUTION|>--- conflicted
+++ resolved
@@ -891,28 +891,19 @@
 
 type AllDeployments []Deployment
 type AllEnvLocks map[string][]EnvironmentLock
-<<<<<<< HEAD
 type AllReleases map[uint64]ReleaseWithManifest // keys: releaseVersion; value: release with manifests
-
-type AllAppLocks map[string]map[string][]ApplicationLock // EnvName-> AppName -> []Locks
 
 // GetAllDeploymentsFun and other functions here are used during migration.
 // They are supposed to read data from files in the manifest repo,
 // and therefore should not need to access the Database at all.
 type GetAllDeploymentsFun = func(ctx context.Context, transaction *sql.Tx) (AllDeployments, error)
 type GetAllAppLocksFun = func(ctx context.Context) (AllAppLocks, error)
-type GetAllEnvLocksFun = func(ctx context.Context, transaction *sql.Tx) (AllEnvLocks, error)
-=======
+
 type AllAppLocks map[string]map[string][]ApplicationLock // EnvName-> AppName -> []Locks
 type AllTeamLocks map[string]map[string][]TeamLock       // EnvName-> Team -> []Locks
 
-type AllReleases map[uint64]ReleaseWithManifest
-
-type GetAllDeploymentsFun = func(ctx context.Context, transaction *sql.Tx) (AllDeployments, error)
 type GetAllEnvLocksFun = func(ctx context.Context) (AllEnvLocks, error)
-type GetAllAppLocksFun = func(ctx context.Context) (AllAppLocks, error)
 type GetAllTeamLocksFun = func(ctx context.Context) (AllTeamLocks, error)
->>>>>>> 5e880eb3
 type GetAllReleasesFun = func(ctx context.Context, app string) (AllReleases, error)
 
 // GetAllAppsFun returns a map where the Key is an app name, and the value is a team name of that app
