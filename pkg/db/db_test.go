/*This file is part of kuberpult.

Kuberpult is free software: you can redistribute it and/or modify
it under the terms of the Expat(MIT) License as published by
the Free Software Foundation.

Kuberpult is distributed in the hope that it will be useful,
but WITHOUT ANY WARRANTY; without even the implied warranty of
MERCHANTABILITY or FITNESS FOR A PARTICULAR PURPOSE.  See the
MIT License for more details.

You should have received a copy of the MIT License
along with kuberpult. If not, see <https://directory.fsf.org/wiki/License:Expat>.

Copyright freiheit.com*/

package db

import (
	"context"
	"database/sql"
	"errors"
	"fmt"
	"github.com/freiheit-com/kuberpult/pkg/event"
	"github.com/freiheit-com/kuberpult/pkg/testutil"
	"github.com/google/go-cmp/cmp"
	"github.com/google/go-cmp/cmp/cmpopts"
	"go.uber.org/zap"
	"os"
	"os/exec"
	"path"
	"strconv"
	"testing"
	"time"
)

func createMigrationFolder(dbLocation string) (string, error) {
	loc := path.Join(dbLocation, "migrations")
	return loc, os.Mkdir(loc, os.ModePerm)
}

func TestConnection(t *testing.T) {
	tcs := []struct {
		Name string
	}{
		{
			Name: "Ping DB",
		},
	}
	for _, tc := range tcs {
		tc := tc
		t.Run(tc.Name, func(t *testing.T) {
			t.Parallel()
			dir := t.TempDir()
			cfg := DBConfig{
				DriverName: "sqlite3",
				DbHost:     dir,
			}
			db, err := Connect(cfg)
			if err != nil {
				t.Fatalf("Error establishing DB connection. Error: %v\n", err)
			}
			defer db.DB.Close()
			pingErr := db.DB.Ping()
			if pingErr != nil {
				t.Fatalf("Error DB. Error: %v\n", err)
			}
		})
	}
}

func TestMigrationScript(t *testing.T) {
	tcs := []struct {
		Name          string
		migrationFile string
		expectedData  *AllApplicationsGo
	}{
		{
			Name: "Simple migration",
			migrationFile: `
CREATE TABLE IF NOT EXISTS all_apps
(
    Version BIGINT,
    created TIMESTAMP,
    json VARCHAR(255),
    PRIMARY KEY(Version)
);

INSERT INTO all_apps (Version , created , json)  VALUES (0, 	'1713218400', 'First Message');
INSERT INTO all_apps (Version , created , json)  VALUES (1, 	'1713218400', '{"apps":["my-test-app"]}');`,
			expectedData: &AllApplicationsGo{
				Version: 1,
				Created: time.Unix(1713218400, 0).UTC(),
				AllApplicationsJson: AllApplicationsJson{
					Apps: []string{"my-test-app"},
				},
			},
		},
	}
	for _, tc := range tcs {
		tc := tc
		t.Run(tc.Name, func(t *testing.T) {
			t.Parallel()
			ctx := context.Background()
			dbDir := t.TempDir()
			cfg := DBConfig{
				DriverName:     "sqlite3",
				DbHost:         dbDir,
				MigrationsPath: dbDir + "/migrations",
			}
			loc, mkdirErr := createMigrationFolder(dbDir)
			if mkdirErr != nil {
				t.Fatalf("Error creating migrations folder. Error: %v\n", mkdirErr)
			}

			ts := time.Now().Unix()
			migrationFileNameAbsPath := path.Join(loc, strconv.FormatInt(ts, 10)+"_testing.up.sql")
			wErr := os.WriteFile(migrationFileNameAbsPath, []byte(tc.migrationFile), os.ModePerm)
			if wErr != nil {
				t.Fatalf("Error creating migration file. Error: %v\n", mkdirErr)
			}

			migErr := RunDBMigrations(cfg)
			if migErr != nil {
				t.Fatalf("Error running migration script. Error: %v\n", migErr)
			}

			db, err := Connect(cfg)
			if err != nil {
				t.Fatal("Error establishing DB connection: ", zap.Error(err))
			}
			tx, err := db.DB.BeginTx(ctx, nil)
			if err != nil {
				t.Fatalf("Error creating transaction. Error: %v\n", err)
			}
			m, err := db.DBSelectAllApplications(ctx, tx)
			if err != nil {
				t.Fatalf("Error querying dabatabse. Error: %v\n", err)
			}
			err = tx.Commit()
			if err != nil {
				t.Fatalf("Error commiting transaction. Error: %v\n", err)
			}

			if diff := cmp.Diff(tc.expectedData, m); diff != "" {
				t.Errorf("response mismatch (-want, +got):\n%s", diff)
			}
		})
	}
}

func TestCustomMigrationReleases(t *testing.T) {
	var getAllApps = /*GetAllAppsFun*/ func() (map[string]string, error) {
		result := map[string]string{
			"app1": "team1",
		}
		return result, nil
	}
	var getAllReleases = /*GetAllReleasesFun*/ func(ctx context.Context, app string) (AllReleases, error) {
		result := AllReleases{
			1: ReleaseWithManifest{
				Version:         666,
				UndeployVersion: false,
				SourceAuthor:    "auth1",
				SourceCommitId:  "commit1",
				SourceMessage:   "msg1",
				CreatedAt:       time.Time{},
				DisplayVersion:  "display1",
				Manifests: map[string]string{
					"dev": "manifest1",
				},
			},
			2: ReleaseWithManifest{
				Version:         777,
				UndeployVersion: false,
				SourceAuthor:    "auth2",
				SourceCommitId:  "commit2",
				SourceMessage:   "msg2",
				CreatedAt:       time.Time{},
				DisplayVersion:  "display2",
				Manifests: map[string]string{
					"dev": "manifest2",
				},
			},
		}
		return result, nil
	}
	tcs := []struct {
		Name             string
		expectedReleases []*DBReleaseWithMetaData
	}{
		{
			Name: "Simple migration",
			expectedReleases: []*DBReleaseWithMetaData{
				{
					EslId:         1,
					ReleaseNumber: 666,
					App:           "app1",
					Manifests: DBReleaseManifests{
						Manifests: map[string]string{
							"dev": "manifest1",
						},
					},
					Metadata: DBReleaseMetaData{
						SourceAuthor:   "auth1",
						SourceCommitId: "commit1",
						SourceMessage:  "msg1",
						DisplayVersion: "display1",
					},
				},
				{
					EslId:         1,
					ReleaseNumber: 777,
					App:           "app1",
					Manifests: DBReleaseManifests{
						Manifests: map[string]string{
							"dev": "manifest2",
						},
					},
					Metadata: DBReleaseMetaData{
						SourceAuthor:   "auth2",
						SourceCommitId: "commit2",
						SourceMessage:  "msg2",
						DisplayVersion: "display2",
					},
				},
			},
		},
	}
	for _, tc := range tcs {
		tc := tc
		t.Run(tc.Name, func(t *testing.T) {
			t.Parallel()
			ctx := context.Background()

			dbHandler := SetupRepositoryTestWithDB(t)
			err3 := dbHandler.WithTransaction(ctx, func(ctx context.Context, transaction *sql.Tx) error {
				err2 := dbHandler.RunCustomMigrationReleases(ctx, getAllApps, getAllReleases)
				if err2 != nil {
					return fmt.Errorf("error: %v", err2)
				}
				for i := range tc.expectedReleases {
					expectedRelease := tc.expectedReleases[i]

					release, err := dbHandler.DBSelectReleaseByVersion(ctx, transaction, expectedRelease.App, expectedRelease.ReleaseNumber)
					if err != nil {
						return err
					}
					if diff := cmp.Diff(expectedRelease, release, cmpopts.IgnoreFields(DBReleaseWithMetaData{}, "Created")); diff != "" {
						t.Errorf("error mismatch (-want, +got):\n%s", diff)
					}
				}
				return nil
			})
			if err3 != nil {
				t.Fatalf("expected no error, got %v", err3)
			}
		})
	}
}

func TestDeploymentStorage(t *testing.T) {
	tcs := []struct {
		Name       string
		commitHash string
		email      string
		event      event.Deployment
		metadata   event.Metadata
	}{
		{
			Name:       "Simple Deployment event",
			commitHash: "abcdefabcdef",
			email:      "test@email.com",
			event: event.Deployment{
				Environment:                 "production",
				Application:                 "test-app",
				SourceTrainUpstream:         nil,
				SourceTrainEnvironmentGroup: nil,
			},
			metadata: event.Metadata{
				AuthorEmail: "test@email.com",
				Uuid:        "00000000-0000-0000-0000-000000000001",
			},
		},
	}
	for _, tc := range tcs {
		tc := tc
		t.Run(tc.Name, func(t *testing.T) {
			t.Parallel()
			ctx := context.Background()
			dbDir := t.TempDir()

			dir, err := testutil.CreateMigrationsPath(2)
			if err != nil {
				t.Fatalf("setup error could not detect dir \n%v", err)
				return
			}

			cfg := DBConfig{
				DriverName:     "sqlite3",
				DbHost:         dbDir,
				MigrationsPath: dir,
			}
			migErr := RunDBMigrations(cfg)
			if migErr != nil {
				t.Fatalf("Error running migration script. Error: %v\n", migErr)
			}

			db, err := Connect(cfg)
			if err != nil {
				t.Fatal("Error establishing DB connection: ", zap.Error(err))
			}

			tx, err := db.DB.BeginTx(ctx, nil)
			if err != nil {
				t.Fatalf("Error creating transaction. Error: %v\n", err)
			}
			writeDeploymentError := db.DBWriteDeploymentEvent(ctx, tx, tc.metadata.Uuid, tc.commitHash, tc.email, &tc.event)
			if writeDeploymentError != nil {
				t.Fatalf("Error writing event to DB. Error: %v\n", writeDeploymentError)
			}
			err = tx.Commit()
			if err != nil {
				t.Fatalf("Error commiting transaction. Error: %v\n", err)
			}

			m, err := db.DBSelectAllEventsForCommit(ctx, tc.commitHash)
			if err != nil {
				t.Fatalf("Error querying dabatabse. Error: %v\n", err)
			}

			for _, currEvent := range m {
				e, err := event.UnMarshallEvent("deployment", currEvent.EventJson)

				if err != nil {
					t.Fatalf("Error obtaining event from DB. Error: %v\n", err)
				}

				if diff := cmp.Diff(e.EventData, &tc.event); diff != "" {
					t.Errorf("response mismatch (-want, +got):\n%s", diff)
				}

				if diff := cmp.Diff(e.EventMetadata, tc.metadata); diff != "" {
					t.Errorf("response mismatch (-want, +got):\n%s", diff)
				}
			}

		})
	}
}

func TestSqliteToPostgresQuery(t *testing.T) {
	tcs := []struct {
		Name          string
		inputQuery    string
		expectedQuery string
	}{
		{
			Name:          "select without parameter",
			inputQuery:    "select * from foo where true",
			expectedQuery: "select * from foo where true",
		},
		{
			Name:          "select with 1 parameter",
			inputQuery:    "select * from foo where bar = ?",
			expectedQuery: "select * from foo where bar = $1",
		},
		{
			Name:          "select with 3 parameter",
			inputQuery:    "SELECT * FROM foo WHERE bar = ? AND pow = ? OR this=?",
			expectedQuery: "SELECT * FROM foo WHERE bar = $1 AND pow = $2 OR this=$3",
		},
		{
			Name:          "insert with 3 parameter",
			inputQuery:    "INSERT INTO all_apps (Version , created , json)  VALUES (?, ?, ?)",
			expectedQuery: "INSERT INTO all_apps (Version , created , json)  VALUES ($1, $2, $3)",
		},
	}
	for _, tc := range tcs {
		tc := tc
		t.Run(tc.Name, func(t *testing.T) {
			t.Parallel()

			actualQuery := SqliteToPostgresQuery(tc.inputQuery)
			if diff := cmp.Diff(tc.expectedQuery, actualQuery); diff != "" {
				t.Errorf("response mismatch (-want, +got):\n%s", diff)
			}
		})
	}
}

func TestHelperFunctions(t *testing.T) {
	tcs := []struct {
		Name                string
		inputHandler        *DBHandler
		expectedEslTable    bool
		expectedOtherTables bool
	}{
		{
			Name:                "nil handler",
			inputHandler:        nil,
			expectedEslTable:    false,
			expectedOtherTables: false,
		},
		{
			Name: "esl only",
			inputHandler: &DBHandler{
				WriteEslOnly: true,
			},
			expectedEslTable:    true,
			expectedOtherTables: false,
		},
		{
			Name: "other tables",
			inputHandler: &DBHandler{
				WriteEslOnly: false,
			},
			expectedEslTable:    true,
			expectedOtherTables: true,
		},
	}
	for _, tc := range tcs {
		tc := tc
		t.Run(tc.Name, func(t *testing.T) {
			t.Parallel()

			actualEslTable := tc.inputHandler.ShouldUseEslTable()
			if diff := cmp.Diff(tc.expectedEslTable, actualEslTable); diff != "" {
				t.Errorf("response mismatch (-want, +got):\n%s", diff)
			}
			actualOtherTables := tc.inputHandler.ShouldUseOtherTables()
			if diff := cmp.Diff(tc.expectedOtherTables, actualOtherTables); diff != "" {
				t.Errorf("response mismatch (-want, +got):\n%s", diff)
			}
		})
	}
}

func version(v int) *int64 {
	var result = int64(v)
	return &result
}

func TestReadWriteDeployment(t *testing.T) {
	tcs := []struct {
		Name               string
		App                string
		Env                string
		VersionToDeploy    *int64
		ExpectedDeployment *Deployment
	}{
		{
			Name:            "with eslVersion != nil",
			App:             "app-a",
			Env:             "dev",
			VersionToDeploy: version(7),
			ExpectedDeployment: &Deployment{
				App:        "app-a",
				Env:        "dev",
				EslVersion: 2,
				Version:    version(7),
			},
		},
		{
			Name:            "with eslVersion == nil",
			App:             "app-b",
			Env:             "prod",
			VersionToDeploy: nil,
			ExpectedDeployment: &Deployment{
				App:        "app-b",
				Env:        "prod",
				EslVersion: 2,
				Version:    nil,
			},
		},
	}

	for _, tc := range tcs {
		tc := tc
		t.Run(tc.Name, func(t *testing.T) {
			t.Parallel()
			ctx := testutil.MakeTestContext()

			dbHandler := setupDB(t)

			err := dbHandler.WithTransaction(ctx, func(ctx context.Context, transaction *sql.Tx) error {
				deployment, err2 := dbHandler.DBSelectAnyDeployment(ctx, transaction)
				if err2 != nil {
					return err2
				}
				if deployment != nil {
					return errors.New(fmt.Sprintf("expected no eslId, but got %v", *deployment))
				}
				err := dbHandler.DBWriteDeployment(ctx, transaction, Deployment{
					App:     tc.App,
					Env:     tc.Env,
					Version: tc.VersionToDeploy,
				}, 1)
				if err != nil {
					return err
				}

				actual, err := dbHandler.DBSelectDeployment(ctx, transaction, tc.App, tc.Env)
				if err != nil {
					return err
				}

				if diff := cmp.Diff(tc.ExpectedDeployment, actual, cmpopts.IgnoreFields(Deployment{}, "Created")); diff != "" {
					t.Fatalf("error mismatch (-want, +got):\n%s", diff)
				}
				return nil
			})
			if err != nil {
				t.Fatalf("transaction error: %v", err)
			}
		})
	}
}

func TestDeleteEnvironmentLock(t *testing.T) {
	tcs := []struct {
		Name          string
		Env           string
		LockID        string
		Message       string
		AuthorName    string
		AuthorEmail   string
		ExpectedLocks []EnvironmentLock
	}{
		{
			Name:        "Write and delete",
			Env:         "dev",
			LockID:      "dev-lock",
			Message:     "My lock on dev",
			AuthorName:  "myself",
			AuthorEmail: "myself@example.com",
			ExpectedLocks: []EnvironmentLock{
				{ //Sort DESC
					Env:        "dev",
					LockID:     "dev-lock",
					EslVersion: 2,
					Deleted:    true,
					Metadata: LockMetadata{
						Message:        "My lock on dev",
						CreatedByName:  "myself",
						CreatedByEmail: "myself@example.com",
					},
				},
				{
					Env:        "dev",
					LockID:     "dev-lock",
					EslVersion: 1,
					Deleted:    false,
					Metadata: LockMetadata{
						Message:        "My lock on dev",
						CreatedByName:  "myself",
						CreatedByEmail: "myself@example.com",
					},
				},
			},
		},
	}

	for _, tc := range tcs {
		tc := tc
		t.Run(tc.Name, func(t *testing.T) {
			t.Parallel()
			ctx := testutil.MakeTestContext()

			dbHandler := setupDB(t)
			err := dbHandler.WithTransaction(ctx, func(ctx context.Context, transaction *sql.Tx) error {
				envLock, err2 := dbHandler.DBSelectEnvironmentLock(ctx, transaction, tc.Env, tc.LockID)
				if err2 != nil {
					return err2
				}
				if envLock != nil {
					return errors.New(fmt.Sprintf("expected no eslId, but got %v", *envLock))
				}
				err := dbHandler.DBWriteEnvironmentLock(ctx, transaction, tc.LockID, tc.Env, tc.Message, tc.AuthorName, tc.AuthorEmail)
				if err != nil {
					return err
				}

				errDelete := dbHandler.DBDeleteEnvironmentLock(ctx, transaction, tc.Env, tc.LockID)
				if errDelete != nil {
					return err
				}

				actual, err := dbHandler.DBSelectEnvLockHistory(ctx, transaction, tc.Env, tc.LockID, 2)
				if err != nil {
					return err
				}

				if diff := cmp.Diff(len(tc.ExpectedLocks), len(actual)); diff != "" {
					t.Fatalf("number of env locks mismatch (-want, +got):\n%s", diff)
				}

				if diff := cmp.Diff(&tc.ExpectedLocks, &actual, cmpopts.IgnoreFields(EnvironmentLock{}, "Created")); diff != "" {
					t.Fatalf("env locks mismatch (-want, +got):\n%s", diff)
				}
				return nil
			})
			if err != nil {
				t.Fatalf("transaction error: %v", err)
			}
		})
	}
}

func TestReadWriteEnvironmentLock(t *testing.T) {
	tcs := []struct {
		Name         string
		Env          string
		LockID       string
		Message      string
		AuthorName   string
		AuthorEmail  string
		ExpectedLock *EnvironmentLock
	}{
		{
			Name:        "Simple environment lock",
			Env:         "dev",
			LockID:      "dev-lock",
			Message:     "My lock on dev",
			AuthorName:  "myself",
			AuthorEmail: "myself@example.com",
			ExpectedLock: &EnvironmentLock{
				Env:        "dev",
				LockID:     "dev-lock",
				EslVersion: 1,
				Deleted:    false,
				Metadata: LockMetadata{
					Message:        "My lock on dev",
					CreatedByName:  "myself",
					CreatedByEmail: "myself@example.com",
				},
			},
		},
	}

	for _, tc := range tcs {
		tc := tc
		t.Run(tc.Name, func(t *testing.T) {
			t.Parallel()
			ctx := testutil.MakeTestContext()

			dbHandler := setupDB(t)
			err := dbHandler.WithTransaction(ctx, func(ctx context.Context, transaction *sql.Tx) error {
				envLock, err2 := dbHandler.DBSelectEnvironmentLock(ctx, transaction, tc.Env, tc.LockID)
				if err2 != nil {
					return err2
				}
				if envLock != nil {
					return errors.New(fmt.Sprintf("expected no eslId, but got %v", *envLock))
				}
				err := dbHandler.DBWriteEnvironmentLock(ctx, transaction, tc.LockID, tc.Env, tc.Message, tc.AuthorName, tc.AuthorEmail)
				if err != nil {
					return err
				}

				actual, err := dbHandler.DBSelectEnvLockHistory(ctx, transaction, tc.Env, tc.LockID, 1)
				if err != nil {
					return err
				}

				if diff := cmp.Diff(1, len(actual)); diff != "" {
					t.Fatalf("number of env locks mismatch (-want, +got):\n%s", diff)
				}
				target := actual[0]
				if diff := cmp.Diff(tc.ExpectedLock, &target, cmpopts.IgnoreFields(EnvironmentLock{}, "Created")); diff != "" {
					t.Fatalf("error mismatch (-want, +got):\n%s", diff)
				}
				return nil
			})
			if err != nil {
				t.Fatalf("transaction error: %v", err)
			}
		})
	}
}

func TestReadWriteApplicationLock(t *testing.T) {
	tcs := []struct {
		Name         string
		Env          string
		LockID       string
		Message      string
		AppName      string
		AuthorName   string
		AuthorEmail  string
		ExpectedLock *ApplicationLock
	}{
		{
			Name:        "Simple application lock",
			Env:         "dev",
			LockID:      "dev-app-lock",
			Message:     "My application lock on dev for my-app",
			AuthorName:  "myself",
			AuthorEmail: "myself@example.com",
			AppName:     "my-app",
			ExpectedLock: &ApplicationLock{
				Env:        "dev",
				LockID:     "dev-app-lock",
				EslVersion: 1,
				Deleted:    false,
				App:        "my-app",
				Metadata: LockMetadata{
					Message:        "My application lock on dev for my-app",
					CreatedByName:  "myself",
					CreatedByEmail: "myself@example.com",
				},
			},
		},
	}

	for _, tc := range tcs {
		tc := tc
		t.Run(tc.Name, func(t *testing.T) {
			t.Parallel()
			ctx := testutil.MakeTestContext()

			dbHandler := setupDB(t)
			err := dbHandler.WithTransaction(ctx, func(ctx context.Context, transaction *sql.Tx) error {
				envLock, err2 := dbHandler.DBSelectAppLock(ctx, transaction, tc.Env, tc.AppName, tc.LockID)
				if err2 != nil {
					return err2
				}
				if envLock != nil {
					return errors.New(fmt.Sprintf("expected no eslId, but got %v", *envLock))
				}
				err := dbHandler.DBWriteApplicationLock(ctx, transaction, tc.LockID, tc.Env, tc.AppName, tc.Message, tc.AuthorName, tc.AuthorEmail)
				if err != nil {
					return err
				}

				actual, err := dbHandler.DBSelectAppLockHistory(ctx, transaction, tc.Env, tc.AppName, tc.LockID, 1)
				if err != nil {
					return err
				}

				if diff := cmp.Diff(1, len(actual)); diff != "" {
					t.Fatalf("number of env locks mismatch (-want, +got):\n%s", diff)
				}
				target := actual[0]
				if diff := cmp.Diff(tc.ExpectedLock, &target, cmpopts.IgnoreFields(ApplicationLock{}, "Created")); diff != "" {
					t.Fatalf("error mismatch (-want, +got):\n%s", diff)
				}
				return nil
			})
			if err != nil {
				t.Fatalf("transaction error: %v", err)
			}
		})
	}
}

func TestDeleteApplicationLock(t *testing.T) {
	tcs := []struct {
		Name          string
		Env           string
		LockID        string
		Message       string
		AppName       string
		AuthorName    string
		AuthorEmail   string
		ExpectedLocks []ApplicationLock
		ExpectedError error
	}{
		{
			Name:        "Write and delete",
			Env:         "dev",
			LockID:      "dev-lock",
			AppName:     "myApp",
			Message:     "My lock on dev",
			AuthorName:  "myself",
			AuthorEmail: "myself@example.com",
			ExpectedLocks: []ApplicationLock{
				{ //Sort DESC
					Env:        "dev",
					App:        "myApp",
					LockID:     "dev-lock",
					EslVersion: 2,
					Deleted:    true,
					Metadata: LockMetadata{
						Message:        "My lock on dev",
						CreatedByName:  "myself",
						CreatedByEmail: "myself@example.com",
					},
				},
				{
					Env:        "dev",
					LockID:     "dev-lock",
					App:        "myApp",
					EslVersion: 1,
					Deleted:    false,
					Metadata: LockMetadata{
						Message:        "My lock on dev",
						CreatedByName:  "myself",
						CreatedByEmail: "myself@example.com",
					},
				},
			},
		},
	}

	for _, tc := range tcs {
		tc := tc
		t.Run(tc.Name, func(t *testing.T) {
			t.Parallel()
			ctx := testutil.MakeTestContext()

			dbHandler := setupDB(t)
			err := dbHandler.WithTransaction(ctx, func(ctx context.Context, transaction *sql.Tx) error {
				envLock, err2 := dbHandler.DBSelectEnvironmentLock(ctx, transaction, tc.Env, tc.LockID)
				if err2 != nil {
					return err2
				}
				if envLock != nil {
					return errors.New(fmt.Sprintf("expected no eslId, but got %v", *envLock))
				}
				err := dbHandler.DBWriteApplicationLock(ctx, transaction, tc.LockID, tc.Env, tc.AppName, tc.Message, tc.AuthorName, tc.AuthorEmail)
				if err != nil {
					return err
				}

				errDelete := dbHandler.DBDeleteApplicationLock(ctx, transaction, tc.Env, tc.AppName, tc.LockID)
				if errDelete != nil {
					return err
				}

				actual, err := dbHandler.DBSelectAppLockHistory(ctx, transaction, tc.Env, tc.AppName, tc.LockID, 2)
				if err != nil {
					return err
				}

				if diff := cmp.Diff(len(tc.ExpectedLocks), len(actual)); diff != "" {
					t.Fatalf("number of env locks mismatch (-want, +got):\n%s", diff)
				}

				if diff := cmp.Diff(&tc.ExpectedLocks, &actual, cmpopts.IgnoreFields(ApplicationLock{}, "Created")); diff != "" {
					t.Fatalf("env locks mismatch (-want, +got):\n%s", diff)
				}
				return nil
			})
			if err != nil {
				t.Fatalf("transaction error: %v", err)
			}
		})
	}
}

<<<<<<< HEAD
func TestQueueApplicationVersion(t *testing.T) {
	const envName = "dev"
	const appName = "deployment"

	tcs := []struct {
		Name                string
		Deployments         []QueuedDeployment
		ExpectedDeployments []QueuedDeployment
		Env                 string
		AppName             string
		Version             *int64
	}{
		{
			Name: "Write and read",
			Deployments: []QueuedDeployment{
				{
					Env:     envName,
					App:     appName,
					Version: version(0),
				},
			},
			ExpectedDeployments: []QueuedDeployment{
				{
					EslVersion: 1,
					Env:        envName,
					App:        appName,
					Version:    version(0),
				},
			},
		},
		{
			Name: "Write and read multiple",
			Deployments: []QueuedDeployment{
				{
					Env:     envName,
					App:     appName,
					Version: version(0),
				},
				{
					Env:     envName,
					App:     appName,
					Version: version(1),
				},
			},
			ExpectedDeployments: []QueuedDeployment{
				{
					EslVersion: 2,
					Env:        envName,
					App:        appName,
					Version:    version(1),
				},
				{
					EslVersion: 1,
					Env:        envName,
					App:        appName,
					Version:    version(0),
=======
func TestReadWriteTeamLock(t *testing.T) {
	tcs := []struct {
		Name         string
		Env          string
		LockID       string
		Message      string
		TeamName     string
		AuthorName   string
		AuthorEmail  string
		ExpectedLock *TeamLock
	}{
		{
			Name:        "Simple application lock",
			Env:         "dev",
			LockID:      "dev-team-lock",
			Message:     "My team lock on dev for my-team",
			AuthorName:  "myself",
			AuthorEmail: "myself@example.com",
			TeamName:    "my-team",
			ExpectedLock: &TeamLock{
				Env:        "dev",
				LockID:     "dev-team-lock",
				EslVersion: 1,
				Deleted:    false,
				Team:       "my-team",
				Metadata: LockMetadata{
					Message:        "My team lock on dev for my-team",
					CreatedByName:  "myself",
					CreatedByEmail: "myself@example.com",
>>>>>>> 67cc17cc
				},
			},
		},
	}

	for _, tc := range tcs {
		tc := tc
		t.Run(tc.Name, func(t *testing.T) {
			t.Parallel()
			ctx := testutil.MakeTestContext()

			dbHandler := setupDB(t)
			err := dbHandler.WithTransaction(ctx, func(ctx context.Context, transaction *sql.Tx) error {
<<<<<<< HEAD
				for _, deployments := range tc.Deployments {
					err := dbHandler.DBWriteDeploymentAttempt(ctx, transaction, deployments.Env, deployments.App, deployments.Version)
					if err != nil {
						return err
					}
				}

				actual, err := dbHandler.DBSelectQueuedDeploymentHistory(ctx, transaction, envName, appName, 10)
=======
				envLock, err2 := dbHandler.DBSelectTeamLock(ctx, transaction, tc.Env, tc.TeamName, tc.LockID)
				if err2 != nil {
					return err2
				}
				if envLock != nil {
					return errors.New(fmt.Sprintf("expected no eslId, but got %v", *envLock))
				}
				err := dbHandler.DBWriteTeamLock(ctx, transaction, tc.LockID, tc.Env, tc.TeamName, tc.Message, tc.AuthorName, tc.AuthorEmail)
				if err != nil {
					return err
				}

				actual, err := dbHandler.DBSelectTeamLockHistory(ctx, transaction, tc.Env, tc.TeamName, tc.LockID, 1)
>>>>>>> 67cc17cc
				if err != nil {
					return err
				}

<<<<<<< HEAD
				if diff := cmp.Diff(tc.ExpectedDeployments, actual, cmpopts.IgnoreFields(QueuedDeployment{}, "Created")); diff != "" {
					t.Fatalf("env locks mismatch (-want, +got):\n%s", diff)
=======
				if diff := cmp.Diff(1, len(actual)); diff != "" {
					t.Fatalf("number of team locks mismatch (-want, +got):\n%s", diff)
				}
				target := actual[0]
				if diff := cmp.Diff(tc.ExpectedLock, &target, cmpopts.IgnoreFields(TeamLock{}, "Created")); diff != "" {
					t.Fatalf("error mismatch (-want, +got):\n%s", diff)
>>>>>>> 67cc17cc
				}
				return nil
			})
			if err != nil {
				t.Fatalf("transaction error: %v", err)
			}
		})
	}
}

<<<<<<< HEAD
func TestQueueApplicationVersionDelete(t *testing.T) {
	const envName = "dev"
	const appName = "deployment"
	tcs := []struct {
		Name                string
		Env                 string
		AppName             string
		Version             *int64
		ExpectedDeployments []QueuedDeployment
	}{
		{
			Name:    "Write and delete",
			Env:     envName,
			AppName: appName,
			Version: version(1),
			ExpectedDeployments: []QueuedDeployment{
				{
					EslVersion: 2,
					Env:        envName,
					App:        appName,
					Version:    nil,
				},
				{
					EslVersion: 1,
					Env:        envName,
					App:        appName,
					Version:    version(1),
=======
func TestDeleteTeamLock(t *testing.T) {
	tcs := []struct {
		Name          string
		Env           string
		LockID        string
		Message       string
		TeamName      string
		AuthorName    string
		AuthorEmail   string
		ExpectedLocks []TeamLock
		ExpectedError error
	}{
		{
			Name:        "Write and delete",
			Env:         "dev",
			LockID:      "dev-lock",
			TeamName:    "my-team",
			Message:     "My lock on dev for my-team",
			AuthorName:  "myself",
			AuthorEmail: "myself@example.com",
			ExpectedLocks: []TeamLock{
				{ //Sort DESC
					Env:        "dev",
					Team:       "my-team",
					LockID:     "dev-lock",
					EslVersion: 2,
					Deleted:    true,
					Metadata: LockMetadata{
						Message:        "My lock on dev for my-team",
						CreatedByName:  "myself",
						CreatedByEmail: "myself@example.com",
					},
				},
				{
					Env:        "dev",
					LockID:     "dev-lock",
					Team:       "my-team",
					EslVersion: 1,
					Deleted:    false,
					Metadata: LockMetadata{
						Message:        "My lock on dev for my-team",
						CreatedByName:  "myself",
						CreatedByEmail: "myself@example.com",
					},
>>>>>>> 67cc17cc
				},
			},
		},
	}

	for _, tc := range tcs {
		tc := tc
		t.Run(tc.Name, func(t *testing.T) {
			t.Parallel()
			ctx := testutil.MakeTestContext()

			dbHandler := setupDB(t)
			err := dbHandler.WithTransaction(ctx, func(ctx context.Context, transaction *sql.Tx) error {
<<<<<<< HEAD
				err := dbHandler.DBWriteDeploymentAttempt(ctx, transaction, tc.Env, tc.AppName, tc.Version)
=======
				envLock, err2 := dbHandler.DBSelectTeamLock(ctx, transaction, tc.Env, tc.TeamName, tc.LockID)
				if err2 != nil {
					return err2
				}
				if envLock != nil {
					return errors.New(fmt.Sprintf("expected no eslId, but got %v", *envLock))
				}
				err := dbHandler.DBWriteTeamLock(ctx, transaction, tc.LockID, tc.Env, tc.TeamName, tc.Message, tc.AuthorName, tc.AuthorEmail)
>>>>>>> 67cc17cc
				if err != nil {
					return err
				}

<<<<<<< HEAD
				err = dbHandler.DBDeleteDeploymentAttempt(ctx, transaction, tc.Env, tc.AppName)
				if err != nil {
					return err
				}

				actual, err := dbHandler.DBSelectQueuedDeploymentHistory(ctx, transaction, tc.Env, tc.AppName, len(tc.ExpectedDeployments))
=======
				errDelete := dbHandler.DBDeleteTeamLock(ctx, transaction, tc.Env, tc.TeamName, tc.LockID)
				if errDelete != nil {
					return err
				}

				actual, err := dbHandler.DBSelectTeamLockHistory(ctx, transaction, tc.Env, tc.TeamName, tc.LockID, 2)
>>>>>>> 67cc17cc
				if err != nil {
					return err
				}

<<<<<<< HEAD
				if diff := cmp.Diff(tc.ExpectedDeployments, actual, cmpopts.IgnoreFields(QueuedDeployment{}, "Created")); diff != "" {
					t.Fatalf("env locks mismatch (-want, +got):\n%s", diff)
=======
				if diff := cmp.Diff(len(tc.ExpectedLocks), len(actual)); diff != "" {
					t.Fatalf("number of team locks mismatch (-want, +got):\n%s", diff)
				}

				if diff := cmp.Diff(&tc.ExpectedLocks, &actual, cmpopts.IgnoreFields(TeamLock{}, "Created")); diff != "" {
					t.Fatalf("team locks mismatch (-want, +got):\n%s", diff)
>>>>>>> 67cc17cc
				}
				return nil
			})
			if err != nil {
				t.Fatalf("transaction error: %v", err)
			}
		})
	}
}

// setupDB returns a new DBHandler with a tmp directory every time, so tests can are completely independent
func setupDB(t *testing.T) *DBHandler {
	dir, err := testutil.CreateMigrationsPath(2)
	tmpDir := t.TempDir()
	t.Logf("directory for DB migrations: %s", dir)
	t.Logf("tmp dir for DB data: %s", tmpDir)
	cfg := DBConfig{
		MigrationsPath: dir,
		DriverName:     "sqlite3",
		DbHost:         tmpDir,
	}

	migErr := RunDBMigrations(cfg)
	if migErr != nil {
		t.Fatal(migErr)
	}

	dbHandler, err := Connect(cfg)
	if err != nil {
		t.Fatal(err)
	}

	return dbHandler
}

func SetupRepositoryTestWithDB(t *testing.T) *DBHandler {
	migrationsPath, err := testutil.CreateMigrationsPath(2)
	if err != nil {
		t.Fatalf("CreateMigrationsPath error: %v", err)
	}
	dbConfig := &DBConfig{
		MigrationsPath: migrationsPath,
		DriverName:     "sqlite3",
	}

	dir := t.TempDir()
	remoteDir := path.Join(dir, "remote")
	localDir := path.Join(dir, "local")
	cmd := exec.Command("git", "init", "--bare", remoteDir)
	err = cmd.Start()
	if err != nil {
		t.Fatalf("error starting %v", err)
		return nil
	}
	err = cmd.Wait()
	if err != nil {
		t.Fatalf("error waiting %v", err)
		return nil
	}
	t.Logf("test created dir: %s", localDir)

	dbConfig.DbHost = dir

	migErr := RunDBMigrations(*dbConfig)
	if migErr != nil {
		t.Fatal(migErr)
	}

	dbHandler, err := Connect(*dbConfig)
	if err != nil {
		t.Fatal(err)
	}
	return dbHandler
}<|MERGE_RESOLUTION|>--- conflicted
+++ resolved
@@ -849,7 +849,6 @@
 	}
 }
 
-<<<<<<< HEAD
 func TestQueueApplicationVersion(t *testing.T) {
 	const envName = "dev"
 	const appName = "deployment"
@@ -906,7 +905,174 @@
 					Env:        envName,
 					App:        appName,
 					Version:    version(0),
-=======
+				},
+			},
+		},
+	}
+
+	for _, tc := range tcs {
+		tc := tc
+		t.Run(tc.Name, func(t *testing.T) {
+			t.Parallel()
+			ctx := testutil.MakeTestContext()
+
+			dbHandler := setupDB(t)
+			err := dbHandler.WithTransaction(ctx, func(ctx context.Context, transaction *sql.Tx) error {
+				for _, deployments := range tc.Deployments {
+					err := dbHandler.DBWriteDeploymentAttempt(ctx, transaction, deployments.Env, deployments.App, deployments.Version)
+					if err != nil {
+						return err
+					}
+				}
+
+				actual, err := dbHandler.DBSelectQueuedDeploymentHistory(ctx, transaction, envName, appName, 10)
+				if err != nil {
+					return err
+				}
+				if diff := cmp.Diff(tc.ExpectedDeployments, actual, cmpopts.IgnoreFields(QueuedDeployment{}, "Created")); diff != "" {
+					t.Fatalf("env locks mismatch (-want, +got):\n%s", diff)
+				}
+				return nil
+			})
+			if err != nil {
+				t.Fatalf("transaction error: %v", err)
+			}
+		})
+	}
+}
+
+func TestQueueApplicationVersionDelete(t *testing.T) {
+	const envName = "dev"
+	const appName = "deployment"
+	tcs := []struct {
+		Name                string
+		Env                 string
+		AppName             string
+		Version             *int64
+		ExpectedDeployments []QueuedDeployment
+	}{
+		{
+			Name:    "Write and delete",
+			Env:     envName,
+			AppName: appName,
+			Version: version(1),
+			ExpectedDeployments: []QueuedDeployment{
+				{
+					EslVersion: 2,
+					Env:        envName,
+					App:        appName,
+					Version:    nil,
+				},
+				{
+					EslVersion: 1,
+					Env:        envName,
+					App:        appName,
+					Version:    version(1),
+				},
+			},
+		},
+	}
+
+	for _, tc := range tcs {
+		tc := tc
+		t.Run(tc.Name, func(t *testing.T) {
+			t.Parallel()
+			ctx := testutil.MakeTestContext()
+
+			dbHandler := setupDB(t)
+			err := dbHandler.WithTransaction(ctx, func(ctx context.Context, transaction *sql.Tx) error {
+				err := dbHandler.DBWriteDeploymentAttempt(ctx, transaction, tc.Env, tc.AppName, tc.Version)
+				if err != nil {
+					return err
+				}
+
+				err = dbHandler.DBDeleteDeploymentAttempt(ctx, transaction, tc.Env, tc.AppName)
+				if err != nil {
+					return err
+				}
+				actual, err := dbHandler.DBSelectQueuedDeploymentHistory(ctx, transaction, tc.Env, tc.AppName, len(tc.ExpectedDeployments))
+				if err != nil {
+					return err
+				}
+
+				if diff := cmp.Diff(tc.ExpectedDeployments, actual, cmpopts.IgnoreFields(QueuedDeployment{}, "Created")); diff != "" {
+					t.Fatalf("env locks mismatch (-want, +got):\n%s", diff)
+				}
+				return nil
+			})
+			if err != nil {
+				t.Fatalf("transaction error: %v", err)
+			}
+		})
+	}
+}
+
+// setupDB returns a new DBHandler with a tmp directory every time, so tests can are completely independent
+func setupDB(t *testing.T) *DBHandler {
+	dir, err := testutil.CreateMigrationsPath(2)
+	tmpDir := t.TempDir()
+	t.Logf("directory for DB migrations: %s", dir)
+	t.Logf("tmp dir for DB data: %s", tmpDir)
+	cfg := DBConfig{
+		MigrationsPath: dir,
+		DriverName:     "sqlite3",
+		DbHost:         tmpDir,
+	}
+
+	migErr := RunDBMigrations(cfg)
+	if migErr != nil {
+		t.Fatal(migErr)
+	}
+
+	dbHandler, err := Connect(cfg)
+	if err != nil {
+		t.Fatal(err)
+	}
+
+	return dbHandler
+}
+
+func SetupRepositoryTestWithDB(t *testing.T) *DBHandler {
+	migrationsPath, err := testutil.CreateMigrationsPath(2)
+	if err != nil {
+		t.Fatalf("CreateMigrationsPath error: %v", err)
+	}
+	dbConfig := &DBConfig{
+		MigrationsPath: migrationsPath,
+		DriverName:     "sqlite3",
+	}
+
+	dir := t.TempDir()
+	remoteDir := path.Join(dir, "remote")
+	localDir := path.Join(dir, "local")
+	cmd := exec.Command("git", "init", "--bare", remoteDir)
+	err = cmd.Start()
+	if err != nil {
+		t.Fatalf("error starting %v", err)
+		return nil
+	}
+	err = cmd.Wait()
+	if err != nil {
+		t.Fatalf("error waiting %v", err)
+		return nil
+	}
+	t.Logf("test created dir: %s", localDir)
+
+	dbConfig.DbHost = dir
+
+	migErr := RunDBMigrations(*dbConfig)
+	if migErr != nil {
+		t.Fatal(migErr)
+	}
+
+	dbHandler, err := Connect(*dbConfig)
+	if err != nil {
+		t.Fatal(err)
+	}
+	return dbHandler
+}
+
+//@@@@@
 func TestReadWriteTeamLock(t *testing.T) {
 	tcs := []struct {
 		Name         string
@@ -936,7 +1102,6 @@
 					Message:        "My team lock on dev for my-team",
 					CreatedByName:  "myself",
 					CreatedByEmail: "myself@example.com",
->>>>>>> 67cc17cc
 				},
 			},
 		},
@@ -950,16 +1115,6 @@
 
 			dbHandler := setupDB(t)
 			err := dbHandler.WithTransaction(ctx, func(ctx context.Context, transaction *sql.Tx) error {
-<<<<<<< HEAD
-				for _, deployments := range tc.Deployments {
-					err := dbHandler.DBWriteDeploymentAttempt(ctx, transaction, deployments.Env, deployments.App, deployments.Version)
-					if err != nil {
-						return err
-					}
-				}
-
-				actual, err := dbHandler.DBSelectQueuedDeploymentHistory(ctx, transaction, envName, appName, 10)
-=======
 				envLock, err2 := dbHandler.DBSelectTeamLock(ctx, transaction, tc.Env, tc.TeamName, tc.LockID)
 				if err2 != nil {
 					return err2
@@ -973,22 +1128,16 @@
 				}
 
 				actual, err := dbHandler.DBSelectTeamLockHistory(ctx, transaction, tc.Env, tc.TeamName, tc.LockID, 1)
->>>>>>> 67cc17cc
-				if err != nil {
-					return err
-				}
-
-<<<<<<< HEAD
-				if diff := cmp.Diff(tc.ExpectedDeployments, actual, cmpopts.IgnoreFields(QueuedDeployment{}, "Created")); diff != "" {
-					t.Fatalf("env locks mismatch (-want, +got):\n%s", diff)
-=======
+				if err != nil {
+					return err
+				}
+
 				if diff := cmp.Diff(1, len(actual)); diff != "" {
 					t.Fatalf("number of team locks mismatch (-want, +got):\n%s", diff)
 				}
 				target := actual[0]
 				if diff := cmp.Diff(tc.ExpectedLock, &target, cmpopts.IgnoreFields(TeamLock{}, "Created")); diff != "" {
 					t.Fatalf("error mismatch (-want, +got):\n%s", diff)
->>>>>>> 67cc17cc
 				}
 				return nil
 			})
@@ -999,35 +1148,6 @@
 	}
 }
 
-<<<<<<< HEAD
-func TestQueueApplicationVersionDelete(t *testing.T) {
-	const envName = "dev"
-	const appName = "deployment"
-	tcs := []struct {
-		Name                string
-		Env                 string
-		AppName             string
-		Version             *int64
-		ExpectedDeployments []QueuedDeployment
-	}{
-		{
-			Name:    "Write and delete",
-			Env:     envName,
-			AppName: appName,
-			Version: version(1),
-			ExpectedDeployments: []QueuedDeployment{
-				{
-					EslVersion: 2,
-					Env:        envName,
-					App:        appName,
-					Version:    nil,
-				},
-				{
-					EslVersion: 1,
-					Env:        envName,
-					App:        appName,
-					Version:    version(1),
-=======
 func TestDeleteTeamLock(t *testing.T) {
 	tcs := []struct {
 		Name          string
@@ -1072,7 +1192,6 @@
 						CreatedByName:  "myself",
 						CreatedByEmail: "myself@example.com",
 					},
->>>>>>> 67cc17cc
 				},
 			},
 		},
@@ -1086,9 +1205,6 @@
 
 			dbHandler := setupDB(t)
 			err := dbHandler.WithTransaction(ctx, func(ctx context.Context, transaction *sql.Tx) error {
-<<<<<<< HEAD
-				err := dbHandler.DBWriteDeploymentAttempt(ctx, transaction, tc.Env, tc.AppName, tc.Version)
-=======
 				envLock, err2 := dbHandler.DBSelectTeamLock(ctx, transaction, tc.Env, tc.TeamName, tc.LockID)
 				if err2 != nil {
 					return err2
@@ -1097,41 +1213,26 @@
 					return errors.New(fmt.Sprintf("expected no eslId, but got %v", *envLock))
 				}
 				err := dbHandler.DBWriteTeamLock(ctx, transaction, tc.LockID, tc.Env, tc.TeamName, tc.Message, tc.AuthorName, tc.AuthorEmail)
->>>>>>> 67cc17cc
-				if err != nil {
-					return err
-				}
-
-<<<<<<< HEAD
-				err = dbHandler.DBDeleteDeploymentAttempt(ctx, transaction, tc.Env, tc.AppName)
-				if err != nil {
-					return err
-				}
-
-				actual, err := dbHandler.DBSelectQueuedDeploymentHistory(ctx, transaction, tc.Env, tc.AppName, len(tc.ExpectedDeployments))
-=======
+				if err != nil {
+					return err
+				}
+
 				errDelete := dbHandler.DBDeleteTeamLock(ctx, transaction, tc.Env, tc.TeamName, tc.LockID)
 				if errDelete != nil {
 					return err
 				}
 
 				actual, err := dbHandler.DBSelectTeamLockHistory(ctx, transaction, tc.Env, tc.TeamName, tc.LockID, 2)
->>>>>>> 67cc17cc
-				if err != nil {
-					return err
-				}
-
-<<<<<<< HEAD
-				if diff := cmp.Diff(tc.ExpectedDeployments, actual, cmpopts.IgnoreFields(QueuedDeployment{}, "Created")); diff != "" {
-					t.Fatalf("env locks mismatch (-want, +got):\n%s", diff)
-=======
+				if err != nil {
+					return err
+				}
+
 				if diff := cmp.Diff(len(tc.ExpectedLocks), len(actual)); diff != "" {
 					t.Fatalf("number of team locks mismatch (-want, +got):\n%s", diff)
 				}
 
 				if diff := cmp.Diff(&tc.ExpectedLocks, &actual, cmpopts.IgnoreFields(TeamLock{}, "Created")); diff != "" {
 					t.Fatalf("team locks mismatch (-want, +got):\n%s", diff)
->>>>>>> 67cc17cc
 				}
 				return nil
 			})
@@ -1141,68 +1242,4 @@
 		})
 	}
 }
-
-// setupDB returns a new DBHandler with a tmp directory every time, so tests can are completely independent
-func setupDB(t *testing.T) *DBHandler {
-	dir, err := testutil.CreateMigrationsPath(2)
-	tmpDir := t.TempDir()
-	t.Logf("directory for DB migrations: %s", dir)
-	t.Logf("tmp dir for DB data: %s", tmpDir)
-	cfg := DBConfig{
-		MigrationsPath: dir,
-		DriverName:     "sqlite3",
-		DbHost:         tmpDir,
-	}
-
-	migErr := RunDBMigrations(cfg)
-	if migErr != nil {
-		t.Fatal(migErr)
-	}
-
-	dbHandler, err := Connect(cfg)
-	if err != nil {
-		t.Fatal(err)
-	}
-
-	return dbHandler
-}
-
-func SetupRepositoryTestWithDB(t *testing.T) *DBHandler {
-	migrationsPath, err := testutil.CreateMigrationsPath(2)
-	if err != nil {
-		t.Fatalf("CreateMigrationsPath error: %v", err)
-	}
-	dbConfig := &DBConfig{
-		MigrationsPath: migrationsPath,
-		DriverName:     "sqlite3",
-	}
-
-	dir := t.TempDir()
-	remoteDir := path.Join(dir, "remote")
-	localDir := path.Join(dir, "local")
-	cmd := exec.Command("git", "init", "--bare", remoteDir)
-	err = cmd.Start()
-	if err != nil {
-		t.Fatalf("error starting %v", err)
-		return nil
-	}
-	err = cmd.Wait()
-	if err != nil {
-		t.Fatalf("error waiting %v", err)
-		return nil
-	}
-	t.Logf("test created dir: %s", localDir)
-
-	dbConfig.DbHost = dir
-
-	migErr := RunDBMigrations(*dbConfig)
-	if migErr != nil {
-		t.Fatal(migErr)
-	}
-
-	dbHandler, err := Connect(*dbConfig)
-	if err != nil {
-		t.Fatal(err)
-	}
-	return dbHandler
-}+			