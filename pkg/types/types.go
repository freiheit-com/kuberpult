/*This file is part of kuberpult.

Kuberpult is free software: you can redistribute it and/or modify
it under the terms of the Expat(MIT) License as published by
the Free Software Foundation.

Kuberpult is distributed in the hope that it will be useful,
but WITHOUT ANY WARRANTY; without even the implied warranty of
MERCHANTABILITY or FITNESS FOR A PARTICULAR PURPOSE.  See the
MIT License for more details.

You should have received a copy of the MIT License
along with kuberpult. If not, see <https://directory.fsf.org/wiki/License:Expat>.

Copyright freiheit.com*/

package types

import (
	"cmp"
<<<<<<< HEAD
=======
	"fmt"
>>>>>>> 39f1ea4f
	"sort"
	"strings"
)

// EnvName is a type that helps us avoid mixing up envNames from other strings.
type EnvName string

func EnvNamesToStrings(a []EnvName) []string {
	var result = make([]string, len(a))
	for i := range a {
		result[i] = string(a[i])
	}
	return result
}

func StringsToEnvNames(a []string) []EnvName {
	var result = make([]EnvName, len(a))
	for i := range a {
		result[i] = EnvName(a[i])
	}
	return result
}

func Sort(a []EnvName) []EnvName {
	s := EnvNamesToStrings(a)
	sort.Strings(s)
	return StringsToEnvNames(s)
}

func StringPtr(a EnvName) *string {
	var result = string(a)
	return &result
}

func EnvNamePtr(a string) *EnvName {
	var result = EnvName(a)
	return &result
}

func EnvMapToStringMap[T comparable](a map[EnvName]T) map[string]T {
	var result = map[string]T{}
	for i := range a {
		result[string(i)] = a[i]
	}
	return result
}
func StringMapToEnvMap[T comparable](a map[string]T) map[EnvName]T {
	var result = map[EnvName]T{}
	for i := range a {
		result[EnvName(i)] = a[i]
	}
	return result
}

func Compare(a, b EnvName) int {
	return strings.Compare(string(a), string(b))
}

type ReleaseNumbers struct {
	Version  *uint64
	Revision uint64
}

func Greater(i, j ReleaseNumbers) bool {
	return CompareReleaseNumbers(i, j) > 0
}

func GreaterOrEqual(i, j ReleaseNumbers) bool {
	return CompareReleaseNumbers(i, j) >= 0
}

func CompareReleaseNumbers(a, b ReleaseNumbers) int {
	// Compare versions
	vCmp := cmp.Compare(*a.Version, *b.Version)
	if vCmp != 0 {
		return vCmp // Versions are different, return the result
	}
	// Versions are the same, compare revisions
	return cmp.Compare(a.Revision, b.Revision)
<<<<<<< HEAD
=======
}

func (r ReleaseNumbers) String() string {
	if r.Version == nil {
		return "<nil_version>"
	}
	return fmt.Sprintf("%d.%d", *r.Version, r.Revision)
}

func MakeReleaseNumbers(v, r uint64) ReleaseNumbers {
	return ReleaseNumbers{
		Version:  &v,
		Revision: r,
	}
}

func MakeReleaseNumberVersion(v uint64) ReleaseNumbers {
	return MakeReleaseNumbers(v, 0)
>>>>>>> 39f1ea4f
}<|MERGE_RESOLUTION|>--- conflicted
+++ resolved
@@ -18,10 +18,8 @@
 
 import (
 	"cmp"
-<<<<<<< HEAD
-=======
 	"fmt"
->>>>>>> 39f1ea4f
+
 	"sort"
 	"strings"
 )
@@ -101,8 +99,6 @@
 	}
 	// Versions are the same, compare revisions
 	return cmp.Compare(a.Revision, b.Revision)
-<<<<<<< HEAD
-=======
 }
 
 func (r ReleaseNumbers) String() string {
@@ -121,5 +117,4 @@
 
 func MakeReleaseNumberVersion(v uint64) ReleaseNumbers {
 	return MakeReleaseNumbers(v, 0)
->>>>>>> 39f1ea4f
 }