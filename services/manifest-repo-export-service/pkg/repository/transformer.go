/*This file is part of kuberpult.

Kuberpult is free software: you can redistribute it and/or modify
it under the terms of the Expat(MIT) License as published by
the Free Software Foundation.

Kuberpult is distributed in the hope that it will be useful,
but WITHOUT ANY WARRANTY; without even the implied warranty of
MERCHANTABILITY or FITNESS FOR A PARTICULAR PURPOSE.  See the
MIT License for more details.

You should have received a copy of the MIT License
along with kuberpult. If not, see <https://directory.fsf.org/wiki/License:Expat>.

Copyright freiheit.com*/

package repository

import (
	"context"
	"database/sql"
	"encoding/json"
	"errors"
	"fmt"
	api "github.com/freiheit-com/kuberpult/pkg/api/v1"
	"github.com/freiheit-com/kuberpult/pkg/auth"
	"github.com/freiheit-com/kuberpult/pkg/config"
	"github.com/freiheit-com/kuberpult/pkg/db"
	"github.com/freiheit-com/kuberpult/pkg/event"
	"github.com/freiheit-com/kuberpult/pkg/logger"
	"github.com/freiheit-com/kuberpult/pkg/sorting"
	time2 "github.com/freiheit-com/kuberpult/pkg/time"
	"github.com/freiheit-com/kuberpult/pkg/uuid"
	billy "github.com/go-git/go-billy/v5"
	"github.com/go-git/go-billy/v5/util"
	"google.golang.org/grpc/codes"
	"google.golang.org/grpc/status"
	"gopkg.in/DataDog/dd-trace-go.v1/ddtrace/tracer"
	yaml3 "gopkg.in/yaml.v3"
	"io"
	"path"

	"github.com/freiheit-com/kuberpult/pkg/valid"
	"os"
	"sort"
	"strconv"
	"strings"

	"time"
)

const (
	queueFileName         = "queued_version"
	fieldCreatedAt        = "created_at"
	fieldCreatedByName    = "created_by_name"
	fieldCreatedByEmail   = "created_by_email"
	fieldSourceCommitId   = "source_commit_id"
	fieldDisplayVersion   = "display_version"
	fieldMessage          = "message"
	fieldSourceMessage    = "source_message"
	fieldSourceAuthor     = "source_author"
	keptVersionsOnCleanup = 20
)

const (
	fieldTeam = "team"
)

type ctxMarkerGenerateUuid struct{}

var (
	ctxMarkerGenerateUuidKey = &ctxMarkerGenerateUuid{}
)

func versionToString(Version uint64) string {
	return strconv.FormatUint(Version, 10)
}

func releasesDirectory(fs billy.Filesystem, application string) string {
	return fs.Join("applications", application, "releases")
}

func applicationDirectory(fs billy.Filesystem, application string) string {
	return fs.Join("applications", application)
}

func environmentApplicationDirectory(fs billy.Filesystem, environment, application string) string {
	return fs.Join("environments", environment, "applications", application)
}

func releasesDirectoryWithVersion(fs billy.Filesystem, application string, version uint64) string {
	return fs.Join(releasesDirectory(fs, application), versionToString(version))
}

func manifestDirectoryWithReleasesVersion(fs billy.Filesystem, application string, version uint64) string {
	return fs.Join(releasesDirectoryWithVersion(fs, application, version), "environments")
}

func commitEventDir(fs billy.Filesystem, commit, eventId string) string {
	return fs.Join(commitDirectory(fs, commit), "events", eventId)
}

func AddGeneratorToContext(ctx context.Context, gen uuid.GenerateUUIDs) context.Context {
	return context.WithValue(ctx, ctxMarkerGenerateUuidKey, gen)
}

// A Transformer updates the files in the worktree
type Transformer interface {
	Transform(ctx context.Context, state *State, t TransformerContext, transaction *sql.Tx) (commitMsg string, e error)
	GetDBEventType() db.EventType
	GetMetadata() *TransformerMetadata
}

type TransformerContext interface {
	Execute(t Transformer, transaction *sql.Tx) error
	AddAppEnv(app string, env string, team string)
	DeleteEnvFromApp(app string, env string)
}

type TransformerMetadata struct {
	AuthorName  string `json:"authorName,omitempty"`
	AuthorEmail string `json:"authorEmail,omitempty"`
}

func (t *TransformerMetadata) GetMetadata() *TransformerMetadata {
	return t
}

func RunTransformer(ctx context.Context, t Transformer, s *State, transaction *sql.Tx) (string, *TransformerResult, error) {
	runner := transformerRunner{
		ChangedApps:     nil,
		DeletedRootApps: nil,
		Commits:         nil,
		Context:         ctx,
		State:           s,
		Stack:           [][]string{nil},
	}
	if err := runner.Execute(t, transaction); err != nil {
		return "", nil, err
	}
	commitMsg := ""
	if len(runner.Stack[0]) > 0 {
		commitMsg = runner.Stack[0][0]
	}
	return commitMsg, &TransformerResult{
		ChangedApps:     runner.ChangedApps,
		DeletedRootApps: runner.DeletedRootApps,
		Commits:         runner.Commits,
	}, nil
}

type transformerRunner struct {
	Context context.Context
	State   *State
	// Stores the current stack of commit messages. Each entry of
	// the outer slice corresponds to a step being executed. Each
	// entry of the inner slices correspond to a message generated
	// by that step.
	Stack           [][]string
	ChangedApps     []AppEnv
	DeletedRootApps []RootApp
	Commits         *CommitIds
}

func (r *transformerRunner) Execute(t Transformer, transaction *sql.Tx) error {
	r.Stack = append(r.Stack, nil)
	msg, err := t.Transform(r.Context, r.State, r, transaction)
	if err != nil {
		return err
	}
	idx := len(r.Stack) - 1
	if len(r.Stack[idx]) != 0 {
		if msg != "" {
			msg = msg + "\n" + strings.Join(r.Stack[idx], "\n")
		} else {
			msg = strings.Join(r.Stack[idx], "\n")
		}
	}
	if msg != "" {
		r.Stack[idx-1] = append(r.Stack[idx-1], msg)
	}
	r.Stack = r.Stack[:idx]
	return nil
}

func (r *transformerRunner) AddAppEnv(app string, env string, team string) {
	r.ChangedApps = append(r.ChangedApps, AppEnv{
		App:  app,
		Env:  env,
		Team: team,
	})
}

func (r *transformerRunner) DeleteEnvFromApp(app string, env string) {
	r.ChangedApps = append(r.ChangedApps, AppEnv{
		Team: "",
		App:  app,
		Env:  env,
	})
	r.DeletedRootApps = append(r.DeletedRootApps, RootApp{
		Env: env,
	})
}

type RawNode struct{ *yaml3.Node }

func (n *RawNode) UnmarshalYAML(node *yaml3.Node) error {
	n.Node = node
	return nil
}

func wrapFileError(e error, filename string, message string) error {
	return fmt.Errorf("%s '%s': %w", message, filename, e)
}

type Authentication struct {
	RBACConfig auth.RBACConfig
}

type QueueApplicationVersion struct {
	Environment string
	Application string
	Version     uint64
}

func (c *QueueApplicationVersion) Transform(
	ctx context.Context,
	state *State,
	t TransformerContext,
	transaction *sql.Tx,
) (string, error) {
	fs := state.Filesystem
	// Create a symlink to the release
	applicationDir := fs.Join("environments", c.Environment, "applications", c.Application)
	if err := fs.MkdirAll(applicationDir, 0777); err != nil {
		return "", err
	}
	queuedVersionFile := fs.Join(applicationDir, queueFileName)
	if err := fs.Remove(queuedVersionFile); err != nil && !errors.Is(err, os.ErrNotExist) {
		return "", err
	}
	releaseDir := releasesDirectoryWithVersion(fs, c.Application, c.Version)
	if err := fs.Symlink(fs.Join("..", "..", "..", "..", releaseDir), queuedVersionFile); err != nil {
		return "", err
	}

	return fmt.Sprintf("Queued version %d of app %q in env %q", c.Version, c.Application, c.Environment), nil
}

type DeployApplicationVersion struct {
	Authentication      `json:"-"`
	TransformerMetadata `json:"metadata"`
	Environment         string                          `json:"env"`
	Application         string                          `json:"app"`
	Version             uint64                          `json:"version"`
	LockBehaviour       api.LockBehavior                `json:"lockBehaviour"`
	WriteCommitData     bool                            `json:"writeCommitData"`
	SourceTrain         *DeployApplicationVersionSource `json:"sourceTrain"`
	Author              string                          `json:"author"`
	TransformerEslID    uint                            `json:"eslid"` // Tags the transformer with EventSourcingLight eslid
}

func (c *DeployApplicationVersion) GetDBEventType() db.EventType {
	return db.EvtDeployApplicationVersion
}

type DeployApplicationVersionSource struct {
	TargetGroup *string `json:"targetGroup"`
	Upstream    string  `json:"upstream"`
}

func (c *DeployApplicationVersion) Transform(
	ctx context.Context,
	state *State,
	t TransformerContext,
	transaction *sql.Tx,
) (string, error) {
	fsys := state.Filesystem
	// Check that the release exist and fetch manifest
	var manifestContent []byte
	releaseDir := releasesDirectoryWithVersion(fsys, c.Application, c.Version)
	if state.DBHandler.ShouldUseOtherTables() {
		version, err := state.DBHandler.DBSelectReleaseByVersion(ctx, transaction, c.Application, c.Version)
		if err != nil {
			return "", err
		}
		if version == nil {
			return "", fmt.Errorf("release of app %s with version %v not found", c.Application, c.Version)
		}
		manifestContent = []byte(version.Manifests.Manifests[c.Environment])
	} else {
		// Check that the release exist and fetch manifest
		manifest := fsys.Join(releaseDir, "environments", c.Environment, "manifests.yaml")
		if file, err := fsys.Open(manifest); err != nil {
			return "", wrapFileError(err, manifest, fmt.Sprintf("deployment failed: could not open manifest for app %s with release %d on env %s", c.Application, c.Version, c.Environment))
		} else {
			if content, err := io.ReadAll(file); err != nil {
				return "", err
			} else {
				manifestContent = content
			}
			file.Close()
		}
	}
	if c.LockBehaviour != api.LockBehavior_IGNORE {
		// Check that the environment is not locked
		var (
			envLocks, appLocks, teamLocks map[string]Lock
			err                           error
		)
		envLocks, err = state.GetEnvironmentLocksFromDB(ctx, transaction, c.Environment)
		if err != nil {
			return "", err
		}
		appLocks, err = state.GetEnvironmentApplicationLocks(c.Environment, c.Application)
		if err != nil {
			return "", err
		}

		teamName, err := state.GetTeamName(c.Application)
		if err != nil {
			return "", err
		}

		if errors.Is(err, os.ErrNotExist) {
			teamLocks = map[string]Lock{} //If we dont find the team file, there is no team for application, meaning there can't be any team locks
		} else {
			teamLocks, err = state.GetEnvironmentTeamLocks(c.Environment, string(teamName))
			if err != nil {
				return "", err
			}
		}

		if len(envLocks) > 0 || len(appLocks) > 0 || len(teamLocks) > 0 {
			if c.WriteCommitData {
				dbEvents, err := state.DBHandler.DBSelectAllCommitEventsForTransformer(ctx, transaction, c.TransformerEslID, event.EventTypeLockPreventeDeployment)
				if err != nil {
					return "", err
				}

				targetEvent, eventUUID, err := parseDBCommitEvents(dbEvents, event.EventTypeLockPreventeDeployment, c.Application, c.Environment)
				if err != nil {
					return "", fmt.Errorf("Could not process events for application '%s' on environment '%s'", c.Application, c.Environment)
				}

				if targetEvent == nil {
					return "", fmt.Errorf("Triggered event lock prevented deployment for transformer ID '%d', but none was found on database!", c.TransformerEslID)
				}

				if err := addEventForRelease(ctx, fsys, eventUUID, releaseDir, *targetEvent); err != nil {
					return "", err
				}
			}
			switch c.LockBehaviour {
			case api.LockBehavior_RECORD:
				q := QueueApplicationVersion{
					Environment: c.Environment,
					Application: c.Application,
					Version:     c.Version,
				}
				return q.Transform(ctx, state, t, nil)
			case api.LockBehavior_FAIL:
				return "", &LockedError{
					EnvironmentApplicationLocks: appLocks,
					EnvironmentLocks:            envLocks,
					TeamLocks:                   teamLocks,
				}
			}
		}
	}

	applicationDir := fsys.Join("environments", c.Environment, "applications", c.Application)
	versionFile := fsys.Join(applicationDir, "version")

	// Create a symlink to the release
	if err := fsys.MkdirAll(applicationDir, 0777); err != nil {
		return "", err
	}
	if err := fsys.Remove(versionFile); err != nil && !errors.Is(err, os.ErrNotExist) {
		return "", err
	}
	if err := fsys.Symlink(fsys.Join("..", "..", "..", "..", releaseDir), versionFile); err != nil {
		return "", err
	}
	// Copy the manifest for argocd
	manifestsDir := fsys.Join(applicationDir, "manifests")
	if err := fsys.MkdirAll(manifestsDir, 0777); err != nil {
		return "", err
	}
	manifestFilename := fsys.Join(manifestsDir, "manifests.yaml")
	// note that the manifest is empty here!
	// but actually it's not quite empty!
	// The function we are using here is `util.WriteFile`. And that does not allow overwriting files with empty content.
	// We work around this unusual behavior by writing a space into the file
	if len(manifestContent) == 0 {
		manifestContent = []byte(" ")
	}
	if err := util.WriteFile(fsys, manifestFilename, manifestContent, 0666); err != nil {
		return "", err
	}
	teamOwner, err := state.GetApplicationTeamOwner(ctx, transaction, c.Application)
	if err != nil {
		return "", err
	}
	t.AddAppEnv(c.Application, c.Environment, teamOwner)

	existingDeployment, err := state.DBHandler.DBSelectDeployment(ctx, transaction, c.Application, c.Environment)
	if err != nil {
		return "", fmt.Errorf("error while retrieving deployment: %v", err)
	}

	logger.FromContext(ctx).Sugar().Warnf("writing deployed name...")
	if err := util.WriteFile(fsys, fsys.Join(applicationDir, "deployed_by"), []byte(existingDeployment.Metadata.DeployedByName), 0666); err != nil {
		return "", err
	}

	logger.FromContext(ctx).Sugar().Warnf("writing deployed email...")
	if err := util.WriteFile(fsys, fsys.Join(applicationDir, "deployed_by_email"), []byte(existingDeployment.Metadata.DeployedByEmail), 0666); err != nil {
		return "", err
	}

	logger.FromContext(ctx).Sugar().Warnf("writing deployed at...")
	if err := util.WriteFile(fsys, fsys.Join(applicationDir, "deployed_at_utc"), []byte(existingDeployment.Created.UTC().String()), 0666); err != nil {
		return "", err
	}

	err = state.DeleteQueuedVersionIfExists(c.Environment, c.Application)
	if err != nil {
		return "", err
	}

	d := &CleanupOldApplicationVersions{
		Application: c.Application,
		TransformerMetadata: TransformerMetadata{
			AuthorName:  existingDeployment.Metadata.DeployedByName,
			AuthorEmail: existingDeployment.Metadata.DeployedByEmail,
		},
	}
	if err := t.Execute(d, transaction); err != nil {
		return "", err
	}

	if c.WriteCommitData { // write the corresponding event
		dbEvents, err := state.DBHandler.DBSelectAllCommitEventsForTransformer(ctx, transaction, c.TransformerEslID, event.EventTypeDeployment)
		if err != nil {
			return "", err
		}
		targetEvent, eventUUID, err := parseDBCommitEvents(dbEvents, event.EventTypeDeployment, c.Application, c.Environment)
		if err != nil {
			return "", fmt.Errorf("Could not process events for application '%s' on environment '%s'", c.Application, c.Environment)

		}
		if targetEvent == nil {
			return "", fmt.Errorf("Triggered deployment event for transformer ID '%d', but none was found on database!", c.TransformerEslID)
		}
		if err := addEventForRelease(ctx, fsys, eventUUID, releaseDir, *targetEvent); err != nil {
			return "", GetCreateReleaseGeneralFailure(err)
		}
	}
	return fmt.Sprintf("deployed version %d of %q to %q", c.Version, c.Application, c.Environment), nil
}

func parseDBCommitEvents(dbEvents []event.DBEventGo, eType event.EventType, targetApp, targetEnv string) (*event.Event, string, error) {
	if eType == event.EventTypeNewRelease {
		return nil, "", nil
	}

	for _, goEvent := range dbEvents {
		var app string
		var env string

		switch eType {
		case "deployment":
			app = goEvent.EventData.(*event.Deployment).Application
			env = goEvent.EventData.(*event.Deployment).Environment
		case "lock-prevented-deployment":
			app = goEvent.EventData.(*event.LockPreventedDeployment).Application
			env = goEvent.EventData.(*event.LockPreventedDeployment).Environment
		case "replaced-by":
			app = goEvent.EventData.(*event.ReplacedBy).Application
			env = goEvent.EventData.(*event.ReplacedBy).Environment
		default:
			return nil, "", fmt.Errorf("unknown event type: %q", eType)
		}

		if app == targetApp && env == targetEnv {
			return &goEvent.EventData, goEvent.EventMetadata.Uuid, nil
		}
	}
	return nil, "", nil
}

func getCommitIDFromReleaseDir(ctx context.Context, fs billy.Filesystem, releaseDir string) (string, error) {
	commitIdPath := fs.Join(releaseDir, "source_commit_id")

	commitIDBytes, err := util.ReadFile(fs, commitIdPath)
	if err != nil {
		logger.FromContext(ctx).Sugar().Infof(
			"Error while reading source commit ID file at %s, error %w"+
				". Deployment event not stored.",
			commitIdPath, err)
		return "", err
	}
	commitID := string(commitIDBytes)
	// if the stored source commit ID is invalid then we will not be able to store the event (simply)
	return commitID, nil
}

func addEventForRelease(ctx context.Context, fs billy.Filesystem, uuid string, releaseDir string, ev event.Event) error {
	span, ctx := tracer.StartSpanFromContext(ctx, "addEventForRelease")
	defer span.Finish()
	if commitID, err := getCommitIDFromReleaseDir(ctx, fs, releaseDir); err == nil {
		if !valid.SHA1CommitID(commitID) {
			logger.FromContext(ctx).Sugar().Infof(
				"The source commit ID %s is not a valid/complete SHA1 hash, event cannot be stored.",
				commitID)
			return nil
		}
		if err := writeEvent(ctx, uuid, commitID, fs, ev); err != nil {
			return fmt.Errorf(
				"could not write an event for commit %s, error: %w",
				commitID, err)
		}
	}
	return nil
}

func writeEvent(ctx context.Context, eventId string, sourceCommitId string, filesystem billy.Filesystem, ev event.Event) error {
	span, _ := tracer.StartSpanFromContext(ctx, "writeEvent")
	defer span.Finish()
	eventDir := commitEventDir(filesystem, sourceCommitId, eventId)
	if err := event.Write(filesystem, eventDir, ev); err != nil {
		return fmt.Errorf(
			"could not write an event for commit '%s' for uuid '%s', error: %w",
			sourceCommitId, eventId, err)
	}
	return nil

}

type CreateEnvironmentLock struct {
	Authentication      `json:"-"`
	TransformerMetadata `json:"metadata"`
	Environment         string `json:"env"`
	LockId              string `json:"lockId"`
	Message             string `json:"message"`
}

func (c *CreateEnvironmentLock) GetDBEventType() db.EventType {
	return db.EvtCreateEnvironmentLock
}

func (c *CreateEnvironmentLock) Transform(
	ctx context.Context,
	state *State,
	_ TransformerContext,
	transaction *sql.Tx,
) (string, error) {
	fs := state.Filesystem
	envDir := fs.Join("environments", c.Environment)
	if _, err := fs.Stat(envDir); err != nil {
		return "", fmt.Errorf("error accessing dir %q: %w", envDir, err)
	}
	chroot, err := fs.Chroot(envDir)
	if err != nil {
		return "", err
	}

	lock, err := state.DBHandler.DBSelectEnvironmentLock(ctx, transaction, c.Environment, c.LockId)
	if err != nil {
		return "", err
	}

	if lock == nil {
		return "", fmt.Errorf("no lock found")
	}
	if err := createLock(ctx, chroot, lock.LockID, lock.Metadata.Message, lock.Metadata.CreatedByName, lock.Metadata.CreatedByEmail, lock.Created.Format(time.RFC3339)); err != nil {
		return "", err
	}

	return fmt.Sprintf("Created lock %q on environment %q", c.LockId, c.Environment), nil
}

func createLock(ctx context.Context, fs billy.Filesystem, lockId, message, authorName, authorEmail, created string) error {
	locksDir := "locks"
	if err := fs.MkdirAll(locksDir, 0777); err != nil {
		return err
	}

	// create lock dir
	newLockDir := fs.Join(locksDir, lockId)
	if err := fs.MkdirAll(newLockDir, 0777); err != nil {
		return err
	}

	// write message
	if err := util.WriteFile(fs, fs.Join(newLockDir, fieldMessage), []byte(message), 0666); err != nil {
		return err
	}

	// write email
	if err := util.WriteFile(fs, fs.Join(newLockDir, fieldCreatedByEmail), []byte(authorEmail), 0666); err != nil {
		return err
	}

	// write name
	if err := util.WriteFile(fs, fs.Join(newLockDir, fieldCreatedByName), []byte(authorName), 0666); err != nil {
		return err
	}

	// write date in iso format
	if err := util.WriteFile(fs, fs.Join(newLockDir, fieldCreatedAt), []byte(created), 0666); err != nil {
		return err
	}
	return nil
}

type DeleteEnvironmentLock struct {
	Authentication      `json:"-"`
	TransformerMetadata `json:"metadata"`
	Environment         string `json:"env"`
	LockId              string `json:"lockId"`
}

func (c *DeleteEnvironmentLock) GetDBEventType() db.EventType {
	return db.EvtDeleteEnvironmentLock
}

func (c *DeleteEnvironmentLock) Transform(
	ctx context.Context,
	state *State,
	_ TransformerContext,
	_ *sql.Tx,
) (string, error) {
	fs := state.Filesystem
	s := State{
		Commit:                 nil,
		BootstrapMode:          false,
		EnvironmentConfigsPath: "",
		Filesystem:             fs,
		ReleaseVersionsLimit:   state.ReleaseVersionsLimit,
		DBHandler:              state.DBHandler,
	}
	lockDir := s.GetEnvLockDir(c.Environment, c.LockId)
	_, err := fs.Stat(lockDir)

	if err != nil && !errors.Is(err, os.ErrNotExist) {
		return "", err
	}

	if err := fs.Remove(lockDir); err != nil && !errors.Is(err, os.ErrNotExist) {
		return "", fmt.Errorf("failed to delete directory %q: %w", lockDir, err)
	}
	if err := s.DeleteEnvLockIfEmpty(ctx, c.Environment); err != nil {
		return "", err
	}

	return fmt.Sprintf("Deleted lock %q on environment %q", c.LockId, c.Environment), nil
}

type CreateEnvironmentApplicationLock struct {
	Authentication      `json:"-"`
	TransformerMetadata `json:"metadata"`
	Environment         string `json:"env"`
	Application         string `json:"app"`
	LockId              string `json:"lockId"`
	Message             string `json:"message"`
}

func (c *CreateEnvironmentApplicationLock) GetDBEventType() db.EventType {
	return db.EvtCreateEnvironmentApplicationLock
}

func (c *CreateEnvironmentApplicationLock) Transform(
	ctx context.Context,
	state *State,
	t TransformerContext,
	transaction *sql.Tx,
) (string, error) {
	fs := state.Filesystem
	envDir := fs.Join("environments", c.Environment)
	if _, err := fs.Stat(envDir); err != nil {
		return "", fmt.Errorf("error accessing dir %q: %w", envDir, err)
	}

	appDir := fs.Join(envDir, "applications", c.Application)
	if err := fs.MkdirAll(appDir, 0777); err != nil {
		return "", err
	}

	lock, err := state.DBHandler.DBSelectAppLock(ctx, transaction, c.Environment, c.Application, c.LockId)

	if err != nil {
		return "", err
	}

	if lock == nil {
		return "", fmt.Errorf("no application lock found to create with lock id '%s', for application '%s' on environment '%s'.\n", c.LockId, c.Application, c.Environment)
	}

	chroot, err := fs.Chroot(appDir)
	if err != nil {
		return "", err
	}

	if err := createLock(ctx, chroot, lock.LockID, lock.Metadata.Message, lock.Metadata.CreatedByName, lock.Metadata.CreatedByEmail, lock.Created.Format(time.RFC3339)); err != nil {
		return "", err
	}

	// locks are invisible to argoCd, so no changes here
	return fmt.Sprintf("Created lock %q on environment %q for application %q", c.LockId, c.Environment, c.Application), nil
}

type DeleteEnvironmentApplicationLock struct {
	Authentication      `json:"-"`
	TransformerMetadata `json:"metadata"`
	Environment         string `json:"env"`
	Application         string `json:"app"`
	LockId              string `json:"lockId"`
}

func (c *DeleteEnvironmentApplicationLock) GetDBEventType() db.EventType {
	return db.EvtDeleteEnvironmentApplicationLock
}

func (c *DeleteEnvironmentApplicationLock) Transform(
	ctx context.Context,
	state *State,
	_ TransformerContext,
	transaction *sql.Tx,
) (string, error) {

	fs := state.Filesystem
	queueMessage := ""
	lockDir := fs.Join("environments", c.Environment, "applications", c.Application, "locks", c.LockId)
	_, err := fs.Stat(lockDir)
	if err != nil && !errors.Is(err, os.ErrNotExist) {
		return "", err
	}
	if err := fs.Remove(lockDir); err != nil && !errors.Is(err, os.ErrNotExist) {
		return "", fmt.Errorf("failed to delete directory %q: %w.", lockDir, err)
	}

	queueMessage, err = state.ProcessQueue(ctx, transaction, fs, c.Environment, c.Application)
	if err != nil {
		return "", err
	}
	if err := state.DeleteAppLockIfEmpty(ctx, c.Environment, c.Application); err != nil {
		return "", err
	}

	return fmt.Sprintf("Deleted lock %q on environment %q for application %q%s", c.LockId, c.Environment, c.Application, queueMessage), nil
}

type CreateApplicationVersion struct {
	Authentication      `json:"-"`
	TransformerMetadata `json:"metadata"`
	Version             uint64            `json:"version"`
	Application         string            `json:"app"`
	Manifests           map[string]string `json:"manifests"`
	SourceCommitId      string            `json:"sourceCommitId"`
	SourceAuthor        string            `json:"sourceCommitAuthor"`
	SourceMessage       string            `json:"sourceCommitMessage"`
	Team                string            `json:"team"`
	DisplayVersion      string            `json:"displayVersion"`
	WriteCommitData     bool              `json:"writeCommitData"`
	PreviousCommit      string            `json:"previousCommit"`
	TransformerEslID    uint              `json:"eslID"`
}

func (c *CreateApplicationVersion) GetDBEventType() db.EventType {
	return db.EvtCreateApplicationVersion
}

func (c *CreateApplicationVersion) Transform(
	ctx context.Context,
	state *State,
	t TransformerContext,
	transaction *sql.Tx,
) (string, error) {
	version := c.Version
	fs := state.Filesystem
	if !valid.ApplicationName(c.Application) {
		return "", GetCreateReleaseAppNameTooLong(c.Application, valid.AppNameRegExp, uint32(valid.MaxAppNameLen))
	}

	releaseDir := releasesDirectoryWithVersion(fs, c.Application, version)
	appDir := applicationDirectory(fs, c.Application)
	if err := fs.MkdirAll(releaseDir, 0777); err != nil {
		return "", GetCreateReleaseGeneralFailure(err)
	}

	var checkForInvalidCommitId = func(commitId, helperText string) {
		if !valid.SHA1CommitID(commitId) {
			logger.FromContext(ctx).
				Sugar().
				Warnf("%s commit ID is not a valid SHA1 hash, should be exactly 40 characters [0-9a-fA-F] %s\n", commitId, helperText)
		}
	}

	checkForInvalidCommitId(c.SourceCommitId, "Source")
	checkForInvalidCommitId(c.PreviousCommit, "Previous")

	if c.SourceCommitId != "" {
		c.SourceCommitId = strings.ToLower(c.SourceCommitId)
		if err := util.WriteFile(fs, fs.Join(releaseDir, fieldSourceCommitId), []byte(c.SourceCommitId), 0666); err != nil {
			return "", GetCreateReleaseGeneralFailure(err)
		}
	}

	if c.SourceAuthor != "" {
		if err := util.WriteFile(fs, fs.Join(releaseDir, fieldSourceAuthor), []byte(c.SourceAuthor), 0666); err != nil {
			return "", GetCreateReleaseGeneralFailure(err)
		}
	}
	if c.SourceMessage != "" {
		if err := util.WriteFile(fs, fs.Join(releaseDir, fieldSourceMessage), []byte(c.SourceMessage), 0666); err != nil {
			return "", GetCreateReleaseGeneralFailure(err)
		}
	}
	if c.DisplayVersion != "" {
		if err := util.WriteFile(fs, fs.Join(releaseDir, fieldDisplayVersion), []byte(c.DisplayVersion), 0666); err != nil {
			return "", GetCreateReleaseGeneralFailure(err)
		}
	}
	if err := util.WriteFile(fs, fs.Join(releaseDir, fieldCreatedAt), []byte(time2.GetTimeNow(ctx).Format(time.RFC3339)), 0666); err != nil {
		return "", GetCreateReleaseGeneralFailure(err)
	}

	if c.Team != "" {
		//util.WriteFile has a bug where it does not truncate the old file content. If two application versions with the same
		//team are deployed, team names simply get concatenated. Just remove the file beforehand.
		//This bug can't be fixed because it is part of the util library
		teamFileLoc := fs.Join(appDir, fieldTeam)
		if _, err := fs.Stat(teamFileLoc); err == nil { //If path to file exists
			err := fs.Remove(teamFileLoc)
			if err != nil {
				return "", GetCreateReleaseGeneralFailure(err)
			}
		}
		if err := util.WriteFile(fs, teamFileLoc, []byte(c.Team), 0666); err != nil {
			return "", GetCreateReleaseGeneralFailure(err)
		}
	}
	isLatest, err := isLatestVersion(ctx, transaction, state, c.Application, version)
	if err != nil {
		return "", GetCreateReleaseGeneralFailure(err)
	}
	if !isLatest {
		// check that we can actually backfill this version
		oldVersions, err := findOldApplicationVersions(ctx, transaction, state, c.Application)
		if err != nil {
			return "", GetCreateReleaseGeneralFailure(err)
		}
		for _, oldVersion := range oldVersions {
			if version == oldVersion {
				return "", GetCreateReleaseTooOld()
			}
		}
	}
	configs, err := state.GetEnvironmentConfigs()
	if err != nil {
		return "", err
	}
	sortedKeys := sorting.SortKeys(c.Manifests)
	for i := range sortedKeys {
		env := sortedKeys[i]
		config, found := configs[env]
		hasUpstream := false
		if found {
			hasUpstream = config.Upstream != nil
		}

		if hasUpstream && config.Upstream.Latest && isLatest {
			d := &DeployApplicationVersion{
				SourceTrain:      nil,
				Environment:      env,
				Application:      c.Application,
				Version:          version,
				LockBehaviour:    api.LockBehavior_RECORD,
				Authentication:   c.Authentication,
				WriteCommitData:  c.WriteCommitData,
				Author:           c.SourceAuthor,
				TransformerEslID: c.TransformerEslID,
				TransformerMetadata: TransformerMetadata{
					AuthorName:  c.SourceAuthor,
					AuthorEmail: "",
				},
			}
			err := t.Execute(d, transaction)
			if err != nil {
				_, ok := err.(*LockedError)
				if ok {
					continue // LockedErrors are expected
				} else {
					return "", GetCreateReleaseGeneralFailure(err)
				}
			}
		}
	}

	return fmt.Sprintf("created version %d of %q", version, c.Application), nil
}

func isLatestVersion(ctx context.Context, transaction *sql.Tx, state *State, application string, version uint64) (bool, error) {
	rels, err := state.GetApplicationReleases(ctx, transaction, application)
	if err != nil {
		return false, err
	}
	for _, r := range rels {
		if r > version {
			return false, nil
		}
	}
	return true, nil
}

// Finds old releases for an application: Checks for the oldest release that is currently deployed on any environment
// Releases older that the oldest deployed release are eligible for deletion. releaseVersionsLimit
func findOldApplicationVersions(ctx context.Context, transaction *sql.Tx, state *State, name string) ([]uint64, error) {
	// 1) get release in each env:
	envConfigs, err := state.GetEnvironmentConfigs()
	if err != nil {
		return nil, err
	}
	versions, err := state.GetApplicationReleasesFromFile(name)
	if err != nil {
		return nil, err
	}
	if len(versions) == 0 {
		return nil, err
	}
	sort.Slice(versions, func(i, j int) bool {
		return versions[i] < versions[j]
	})
	// Use the latest version as oldest deployed version
	oldestDeployedVersion := versions[len(versions)-1]
	for env := range envConfigs {
		version, err := state.GetEnvironmentApplicationVersion(ctx, transaction, env, name)
		if err != nil {
			return nil, err
		}
		if version != nil {
			if *version < oldestDeployedVersion {
				oldestDeployedVersion = *version
			}
		}
	}
	positionOfOldestVersion := sort.Search(len(versions), func(i int) bool {
		return versions[i] >= oldestDeployedVersion
	})

	if positionOfOldestVersion < (int(state.ReleaseVersionsLimit) - 1) {
		return nil, nil
	}
	return versions[0 : positionOfOldestVersion-(int(state.ReleaseVersionsLimit)-1)], err
}

func GetLastRelease(fs billy.Filesystem, application string) (uint64, error) {
	var err error
	releasesDir := releasesDirectory(fs, application)
	err = fs.MkdirAll(releasesDir, 0777)
	if err != nil {
		return 0, err
	}
	if entries, err := fs.ReadDir(releasesDir); err != nil {
		return 0, err
	} else {
		var lastRelease uint64 = 0
		for _, e := range entries {
			if i, err := strconv.ParseUint(e.Name(), 10, 64); err != nil {
				//TODO(HVG): decide what to do with bad named releases
			} else {
				if i > lastRelease {
					lastRelease = i
				}
			}
		}
		return lastRelease, nil
	}
}

type CreateEnvironmentTeamLock struct {
	Authentication      `json:"-"`
	TransformerMetadata `json:"metadata"`
	Environment         string `json:"env"`
	Team                string `json:"team"`
	LockId              string `json:"lockId"`
	Message             string `json:"message"`
}

func (c *CreateEnvironmentTeamLock) GetDBEventType() db.EventType {
	return db.EvtCreateEnvironmentTeamLock
}

func (c *CreateEnvironmentTeamLock) Transform(
	ctx context.Context,
	state *State,
	_ TransformerContext,
	tx *sql.Tx,
) (string, error) {

	if !valid.EnvironmentName(c.Environment) {
		return "", status.Error(codes.InvalidArgument, fmt.Sprintf("cannot create environment team lock: invalid environment: '%s'", c.Environment))
	}
	if !valid.TeamName(c.Team) {
		return "", status.Error(codes.InvalidArgument, fmt.Sprintf("cannot create environment team lock: invalid team: '%s'", c.Team))
	}
	if !valid.LockId(c.LockId) {
		return "", status.Error(codes.InvalidArgument, fmt.Sprintf("cannot create environment team lock: invalid lock id: '%s'", c.LockId))
	}

	fs := state.Filesystem

	foundTeam := false
	var err error
	if apps, err := state.GetApplicationsFromFile(); err == nil {
		for _, currentApp := range apps {
			currentTeamName, err := state.GetTeamName(currentApp)
			if err != nil {
				logger.FromContext(ctx).Sugar().Warnf("CreateEnvironmentTeamLock: Could not find team for application: %s.", currentApp)
			} else {
				if c.Team == currentTeamName {
					foundTeam = true
					break
				}
			}
		}
	}
	if err != nil || !foundTeam { //Not found team or apps dir doesn't exist
		return "", &TeamNotFoundErr{err: fmt.Errorf("team '%s' does not exist", c.Team)}
	}

	envDir := fs.Join("environments", c.Environment)
	if _, err := fs.Stat(envDir); err != nil {
		return "", fmt.Errorf("error environment not found dir %q: %w", envDir, err)
	}

	teamDir := fs.Join(envDir, "teams", c.Team)
	if err := fs.MkdirAll(teamDir, 0777); err != nil {
		return "", fmt.Errorf("error could not create teams directory %q: %w", envDir, err)
	}
	chroot, err := fs.Chroot(teamDir)
	if err != nil {
		return "", fmt.Errorf("error changing root of fs to  %s: %w", teamDir, err)
	}

	lock, err := state.DBHandler.DBSelectTeamLock(ctx, tx, c.Environment, c.Team, c.LockId)
	if err != nil {
		return "", err
	}

	if lock == nil {
		return "", fmt.Errorf("could not write team lock information to manifest. No team lock found on database for team '%s' on environment '%s' with ID '%s'.\n", c.Team, c.Environment, c.LockId)
	}

	if err := createLock(ctx, chroot, lock.LockID, lock.Metadata.Message, lock.Metadata.CreatedByName, lock.Metadata.CreatedByEmail, lock.Created.Format(time.RFC3339)); err != nil {
		return "", err
	}

	return fmt.Sprintf("Created lock %q on environment %q for team %q", c.LockId, c.Environment, c.Team), nil
}

type DeleteEnvironmentTeamLock struct {
	Authentication      `json:"-"`
	TransformerMetadata `json:"metadata"`
	Environment         string `json:"env"`
	Team                string `json:"team"`
	LockId              string `json:"lockId"`
}

func (c *DeleteEnvironmentTeamLock) GetDBEventType() db.EventType {
	return db.EvtDeleteEnvironmentTeamLock
}

func (c *DeleteEnvironmentTeamLock) Transform(
	ctx context.Context,
	state *State,
	_ TransformerContext,
	_ *sql.Tx,
) (string, error) {
	if !valid.EnvironmentName(c.Environment) {
		return "", status.Error(codes.InvalidArgument, fmt.Sprintf("cannot delete environment team lock: invalid environment: '%s'", c.Environment))
	}
	if !valid.TeamName(c.Team) {
		return "", status.Error(codes.InvalidArgument, fmt.Sprintf("cannot delete environment team lock: invalid team: '%s'", c.Team))
	}
	if !valid.LockId(c.LockId) {
		return "", status.Error(codes.InvalidArgument, fmt.Sprintf("cannot delete environment team lock: invalid lock id: '%s'", c.LockId))
	}
	fs := state.Filesystem

	lockDir := fs.Join("environments", c.Environment, "teams", c.Team, "locks", c.LockId)
	_, err := fs.Stat(lockDir)

	if err != nil && !errors.Is(err, os.ErrNotExist) {
		return "", err
	}

	if err := fs.Remove(lockDir); err != nil && !errors.Is(err, os.ErrNotExist) {
		return "", fmt.Errorf("failed to delete directory %q: %w", lockDir, err)
	}

	if err := state.DeleteTeamLockIfEmpty(ctx, c.Environment, c.Team); err != nil {
		return "", err
	}

	return fmt.Sprintf("Deleted lock %q on environment %q for team %q", c.LockId, c.Environment, c.Team), nil
}

type CreateEnvironment struct {
	Authentication      `json:"-"`
	TransformerMetadata `json:"metadata"`
	Environment         string                   `json:"env"`
	Config              config.EnvironmentConfig `json:"config"`
}

func (c *CreateEnvironment) GetDBEventType() db.EventType {
	return db.EvtCreateEnvironment
}

func (c *CreateEnvironment) Transform(
	ctx context.Context,
	state *State,
	t TransformerContext,
	transaction *sql.Tx,
) (string, error) {
	fs := state.Filesystem
	envDir := fs.Join("environments", c.Environment)
	if err := fs.MkdirAll(envDir, 0777); err != nil {
		return "", err
	}
	configFile := fs.Join(envDir, "config.json")
	file, err := fs.OpenFile(configFile, os.O_WRONLY|os.O_CREATE|os.O_EXCL, 0666)
	if err != nil {
		return "", fmt.Errorf("error creating config: %w", err)
	}
	enc := json.NewEncoder(file)
	enc.SetIndent("", "  ")
	if err := enc.Encode(c.Config); err != nil {
		return "", fmt.Errorf("error writing json: %w", err)
	}
	err = file.Close()
	if err != nil {
		return "", fmt.Errorf("error closing environment config file %s, error: %w", configFile, err)
	}

	// we do not need to inform argoCd when creating an environment, as there are no apps yet
	return fmt.Sprintf("create environment %q", c.Environment), nil
}

func commitDirectory(fs billy.Filesystem, commit string) string {
	return fs.Join("commits", commit[:2], commit[2:])
}

func commitApplicationDirectory(fs billy.Filesystem, commit, application string) string {
	return fs.Join(commitDirectory(fs, commit), "applications", application)
}

func removeCommit(fs billy.Filesystem, commitID, application string) error {
	errorTemplate := func(message string, err error) error {
		return fmt.Errorf("while removing applicaton %s from commit %s and error was encountered, message: %s, error %w", application, commitID, message, err)
	}

	commitApplicationDir := commitApplicationDirectory(fs, commitID, application)
	if err := fs.Remove(commitApplicationDir); err != nil {
		if os.IsNotExist(err) {
			// could not read the directory commitApplicationDir - but that's ok, because we don't know
			// if the kuberpult version that accepted this commit in the release endpoint, did already have commit writing enabled.
			// So there's no guarantee that this file ever existed
			return nil
		}
		return errorTemplate(fmt.Sprintf("could not remove the application directory %s", commitApplicationDir), err)
	}
	// check if there are no other services updated by this commit
	// if there are none, start removing the entire branch of the commit

	deleteDirIfEmpty := func(dir string) error {
		files, err := fs.ReadDir(dir)
		if err != nil {
			return errorTemplate(fmt.Sprintf("could not read the directory %s", dir), err)
		}
		if len(files) == 0 {
			if err = fs.Remove(dir); err != nil {
				return errorTemplate(fmt.Sprintf("could not remove the directory %s", dir), err)
			}
		}
		return nil
	}

	commitApplicationsDir := path.Dir(commitApplicationDir)
	if err := deleteDirIfEmpty(commitApplicationsDir); err != nil {
		return errorTemplate(fmt.Sprintf("could not remove directory %s", commitApplicationsDir), err)
	}
	commitDir2 := path.Dir(commitApplicationsDir)

	// if there are no more apps in the "applications" dir, then remove the commit message file and continue cleaning going up
	if _, err := fs.Stat(commitApplicationsDir); err != nil {
		if os.IsNotExist(err) {
			if err := fs.Remove(fs.Join(commitDir2)); err != nil {
				return errorTemplate(fmt.Sprintf("could not remove commit dir %s file", commitDir2), err)
			}
		} else {
			return errorTemplate(fmt.Sprintf("could not stat directory %s with an unexpected error", commitApplicationsDir), err)
		}
	}

	commitDir1 := path.Dir(commitDir2)
	if err := deleteDirIfEmpty(commitDir1); err != nil {
		return errorTemplate(fmt.Sprintf("could not remove directory %s", commitDir2), err)
	}

	return nil
}

type CleanupOldApplicationVersions struct {
	Application         string
	TransformerMetadata `json:"metadata"`
}

func (c *CleanupOldApplicationVersions) GetDBEventType() db.EventType {
	panic("CleanupOldApplicationVersions GetDBEventType")
}

func (c *CleanupOldApplicationVersions) Transform(
	ctx context.Context,
	state *State,
	t TransformerContext,
	transaction *sql.Tx,
) (string, error) {
	fs := state.Filesystem
	oldVersions, err := findOldApplicationVersions(ctx, transaction, state, c.Application)
	if err != nil {
		return "", fmt.Errorf("cleanup: could not get application releases for app '%s': %w", c.Application, err)
	}

	msg := ""
	for _, oldRelease := range oldVersions {

		// delete oldRelease:
		releasesDir := releasesDirectoryWithVersion(fs, c.Application, oldRelease)
		_, err := fs.Stat(releasesDir)
		if err != nil {
			return "", wrapFileError(err, releasesDir, "CleanupOldApplicationVersions: could not stat")
		}

		{
			commitIDFile := fs.Join(releasesDir, fieldSourceCommitId)
			dat, err := util.ReadFile(fs, commitIDFile)
			if err != nil {
				// not a problem, might be the undeploy commit or the commit has was not specified in CreateApplicationVersion
			} else {
				commitID := string(dat)
				if valid.SHA1CommitID(commitID) {
					if err := removeCommit(fs, commitID, c.Application); err != nil {
						return "", wrapFileError(err, releasesDir, "CleanupOldApplicationVersions: could not remove commit path")
					}
				}
			}
		}
		err = fs.Remove(releasesDir)
		if err != nil {
			return "", fmt.Errorf("CleanupOldApplicationVersions: Unexpected error app %s: %w",
				c.Application, err)
		}
		msg = fmt.Sprintf("%sremoved version %d of app %v as cleanup\n", msg, oldRelease, c.Application)
	}
	return msg, nil
}

type ReleaseTrain struct {
	Authentication      `json:"-"`
	TransformerMetadata `json:"metadata"`
	Target              string     `json:"target"`
	Team                string     `json:"team,omitempty"`
	CommitHash          string     `json:"commitHash"`
	WriteCommitData     bool       `json:"writeCommitData"`
	Repo                Repository `json:"-"`
}

func (c *ReleaseTrain) GetDBEventType() db.EventType {
	return db.EvtReleaseTrain
}

func (c *ReleaseTrain) Transform(
	_ context.Context,
	_ *State,
	_ TransformerContext,
	_ *sql.Tx,
) (string, error) {
	return "", nil
}

<<<<<<< HEAD
type MigrationTransformer struct {
	TransformerMetadata `json:"metadata"`
}

func (c *MigrationTransformer) GetDBEventType() db.EventType {
	return db.EvtMigrationTransformer
}
func (c *MigrationTransformer) Transform(_ context.Context, _ *State, _ TransformerContext, _ *sql.Tx) (string, error) {
	return "Migration Transformer", nil
=======
type DeleteEnvFromApp struct {
	Authentication      `json:"-"`
	TransformerMetadata `json:"metadata"`
	Environment         string `json:"environment"`
	Application         string `json:"application"`
}

func (u *DeleteEnvFromApp) GetDBEventType() db.EventType {
	return db.EvtDeleteEnvFromApp
}

func (u *DeleteEnvFromApp) Transform(
	ctx context.Context,
	state *State,
	t TransformerContext,
	transsaction *sql.Tx,
) (string, error) {
	fs := state.Filesystem

	thisSprintf := func(format string, a ...any) string {
		return fmt.Sprintf("DeleteEnvFromApp app '%s' on env '%s': %s", u.Application, u.Environment, fmt.Sprintf(format, a...))
	}

	if u.Application == "" {
		return "", fmt.Errorf(thisSprintf("Need to provide the application"))
	}

	if u.Environment == "" {
		return "", fmt.Errorf(thisSprintf("Need to provide the environment"))
	}

	envAppDir := environmentApplicationDirectory(fs, u.Environment, u.Application)
	entries, err := fs.ReadDir(envAppDir)
	if err != nil {
		return "", wrapFileError(err, envAppDir, thisSprintf("Could not open application directory. Does the app exist?"))
	}

	if entries == nil {
		// app was never deployed on this env, so that's unusual - but for idempotency we treat it just like a success case:
		return fmt.Sprintf("Attempted to remove environment '%v' from application '%v' but it did not exist.", u.Environment, u.Application), nil
	}

	err = fs.Remove(envAppDir)
	if err != nil {
		return "", wrapFileError(err, envAppDir, thisSprintf("Cannot delete app.'"))
	}

	t.DeleteEnvFromApp(u.Application, u.Environment)
	return fmt.Sprintf("Environment '%v' was removed from application '%v' successfully.", u.Environment, u.Application), nil
>>>>>>> 83e48776
}<|MERGE_RESOLUTION|>--- conflicted
+++ resolved
@@ -1291,7 +1291,6 @@
 	return "", nil
 }
 
-<<<<<<< HEAD
 type MigrationTransformer struct {
 	TransformerMetadata `json:"metadata"`
 }
@@ -1301,7 +1300,8 @@
 }
 func (c *MigrationTransformer) Transform(_ context.Context, _ *State, _ TransformerContext, _ *sql.Tx) (string, error) {
 	return "Migration Transformer", nil
-=======
+}
+
 type DeleteEnvFromApp struct {
 	Authentication      `json:"-"`
 	TransformerMetadata `json:"metadata"`
@@ -1351,5 +1351,4 @@
 
 	t.DeleteEnvFromApp(u.Application, u.Environment)
 	return fmt.Sprintf("Environment '%v' was removed from application '%v' successfully.", u.Environment, u.Application), nil
->>>>>>> 83e48776
 }