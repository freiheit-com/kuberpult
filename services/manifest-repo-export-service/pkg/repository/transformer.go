--- conflicted
+++ resolved
@@ -372,29 +372,6 @@
 		}
 
 		if len(envLocks) > 0 || len(appLocks) > 0 || len(teamLocks) > 0 {
-<<<<<<< HEAD
-=======
-			if c.WriteCommitData {
-				dbEvents, err := state.DBHandler.DBSelectAllCommitEventsForTransformer(ctx, transaction, c.TransformerEslID, event.EventTypeLockPreventeDeployment, 100) //We don't know how many events can come up here
-				if err != nil {
-					return "", err
-				}
-
-				targetEvent, eventUUID, err := parseDBCommitEvents(dbEvents, event.EventTypeLockPreventeDeployment, c.Application, c.Environment)
-				if err != nil {
-					return "", fmt.Errorf("Could not process events for application '%s' on environment '%s'", c.Application, c.Environment)
-				}
-
-				if targetEvent == nil {
-					return "", fmt.Errorf("Triggered event lock prevented deployment for transformer ID '%d', but none was found on database!", c.TransformerEslID)
-				}
-
-				if err := addEventForRelease(ctx, fsys, eventUUID, releaseDir, *targetEvent); err != nil {
-					return "", err
-				}
-				lockPreventedDeployment = true
-			}
->>>>>>> bd7ad538
 			switch c.LockBehaviour {
 			case api.LockBehavior_RECORD:
 				q := QueueApplicationVersion{
@@ -417,9 +394,7 @@
 	applicationDir := fsys.Join("environments", c.Environment, "applications", c.Application)
 	firstDeployment := false
 	versionFile := fsys.Join(applicationDir, "version")
-<<<<<<< HEAD
-	
-=======
+
 	oldReleaseDir := ""
 	if _, err := fsys.Lstat(versionFile); err == nil {
 		//File Exists
@@ -429,7 +404,6 @@
 		//File does not exist
 		firstDeployment = true
 	}
->>>>>>> bd7ad538
 	// Create a symlink to the release
 	if err := fsys.MkdirAll(applicationDir, 0777); err != nil {
 		return "", err
@@ -498,59 +472,6 @@
 	if err := t.Execute(d, transaction); err != nil {
 		return "", err
 	}
-<<<<<<< HEAD
-=======
-
-	if c.WriteCommitData { // write the corresponding event
-		dbEvents, err := state.DBHandler.DBSelectAllCommitEventsForTransformer(ctx, transaction, c.TransformerEslID, event.EventTypeDeployment, 100)
-		if err != nil {
-			return "", err
-		}
-		targetEvent, eventUUID, err := parseDBCommitEvents(dbEvents, event.EventTypeDeployment, c.Application, c.Environment)
-		if err != nil {
-			return "", fmt.Errorf("Could not process events for application '%s' on environment '%s'", c.Application, c.Environment)
-
-		}
-		if targetEvent == nil {
-			return "", fmt.Errorf("Triggered deployment event for transformer ID '%d', but none was found on database!", c.TransformerEslID)
-		}
-		if err := addEventForRelease(ctx, fsys, eventUUID, releaseDir, *targetEvent); err != nil {
-			return "", GetCreateReleaseGeneralFailure(err)
-		}
-	}
-
-	if !firstDeployment && !lockPreventedDeployment {
-		//If not first deployment and current deployment is successful, signal a new replaced by event
-		if newReleaseCommitId, err := getCommitIDFromReleaseDir(ctx, fsys, releaseDir); err == nil {
-			if !valid.SHA1CommitID(newReleaseCommitId) {
-				logger.FromContext(ctx).Sugar().Infof(
-					"The source commit ID %s is not a valid/complete SHA1 hash, event cannot be stored.",
-					newReleaseCommitId)
-			} else {
-				dbEvents, err := state.DBHandler.DBSelectAllCommitEventsForTransformer(ctx, transaction, c.TransformerEslID, event.EventTypeReplaceBy, 100)
-				if err != nil {
-					return "", err
-				}
-				targetEvent, eventUUID, err := parseDBCommitEvents(dbEvents, event.EventTypeReplaceBy, c.Application, c.Environment)
-				if err != nil {
-					return "", fmt.Errorf("Could not process events for application '%s' on environment '%s'", c.Application, c.Environment)
-
-				}
-				if targetEvent == nil {
-					return "", fmt.Errorf("Triggered replaced by event for transformer ID '%d', but none was found on database!", c.TransformerEslID)
-				}
-
-				if err := addEventForRelease(ctx, fsys, eventUUID, oldReleaseDir, *targetEvent); err != nil {
-					return "", GetCreateReleaseGeneralFailure(err)
-				}
-
-			}
-		}
-	} else {
-		logger.FromContext(ctx).Sugar().Infof(
-			"Release to replace decteted, but could not retrieve new commit information. Replaced-by event not stored.")
-	}
->>>>>>> bd7ad538
 	return fmt.Sprintf("deployed version %d of %q to %q", c.Version, c.Application, c.Environment), nil
 }
 
@@ -931,11 +852,7 @@
 			return "", fmt.Errorf("No new release event to read from database for application '%s'.\n", c.Application)
 		}
 
-<<<<<<< HEAD
 		err = writeCommitData(ctx, c.SourceCommitId, c.SourceMessage, c.Application, c.PreviousCommit, state)
-=======
-		err = writeCommitData(ctx, c.SourceCommitId, c.SourceMessage, c.Application, ev[0].EventMetadata.Uuid, allEnvsOfThisApp, c.PreviousCommit, state)
->>>>>>> bd7ad538
 		if err != nil {
 			return "", GetCreateReleaseGeneralFailure(err)
 		}
@@ -985,11 +902,7 @@
 	return fmt.Sprintf("created version %d of %q", version, c.Application), nil
 }
 
-<<<<<<< HEAD
 func writeCommitData(ctx context.Context, sourceCommitId string, sourceMessage string, app string, previousCommitId string, state *State) error {
-=======
-func writeCommitData(ctx context.Context, sourceCommitId string, sourceMessage string, app string, eventId string, environments []string, previousCommitId string, state *State) error {
->>>>>>> bd7ad538
 	fs := state.Filesystem
 	if !valid.SHA1CommitID(sourceCommitId) {
 		return nil
@@ -1022,23 +935,6 @@
 	if err := util.WriteFile(fs, fs.Join(commitAppDir, ".gitkeep"), make([]byte, 0), 0666); err != nil {
 		return GetCreateReleaseGeneralFailure(err)
 	}
-<<<<<<< HEAD
-=======
-	envMap := make(map[string]struct{}, len(environments))
-	for _, env := range environments {
-		envMap[env] = struct{}{}
-	}
-
-	ev := &event.NewRelease{
-		Environments: envMap,
-	}
-
-	writeError := writeEvent(ctx, eventId, sourceCommitId, fs, ev)
-
-	if writeError != nil {
-		return fmt.Errorf("error while writing event: %v", writeError)
-	}
->>>>>>> bd7ad538
 	return nil
 }
 
