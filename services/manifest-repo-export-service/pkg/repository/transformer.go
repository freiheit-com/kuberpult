--- conflicted
+++ resolved
@@ -2119,11 +2119,7 @@
 	if err != nil {
 		return fmt.Errorf("error closing environment config file %s, error: %w", configFile, err)
 	}
-<<<<<<< HEAD
 	return nil
-=======
-	return fmt.Sprintf("added configuration for AA environment %q - %q", c.Environment, c.ArgoCDConfig.ConcreteEnvName), nil
->>>>>>> 61181ee4
 }
 
 type DeleteAAEnvironmentConfig struct {
@@ -2153,7 +2149,6 @@
 }
 
 func (c *DeleteAAEnvironmentConfig) Transform(
-<<<<<<< HEAD
 	ctx context.Context,
 	state *State,
 	tCtx TransformerContext,
@@ -2204,12 +2199,39 @@
 		return "", fmt.Errorf("error writing environment configuration to manifest repository: %w", err)
 	}
 	return fmt.Sprintf("added configuration for AA environment %q - %q", c.Environment, c.ConcreteEnvironmentName), nil
-=======
+}
+
+type DeleteAAEnvironmentConfig struct {
+	Authentication          `json:"-"`
+	TransformerMetadata     `json:"metadata"`
+	Environment             types.EnvName    `json:"env"`
+	ConcreteEnvironmentName types.EnvName    `json:"concreteEnvName"`
+	TransformerEslVersion   db.TransformerID `json:"-"` // Tags the transformer with EventSourcingLight eslVersion
+}
+
+var _ Transformer = &DeleteAAEnvironmentConfig{} // ensure we implement the interface
+
+func (c *DeleteAAEnvironmentConfig) GetGitTag() types.GitTag {
+	return ""
+}
+
+func (c *DeleteAAEnvironmentConfig) GetDBEventType() db.EventType {
+	return db.EvtDeleteAAEnvironmentConfig
+}
+
+func (c *DeleteAAEnvironmentConfig) SetEslVersion(id db.TransformerID) {
+	c.TransformerEslVersion = id
+}
+
+func (c *DeleteAAEnvironmentConfig) GetEslVersion() db.TransformerID {
+	return c.TransformerEslVersion
+}
+
+func (c *DeleteAAEnvironmentConfig) Transform(
 	_ context.Context,
 	_ *State,
 	_ TransformerContext,
 	_ *sql.Tx,
 ) (string, error) {
 	return GetNoOpMessage(c)
->>>>>>> 61181ee4
 }