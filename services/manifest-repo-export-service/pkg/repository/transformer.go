--- conflicted
+++ resolved
@@ -494,57 +494,6 @@
 	return fmt.Sprintf("Deleted lock %q on environment %q", c.LockId, c.Environment), nil
 }
 
-<<<<<<< HEAD
-type DeleteEnvironmentApplicationLock struct {
-	Authentication `json:"-"`
-	Environment    string `json:"env"`
-	Application    string `json:"app"`
-	LockId         string `json:"lockId"`
-}
-
-func (c *DeleteEnvironmentApplicationLock) GetDBEventType() db.EventType {
-	return db.EvtDeleteEnvironmentApplicationLock
-}
-
-func (c *DeleteEnvironmentApplicationLock) Transform(
-	ctx context.Context,
-	state *State,
-	_ TransformerContext,
-	_ *sql.Tx,
-) (string, error) {
-
-	fs := state.Filesystem
-	queueMessage := ""
-	lockDir := fs.Join("environments", c.Environment, "applications", c.Application, "locks", c.LockId)
-	_, err := fs.Stat(lockDir)
-	if err != nil {
-		if errors.Is(err, os.ErrNotExist) {
-			return "", grpc.FailedPrecondition(ctx, fmt.Errorf("directory %s for app lock does not exist", lockDir))
-		}
-		return "", err
-	}
-	if err := fs.Remove(lockDir); err != nil && !errors.Is(err, os.ErrNotExist) {
-		return "", fmt.Errorf("failed to delete directory %q: %w", lockDir, err)
-	}
-	s := State{
-		Commit:                 nil,
-		BootstrapMode:          false,
-		EnvironmentConfigsPath: "",
-		Filesystem:             fs,
-		DBHandler:              state.DBHandler,
-	}
-
-	queueMessage, err = s.ProcessQueue(ctx, fs, c.Environment, c.Application)
-	if err != nil {
-		return "", err
-	}
-	if err := s.DeleteAppLockIfEmpty(ctx, c.Environment, c.Application); err != nil {
-		return "", err
-	}
-
-	return fmt.Sprintf("Deleted lock %q on environment %q for application %q%s", c.LockId, c.Environment, c.Application, queueMessage), nil
-}
-
 type CreateEnvironmentApplicationLock struct {
 	Authentication `json:"-"`
 	Environment    string `json:"env"`
@@ -587,7 +536,58 @@
 
 	// locks are invisible to argoCd, so no changes here
 	return fmt.Sprintf("Created lock %q on environment %q for application %q", c.LockId, c.Environment, c.Application), nil
-=======
+}
+
+type DeleteEnvironmentApplicationLock struct {
+	Authentication `json:"-"`
+	Environment    string `json:"env"`
+	Application    string `json:"app"`
+	LockId         string `json:"lockId"`
+}
+
+func (c *DeleteEnvironmentApplicationLock) GetDBEventType() db.EventType {
+	return db.EvtDeleteEnvironmentApplicationLock
+}
+
+func (c *DeleteEnvironmentApplicationLock) Transform(
+	ctx context.Context,
+	state *State,
+	_ TransformerContext,
+	_ *sql.Tx,
+) (string, error) {
+
+	fs := state.Filesystem
+	queueMessage := ""
+	lockDir := fs.Join("environments", c.Environment, "applications", c.Application, "locks", c.LockId)
+	_, err := fs.Stat(lockDir)
+	if err != nil {
+		if errors.Is(err, os.ErrNotExist) {
+			return "", grpc.FailedPrecondition(ctx, fmt.Errorf("directory %s for app lock does not exist", lockDir))
+		}
+		return "", err
+	}
+	if err := fs.Remove(lockDir); err != nil && !errors.Is(err, os.ErrNotExist) {
+		return "", fmt.Errorf("failed to delete directory %q: %w", lockDir, err)
+	}
+	s := State{
+		Commit:                 nil,
+		BootstrapMode:          false,
+		EnvironmentConfigsPath: "",
+		Filesystem:             fs,
+		DBHandler:              state.DBHandler,
+	}
+
+	queueMessage, err = s.ProcessQueue(ctx, fs, c.Environment, c.Application)
+	if err != nil {
+		return "", err
+	}
+	if err := s.DeleteAppLockIfEmpty(ctx, c.Environment, c.Application); err != nil {
+		return "", err
+	}
+
+	return fmt.Sprintf("Deleted lock %q on environment %q for application %q%s", c.LockId, c.Environment, c.Application, queueMessage), nil
+}
+
 type CreateApplicationVersion struct {
 	Authentication  `json:"-"`
 	Version         uint64            `json:"version"`
@@ -865,5 +865,4 @@
 		}
 		return lastRelease, nil
 	}
->>>>>>> 804b2846
 }