--- conflicted
+++ resolved
@@ -1345,7 +1345,7 @@
 	Environment           types.EnvName            `json:"env"`
 	Config                config.EnvironmentConfig `json:"config"`
 	TransformerEslVersion db.TransformerID         `json:"-"` // Tags the transformer with EventSourcingLight eslVersion
-<<<<<<< HEAD
+	Dryrun                bool                     `json:"dryrun"`
 	CreationTimestamp     time.Time                `json:"-"`
 }
 
@@ -1355,9 +1355,6 @@
 
 func (c *CreateEnvironment) SetCreationTimestamp(ts time.Time) {
 	c.CreationTimestamp = ts
-=======
-	Dryrun                bool                     `json:"dryrun"`
->>>>>>> e0515989
 }
 
 var _ Transformer = &CreateEnvironment{} // ensure it implements Transformer
@@ -2153,7 +2150,7 @@
 	TransformerMetadata   `json:"metadata"`
 	Environment           types.EnvName    `json:"env"`
 	TransformerEslVersion db.TransformerID `json:"-"` // Tags the transformer with EventSourcingLight eslVersion
-<<<<<<< HEAD
+	Dryrun                bool             `json:"dryrun"`
 	CreationTimestamp     time.Time        `json:"-"`
 }
 
@@ -2163,9 +2160,6 @@
 
 func (c *DeleteEnvironment) SetCreationTimestamp(ts time.Time) {
 	c.CreationTimestamp = ts
-=======
-	Dryrun                bool             `json:"dryrun"`
->>>>>>> e0515989
 }
 
 var _ Transformer = &DeleteEnvironment{} // ensure it implements Transformer
