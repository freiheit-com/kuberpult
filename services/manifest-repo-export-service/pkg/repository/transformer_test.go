/*This file is part of kuberpult.

Kuberpult is free software: you can redistribute it and/or modify
it under the terms of the Expat(MIT) License as published by
the Free Software Foundation.

Kuberpult is distributed in the hope that it will be useful,
but WITHOUT ANY WARRANTY; without even the implied warranty of
MERCHANTABILITY or FITNESS FOR A PARTICULAR PURPOSE.  See the
MIT License for more details.

You should have received a copy of the MIT License
along with kuberpult. If not, see <https://directory.fsf.org/wiki/License:Expat>.

Copyright freiheit.com*/

package repository

import (
	"context"
	"database/sql"
	"errors"
	"fmt"
<<<<<<< HEAD
	"github.com/freiheit-com/kuberpult/pkg/api/v1"
=======
>>>>>>> 6889c3f2
	"os"
	"os/exec"
	"path"
	"sort"
	"strconv"
	"strings"
	"testing"

	"github.com/freiheit-com/kuberpult/pkg/config"
	"github.com/freiheit-com/kuberpult/pkg/event"
	"github.com/go-git/go-billy/v5"

	"time"

	"github.com/freiheit-com/kuberpult/pkg/db"
	"github.com/freiheit-com/kuberpult/pkg/testutil"
	"github.com/go-git/go-billy/v5/util"
	"github.com/google/go-cmp/cmp"
	"github.com/google/go-cmp/cmp/cmpopts"
)

const (
	envDev         = "dev"
	envAcceptance  = "acceptance"
	envAcceptance2 = "acceptance2"
)

// Used to compare two error message strings, needed because errors.Is(fmt.Errorf(text),fmt.Errorf(text)) == false
type errMatcher struct {
	msg string
}

func (e errMatcher) Error() string {
	return e.msg
}

func (e errMatcher) Is(err error) bool {
	return e.Error() == err.Error()
}

func setupRepositoryTestWithPath(t *testing.T) (Repository, string) {
	migrationsPath, err := testutil.CreateMigrationsPath(4)
	if err != nil {
		t.Fatalf("CreateMigrationsPath error: %v", err)
	}
	dbConfig := &db.DBConfig{
		MigrationsPath: migrationsPath,
		DriverName:     "sqlite3",
	}

	dir := t.TempDir()
	remoteDir := path.Join(dir, "remote")
	localDir := path.Join(dir, "local")
	cmd := exec.Command("git", "init", "--bare", remoteDir)
	err = cmd.Start()
	if err != nil {
		t.Errorf("could not start git init")
		return nil, ""
	}
	err = cmd.Wait()
	if err != nil {
		t.Errorf("could not wait for git init to finish")
		return nil, ""
	}

	repoCfg := RepositoryConfig{
		URL:                 remoteDir,
		Path:                localDir,
		CommitterEmail:      "kuberpult@freiheit.com",
		CommitterName:       "kuberpult",
		ArgoCdGenerateFiles: true,
		ReleaseVersionLimit: 2,
	}

	if dbConfig != nil {
		dbConfig.DbHost = dir

		migErr := db.RunDBMigrations(*dbConfig)
		if migErr != nil {
			t.Fatal(migErr)
		}

		dbHandler, err := db.Connect(*dbConfig)
		if err != nil {
			t.Fatal(err)
		}
		repoCfg.DBHandler = dbHandler
	}

	repo, err := New(
		testutil.MakeTestContext(),
		repoCfg,
	)
	if err != nil {
		t.Fatal(err)
	}
	return repo, remoteDir
}

type FilenameAndData struct {
	path     string
	fileData []byte
}

func TestTransformerWorksWithDb(t *testing.T) {
	const appName = "myapp"
	const authorName = "testAuthorName"
	const authorEmail = "testAuthorEmail@example.com"
	tcs := []struct {
		Name                string
		Transformers        []Transformer
		ExpectedError       error
		ExpectedApp         *db.DBAppWithMetaData
		ExpectedAllReleases *db.DBReleaseWithMetaData
		ExpectedFile        []*FilenameAndData
		ExpectedAuthor      *map[string]string
		ExpectedDeletedFile string
	}{
		{
			// as of now we only have the DeployApplicationVersion transformer,
			// so we can test only this error case.
			// As soon as we have the other transformers (especially CreateEnvironment and CreateApplicationVersion)
			// we need to add more tests here.
			Name: "generates only deployed manifest",
			Transformers: []Transformer{
				&DeployApplicationVersion{
					Authentication:        Authentication{},
					Environment:           envAcceptance,
					Application:           appName,
					Version:               7,
					LockBehaviour:         0,
					WriteCommitData:       false,
					SourceTrain:           nil,
					Author:                "",
					TransformerEslVersion: 1,
				},
			},
			ExpectedError: errMatcher{"error within transaction: first apply failed, aborting: error at index 0 of transformer batch: " +
				"release of app myapp with version 7 not found",
			},
			ExpectedApp:  nil,
			ExpectedFile: nil,
		},
		{
			// as of now we only have the DeployApplicationVersion transformer,
			// so we can test only this error case.
			// As soon as we have the other transformers (especially CreateEnvironment and CreateApplicationVersion)
			// we need to add more tests here.
			Name: "creates a new release",
			Transformers: []Transformer{
				&CreateApplicationVersion{
					Authentication: Authentication{},
					Version:        7,
					Application:    appName,
					Manifests: map[string]string{
						envAcceptance: "mani-1-acc",
						envDev:        "mani-1-dev",
					},
					SourceCommitId:  "",
					SourceAuthor:    "",
					SourceMessage:   "",
					Team:            "team-123",
					DisplayVersion:  "",
					WriteCommitData: false,
					PreviousCommit:  "",
					TransformerMetadata: TransformerMetadata{
						AuthorName:  authorName,
						AuthorEmail: authorEmail,
					},
				},
			},
			ExpectedError: nil,
			ExpectedFile: []*FilenameAndData{
				{
					path:     "/applications/" + appName + "/team",
					fileData: []byte("team-123"),
				},
			},
			ExpectedApp: &db.DBAppWithMetaData{
				EslVersion: 0,
				App:        appName,
				Metadata: db.DBAppMetaData{
					Team: "team-123",
				},
			},
			ExpectedAuthor: &map[string]string{
				"Name":  authorName,
				"Email": authorEmail,
			},
		},
		{
			Name: "Should give an error when the metadata is nil",
			Transformers: []Transformer{
				&CreateApplicationVersion{
					Authentication: Authentication{},
					Version:        7,
					Application:    appName,
					Manifests: map[string]string{
						envAcceptance: "mani-1-acc",
						envDev:        "mani-1-dev",
					},
					SourceCommitId:  "",
					SourceAuthor:    "",
					SourceMessage:   "",
					Team:            "team-123",
					DisplayVersion:  "",
					WriteCommitData: false,
					PreviousCommit:  "",
				},
			},
			ExpectedError: errMatcher{"error within transaction: first apply failed, aborting: error not specific to one transformer of this batch: " +
				"transformer metadata is empty",
			},
		},
		{
			Name: "Create a single environment",
			Transformers: []Transformer{
				&CreateEnvironment{
					Environment: "development",
					Config:      testutil.MakeEnvConfigLatest(nil),
					TransformerMetadata: TransformerMetadata{
						AuthorName:  authorName,
						AuthorEmail: authorEmail,
					},
				},
			},
			ExpectedFile: []*FilenameAndData{
				{
					path: "/environments/development/config.json",
					fileData: []byte(
						`{
  "upstream": {
    "latest": true
  }
}
`),
				},
			},
		},
		{
			Name: "Create a single environment twice",
			Transformers: []Transformer{
				&CreateEnvironment{
					Environment: "staging",
					Config:      testutil.MakeEnvConfigLatest(nil),
					TransformerMetadata: TransformerMetadata{
						AuthorName:  authorName,
						AuthorEmail: authorEmail,
					},
				},
				&CreateEnvironment{
					Environment: "staging",
					Config:      testutil.MakeEnvConfigUpstream("development", nil),
					TransformerMetadata: TransformerMetadata{
						AuthorName:  authorName,
						AuthorEmail: authorEmail,
					},
				},
			},
			ExpectedFile: []*FilenameAndData{
				{
					path: "/environments/staging/config.json",
					fileData: []byte(
						`{
  "upstream": {
    "environment": "development"
  }
}
`),
				},
			},
		},
		{
			Name: "Create an environment and delete it",
			Transformers: []Transformer{
				&CreateApplicationVersion{
					Authentication: Authentication{},
					Version:        1,
					Application:    appName,
					Manifests: map[string]string{
						envAcceptance: "mani-1-acc",
						envDev:        "mani-1-dev",
					},
					SourceCommitId:        "abcdef",
					SourceAuthor:          "",
					SourceMessage:         "",
					Team:                  "team-123",
					DisplayVersion:        "",
					WriteCommitData:       false,
					PreviousCommit:        "",
					TransformerEslVersion: 1,
					TransformerMetadata: TransformerMetadata{
						AuthorName:  authorName,
						AuthorEmail: authorEmail,
					},
				},
				&CreateEnvironment{
					Environment: "staging",
					Config:      testutil.MakeEnvConfigLatest(nil),
					TransformerMetadata: TransformerMetadata{
						AuthorName:  authorName,
						AuthorEmail: authorEmail,
					},
					TransformerEslVersion: 2,
				},
				&DeployApplicationVersion{
					Authentication:        Authentication{},
					Environment:           "staging",
					Application:           appName,
					Version:               1,
					LockBehaviour:         0,
					WriteCommitData:       true,
					SourceTrain:           nil,
					Author:                authorEmail,
					TransformerEslVersion: 3,
					TransformerMetadata: TransformerMetadata{
						AuthorName:  authorName,
						AuthorEmail: authorEmail,
					},
				},
				&DeleteEnvFromApp{
					Environment: "staging",
					TransformerMetadata: TransformerMetadata{
						AuthorName:  authorName,
						AuthorEmail: authorEmail,
					},
					Application:           appName,
					TransformerEslVersion: 4,
				},
			},
			ExpectedDeletedFile: "/environments/staging/applications/" + appName + "/deployed_by",
		},
	}
	for _, tc := range tcs {
		tc := tc
		t.Run(tc.Name, func(t *testing.T) {
			t.Parallel()
			repo, _ := setupRepositoryTestWithPath(t)
			ctx := context.Background()

			dbHandler := repo.State().DBHandler
			err := dbHandler.WithTransaction(ctx, false, func(ctx context.Context, transaction *sql.Tx) error {
				// setup:
				// this 'INSERT INTO' would be done one the cd-server side, so we emulate it here:
				err := dbHandler.DBWriteMigrationsTransformer(ctx, transaction)
				if err != nil {
					return err
				}
				for idx, t := range tc.Transformers {
					err := dbHandler.DBWriteEslEventInternal(ctx, t.GetDBEventType(), transaction, t, db.ESLMetadata{AuthorName: t.GetMetadata().AuthorName, AuthorEmail: t.GetMetadata().AuthorEmail})
					if err != nil {
						return err
					}
					if t.GetDBEventType() == db.EvtDeployApplicationVersion || t.GetDBEventType() == db.EvtDeployApplicationVersion {
						err = dbHandler.DBWriteDeploymentEvent(ctx, transaction, 0, "00000000-0000-0000-0000-00000000000"+strconv.Itoa(idx+1), "aaaaaaaaaaaaaaaaaaaaaaaaaaaaaaaaaaaaaaaa", &event.Deployment{Application: appName, Environment: "staging"})
						if err != nil {
							return err
						}
					}
				}

				err = dbHandler.DBInsertApplication(ctx, transaction, appName, db.InitialEslVersion, db.AppStateChangeCreate, db.DBAppMetaData{
					Team: "team-123",
				})
				if err != nil {
					return err
				}
				err = dbHandler.DBWriteAllApplications(ctx, transaction, int64(db.InitialEslVersion), []string{appName})
				if err != nil {
					return err
				}
				err = dbHandler.DBInsertRelease(ctx, transaction, db.DBReleaseWithMetaData{
					EslVersion:    0,
					ReleaseNumber: 1,
					Created:       time.Time{},
					App:           appName,
					Manifests:     db.DBReleaseManifests{},
					Metadata:      db.DBReleaseMetaData{},
				}, db.InitialEslVersion)
				if err != nil {
					return err
				}
				err = dbHandler.DBInsertAllReleases(ctx, transaction, appName, []int64{1}, db.InitialEslVersion)
				if err != nil {
					return err
				}
				// actual transformer to be tested:
				err = repo.Apply(ctx, transaction, tc.Transformers...)
				if err != nil {
					return err
				}
				return nil
			})
			if diff := cmp.Diff(tc.ExpectedError, err, cmpopts.EquateErrors()); diff != "" {
				t.Errorf("error mismatch (-want, +got):\n%s", diff)
			}
			if tc.ExpectedFile != nil {
				for i := range tc.ExpectedFile {
					expectedFile := tc.ExpectedFile[i]
					updatedState := repo.State()
					fullPath := updatedState.Filesystem.Join(updatedState.Filesystem.Root(), expectedFile.path)
					actualFileData, err := util.ReadFile(updatedState.Filesystem, fullPath)
					if err != nil {
						t.Fatalf("Expected no error: %v path=%s", err, fullPath)
					}

					if !cmp.Equal(actualFileData, expectedFile.fileData) {
						t.Fatalf("Expected '%v', got '%v'", string(expectedFile.fileData), string(actualFileData))
					}
					if tc.ExpectedAuthor != nil {
						if !cmp.Equal(updatedState.Commit.Author().Name, (*tc.ExpectedAuthor)["Name"]) {
							t.Fatalf("Expected '%v', got '%v'", (*tc.ExpectedAuthor)["Name"], updatedState.Commit.Author().Name)
						}
						if !cmp.Equal(updatedState.Commit.Author().Email, (*tc.ExpectedAuthor)["Email"]) {
							t.Fatalf("Expected '%v', got '%v'", (*tc.ExpectedAuthor)["Email"], updatedState.Commit.Author().Email)
						}
					}
				}
			}
			if tc.ExpectedDeletedFile != "" {
				updatedState := repo.State()
				fullPath := updatedState.Filesystem.Join(updatedState.Filesystem.Root(), tc.ExpectedDeletedFile)
				_, err := util.ReadFile(updatedState.Filesystem, fullPath)
				if err == nil {
					t.Fatalf("Expected file to be deleted but it exists: %s", fullPath)
				}
			}
		})
	}
}

func verifyMissing(fs billy.Filesystem, required []*FilenameAndData) error {
	for _, contentRequirement := range required {
		if _, err := fs.Stat(contentRequirement.path); err != nil {
			if errors.Is(err, os.ErrNotExist) {
				fmt.Printf("%s does not exists but is expected \n", contentRequirement.path)
				return nil
			}
			return fmt.Errorf("Error on Stat for file %s: %v\n", contentRequirement.path, err)
		}
		return fmt.Errorf("File exists %s\n", contentRequirement.path)
	}
	return nil
}

func verifyContent(fs billy.Filesystem, required []*FilenameAndData) error {
	for _, contentRequirement := range required {
		if data, err := util.ReadFile(fs, contentRequirement.path); err != nil {
			return fmt.Errorf("error while opening file %s, error: %w", contentRequirement.path, err)
		} else if string(data) != string(contentRequirement.fileData) {
			return fmt.Errorf("actual file content of file '%s' is not equal to required content.\nExpected: '%s', actual: '%s'", contentRequirement.path, contentRequirement.fileData, string(data))
		}
	}
	return nil
}

func verifyMissing(fs billy.Filesystem, required []*FilenameAndData) error {
	for _, contentRequirement := range required {
		if _, err := fs.Stat(contentRequirement.path); err != nil {
			if errors.Is(err, os.ErrNotExist) {
				fmt.Printf("%s does not exists but is expected \n", contentRequirement.path)
				return nil
			}
			return fmt.Errorf("Error on Stat for file %s: %v\n", contentRequirement.path, err)
		}
		return fmt.Errorf("File exists %s\n", contentRequirement.path)
	}
	return nil
}

func listFiles(fs billy.Filesystem) []string {
	paths := listFilesHelper(fs, ".")
	sort.Slice(paths, func(i, j int) bool { return paths[i] < paths[j] })
	return paths
}

func listFilesHelper(fs billy.Filesystem, path string) []string {
	ret := make([]string, 0)

	files, err := fs.ReadDir(path)
	if err == nil {
		for _, file := range files {
			ret = append(ret, listFilesHelper(fs, fs.Join(path, file.Name()))...)
		}
	} else {
		ret = append(ret, path)
	}

	return ret
}

func TestDeploymentEvent(t *testing.T) {
	const appName = "myapp"
	const authorName = "testAuthorName"
	const authorEmail = "testAuthorEmail@example.com"
	tcs := []struct {
		Name                string
		Transformers        []Transformer
		ExpectedError       error
		Event               event.Deployment
		ExpectedApp         *db.DBAppWithMetaData
		ExpectedAllReleases *db.DBReleaseWithMetaData
		ExpectedFile        []*FilenameAndData
	}{
		{
			Name: "Test Deploy Application event", //ReleaseLimit is 2
			Transformers: []Transformer{
				&CreateApplicationVersion{
					Application:    appName,
					SourceCommitId: "aaaaaaaaaaaaaaaaaaaaaaaaaaaaaaaaaaaaaaaa",
					Manifests: map[string]string{
						"staging": "doesn't matter",
					},
					Team:                  "my-team",
					WriteCommitData:       true,
					Version:               1,
					TransformerEslVersion: 1,
					TransformerMetadata: TransformerMetadata{
						AuthorName:  authorName,
						AuthorEmail: authorEmail,
					},
				},
				&DeployApplicationVersion{
					Application:           appName,
					Environment:           "staging",
					WriteCommitData:       true,
					Version:               1,
					TransformerEslVersion: 2,
					TransformerMetadata: TransformerMetadata{
						AuthorName:  authorName,
						AuthorEmail: authorEmail,
					},
				},
			},
			Event: event.Deployment{
				Application: appName,
				Environment: "staging",
			},
			ExpectedFile: []*FilenameAndData{
				{
					path:     "commits/aa/aaaaaaaaaaaaaaaaaaaaaaaaaaaaaaaaaaaaaa/events/00000000-0000-0000-0000-000000000000/eventType",
					fileData: []byte(event.EventTypeNewRelease),
				},
				{
					path:     "commits/aa/aaaaaaaaaaaaaaaaaaaaaaaaaaaaaaaaaaaaaa/events/00000000-0000-0000-0000-000000000001/environment",
					fileData: []byte("staging"),
				},
				{
					path:     "commits/aa/aaaaaaaaaaaaaaaaaaaaaaaaaaaaaaaaaaaaaa/events/00000000-0000-0000-0000-000000000001/application",
					fileData: []byte(appName),
				},
			},
		},
	}
	for _, tc := range tcs {
		tc := tc
		t.Run(tc.Name, func(t *testing.T) {
			t.Parallel()
			repo, _ := setupRepositoryTestWithPath(t)
			ctx := AddGeneratorToContext(testutil.MakeTestContext(), testutil.NewIncrementalUUIDGenerator())

			dbHandler := repo.State().DBHandler
			err := dbHandler.WithTransaction(ctx, false, func(ctx context.Context, transaction *sql.Tx) error {
				// setup:
				// this 'INSERT INTO' would be done one the cd-server side, so we emulate it here:
				err := dbHandler.DBWriteMigrationsTransformer(ctx, transaction)
				if err != nil {
					return err
				}
				for idx, t := range tc.Transformers {
					err := dbHandler.DBWriteEslEventInternal(ctx, t.GetDBEventType(), transaction, t, db.ESLMetadata{AuthorName: t.GetMetadata().AuthorName, AuthorEmail: t.GetMetadata().AuthorEmail})
					if err != nil {
						return err
					}
					if t.GetDBEventType() == db.EvtDeployApplicationVersion {
						err = dbHandler.DBWriteDeploymentEvent(ctx, transaction, t.GetEslVersion(), "00000000-0000-0000-0000-00000000000"+strconv.Itoa(idx), "aaaaaaaaaaaaaaaaaaaaaaaaaaaaaaaaaaaaaaaa", &event.Deployment{Application: appName, Environment: "staging"})
						if err != nil {
							return err
						}
					}
				}
				err = dbHandler.DBWriteNewReleaseEvent(ctx, transaction, 1, "00000000-0000-0000-0000-000000000000", "aaaaaaaaaaaaaaaaaaaaaaaaaaaaaaaaaaaaaaaa", &event.NewRelease{})
				if err != nil {
					return err
				}

				err = dbHandler.DBInsertApplication(ctx, transaction, appName, db.InitialEslVersion, db.AppStateChangeCreate, db.DBAppMetaData{
					Team: "team-123",
				})
				if err != nil {
					return err
				}
				err = dbHandler.DBWriteAllApplications(ctx, transaction, int64(db.InitialEslVersion), []string{appName})
				if err != nil {
					return err
				}
				err = dbHandler.DBInsertRelease(ctx, transaction, db.DBReleaseWithMetaData{
					EslVersion:    0,
					ReleaseNumber: 1,
					Created:       time.Time{},
					App:           appName,
					Manifests:     db.DBReleaseManifests{},
					Metadata:      db.DBReleaseMetaData{},
				}, db.InitialEslVersion)
				if err != nil {
					return err
				}
				err = dbHandler.DBInsertAllReleases(ctx, transaction, appName, []int64{1}, db.InitialEslVersion)
				if err != nil {
					return err
				}
				// actual transformer to be tested:
				err = repo.Apply(ctx, transaction, tc.Transformers...)
				if err != nil {
					return err
				}
				return nil
			})
			if diff := cmp.Diff(tc.ExpectedError, err, cmpopts.EquateErrors()); diff != "" {
				t.Errorf("error mismatch (-want, +got):\n%s", diff)
			}
			updatedState := repo.State()
			if err := verifyContent(updatedState.Filesystem, tc.ExpectedFile); err != nil {
				t.Fatalf("Error while verifying content: %v.\nFilesystem content:\n%s", err, strings.Join(listFiles(updatedState.Filesystem), "\n"))
			}
			if tc.ExpectedFile != nil {
				for i := range tc.ExpectedFile {
					expectedFile := tc.ExpectedFile[i]
					updatedState := repo.State()
					fullPath := updatedState.Filesystem.Join(updatedState.Filesystem.Root(), expectedFile.path)
					actualFileData, err := util.ReadFile(updatedState.Filesystem, fullPath)
					if err != nil {
						t.Fatalf("Expected no error: %v path=%s", err, fullPath)
					}

					if !cmp.Equal(actualFileData, expectedFile.fileData) {
						t.Fatalf("Expected '%v', got '%v'", string(expectedFile.fileData), string(actualFileData))
					}
				}
			}
		})
	}
}

func TestReleaseTrain(t *testing.T) {
	const appName = "myapp"
	const authorName = "testAuthorName"
	const authorEmail = "testAuthorEmail@example.com"
	tcs := []struct {
		Name                string
		Transformers        []Transformer
		ExpectedError       error
		Event               event.Deployment
		ExpectedApp         *db.DBAppWithMetaData
		ExpectedAllReleases *db.DBReleaseWithMetaData
		ExpectedFile        []*FilenameAndData
	}{
		{
			Name: "Trigger a deployment via a relase train with environment target",
			Transformers: []Transformer{
				&CreateEnvironment{
					Environment: "production",
					Config: config.EnvironmentConfig{
						Upstream: &config.EnvironmentConfigUpstream{
							Environment: "staging",
						},
					},
					TransformerEslVersion: 1,
					TransformerMetadata: TransformerMetadata{
						AuthorName:  authorName,
						AuthorEmail: authorEmail,
					},
				},
				&CreateEnvironment{
					Environment: "staging",
					Config: config.EnvironmentConfig{
						Upstream: &config.EnvironmentConfigUpstream{
							Environment: "staging",
							Latest:      true,
						},
					},
					TransformerEslVersion: 2,
					TransformerMetadata: TransformerMetadata{
						AuthorName:  authorName,
						AuthorEmail: authorEmail,
					},
				},
				&CreateApplicationVersion{
					Application:    appName,
					SourceCommitId: "aaaaaaaaaaaaaaaaaaaaaaaaaaaaaaaaaaaaaaaa",
					Manifests: map[string]string{
						"production": "some production manifest 2",
						"staging":    "some staging manifest 2",
					},
					WriteCommitData:       true,
					Version:               1,
					TransformerEslVersion: 3,
					Team:                  "team-123",
					TransformerMetadata: TransformerMetadata{
						AuthorName:  authorName,
						AuthorEmail: authorEmail,
					},
				},
				&DeployApplicationVersion{
					Environment:           "staging",
					Application:           appName,
					Version:               1,
					WriteCommitData:       true,
					TransformerEslVersion: 4,
					TransformerMetadata: TransformerMetadata{
						AuthorName:  authorName,
						AuthorEmail: authorEmail,
					},
				},
				&ReleaseTrain{
					Target:                "production",
					WriteCommitData:       true,
					TransformerEslVersion: 5,
					TransformerMetadata: TransformerMetadata{
						AuthorName:  authorName,
						AuthorEmail: authorEmail,
					},
				},
			},
			ExpectedFile: []*FilenameAndData{
				{
					path:     "commits/aa/aaaaaaaaaaaaaaaaaaaaaaaaaaaaaaaaaaaaaa/events/00000000-0000-0000-0000-000000000004/application",
					fileData: []byte(appName),
				},
				{
					path:     "commits/aa/aaaaaaaaaaaaaaaaaaaaaaaaaaaaaaaaaaaaaa/events/00000000-0000-0000-0000-000000000004/environment",
					fileData: []byte("production"),
				},
				{
					path:     "commits/aa/aaaaaaaaaaaaaaaaaaaaaaaaaaaaaaaaaaaaaa/events/00000000-0000-0000-0000-000000000004/eventType",
					fileData: []byte("deployment"),
				},
				{
					path:     "commits/aa/aaaaaaaaaaaaaaaaaaaaaaaaaaaaaaaaaaaaaa/events/00000000-0000-0000-0000-000000000004/source_train_upstream",
					fileData: []byte("staging"),
				},
			},
		},
	}
	for _, tc := range tcs {
		tc := tc
		t.Run(tc.Name, func(t *testing.T) {
			t.Parallel()
			repo, _ := setupRepositoryTestWithPath(t)
			ctx := AddGeneratorToContext(testutil.MakeTestContext(), testutil.NewIncrementalUUIDGenerator())

			dbHandler := repo.State().DBHandler
			err := dbHandler.WithTransaction(ctx, false, func(ctx context.Context, transaction *sql.Tx) error {
				// setup:
				// this 'INSERT INTO' would be done one the cd-server side, so we emulate it here:
				err := dbHandler.DBWriteMigrationsTransformer(ctx, transaction)
				if err != nil {
					return err
				}
				for idx, t := range tc.Transformers {
					err := dbHandler.DBWriteEslEventInternal(ctx, t.GetDBEventType(), transaction, t, db.ESLMetadata{AuthorName: t.GetMetadata().AuthorName, AuthorEmail: t.GetMetadata().AuthorEmail})
					if err != nil {
						return err
					}
					if t.GetDBEventType() == db.EvtDeployApplicationVersion {
						err = dbHandler.DBWriteDeploymentEvent(ctx, transaction, t.GetEslVersion(), "00000000-0000-0000-0000-00000000000"+strconv.Itoa(idx), "aaaaaaaaaaaaaaaaaaaaaaaaaaaaaaaaaaaaaaaa", &event.Deployment{Application: appName, Environment: "staging"})
						if err != nil {
							return err
						}
					}

					if t.GetDBEventType() == db.EvtReleaseTrain {
						var sourceTrainUpstream string
						sourceTrainUpstream = "staging"
						err = dbHandler.DBWriteDeploymentEvent(ctx, transaction, t.GetEslVersion(), "00000000-0000-0000-0000-00000000000"+strconv.Itoa(idx), "aaaaaaaaaaaaaaaaaaaaaaaaaaaaaaaaaaaaaaaa", &event.Deployment{Application: appName, Environment: "production", SourceTrainUpstream: &sourceTrainUpstream})
						if err != nil {
							return err
						}
					}
				}
				err = dbHandler.DBWriteNewReleaseEvent(ctx, transaction, 3, "00000000-0000-0000-0000-000000000000", "aaaaaaaaaaaaaaaaaaaaaaaaaaaaaaaaaaaaaaaa", &event.NewRelease{})
				if err != nil {
					return err
				}

				err = dbHandler.DBInsertApplication(ctx, transaction, appName, db.InitialEslVersion, db.AppStateChangeCreate, db.DBAppMetaData{
					Team: "team-123",
				})
				if err != nil {
					return err
				}
				err = dbHandler.DBWriteAllApplications(ctx, transaction, int64(db.InitialEslVersion), []string{appName})
				if err != nil {
					return err
				}
				err = dbHandler.DBInsertRelease(ctx, transaction, db.DBReleaseWithMetaData{
					EslVersion:    0,
					ReleaseNumber: 1,
					Created:       time.Time{},
					App:           appName,
					Manifests:     db.DBReleaseManifests{},
					Metadata:      db.DBReleaseMetaData{},
				}, db.InitialEslVersion)
				if err != nil {
					return err
				}
				err = dbHandler.DBInsertAllReleases(ctx, transaction, appName, []int64{1}, db.InitialEslVersion)
				if err != nil {
					return err
				}

				err = dbHandler.DBWriteEnvironment(ctx, transaction, "staging", config.EnvironmentConfig{
					Upstream: &config.EnvironmentConfigUpstream{
						Environment: "staging",
						Latest:      true,
					},
				})
				if err != nil {
					return err
				}
				err = dbHandler.DBWriteEnvironment(ctx, transaction, "production", config.EnvironmentConfig{
					Upstream: &config.EnvironmentConfigUpstream{
						Environment: "staging",
					},
				})
				if err != nil {
					return err
				}
				var v int64
				v = 1
				err = dbHandler.DBWriteDeployment(ctx, transaction, db.Deployment{
					App:           appName,
					Env:           "production",
					Version:       &v,
					TransformerID: 5,
				}, 10)
				if err != nil {
					return err
				}

				// actual transformer to be tested:
				err = repo.Apply(ctx, transaction, tc.Transformers...)
				if err != nil {
					return err
				}
				return nil
			})
			if diff := cmp.Diff(tc.ExpectedError, err, cmpopts.EquateErrors()); diff != "" {
				t.Errorf("error mismatch (-want, +got):\n%s", diff)
			}
			updatedState := repo.State()
			if err := verifyContent(updatedState.Filesystem, tc.ExpectedFile); err != nil {
				t.Fatalf("Error while verifying content: %v.\nFilesystem content:\n%s", err, strings.Join(listFiles(updatedState.Filesystem), "\n"))
			}
			if tc.ExpectedFile != nil {
				for i := range tc.ExpectedFile {
					expectedFile := tc.ExpectedFile[i]
					updatedState := repo.State()
					fullPath := updatedState.Filesystem.Join(updatedState.Filesystem.Root(), expectedFile.path)
					actualFileData, err := util.ReadFile(updatedState.Filesystem, fullPath)
					if err != nil {
						t.Fatalf("Expected no error: %v path=%s", err, fullPath)
					}

					if !cmp.Equal(actualFileData, expectedFile.fileData) {
						t.Fatalf("Expected '%v', got '%v'", string(expectedFile.fileData), string(actualFileData))
					}
				}
			}
		})
	}
}

func TestCleanupOldApplicationVersions(t *testing.T) {
	const appName = "myapp"
	const authorName = "testAuthorName"
	const authorEmail = "testAuthorEmail@example.com"
	tcs := []struct {
		Name                string
		Transformers        []Transformer
		ExpectedError       error
		ExpectedFile        []*FilenameAndData
		ExpectedAuthor      *map[string]string
		ExpectedDeletedFile string
	}{
		{
			Name: "CleanupOldApplicationVersions", //ReleaseLimit is 2
			Transformers: []Transformer{
				&CreateApplicationVersion{
					Authentication: Authentication{},
					Version:        1,
					Application:    appName,
					Manifests: map[string]string{
						envAcceptance: "mani-1-acc",
						envDev:        "mani-1-dev",
					},
					SourceCommitId:  "123456789",
					SourceAuthor:    "",
					SourceMessage:   "",
					Team:            "team-123",
					DisplayVersion:  "",
					WriteCommitData: false,
					PreviousCommit:  "",
					TransformerMetadata: TransformerMetadata{
						AuthorName:  authorName,
						AuthorEmail: authorEmail,
					},
					TransformerEslVersion: 1,
				},
				&CreateApplicationVersion{
					Authentication: Authentication{},
					Version:        2,
					Application:    appName,
					Manifests: map[string]string{
						envAcceptance: "mani-1-acc",
						envDev:        "mani-1-dev",
					},
					SourceCommitId:  "abcdef",
					SourceAuthor:    "",
					SourceMessage:   "",
					Team:            "team-123",
					DisplayVersion:  "",
					WriteCommitData: false,
					PreviousCommit:  "",
					TransformerMetadata: TransformerMetadata{
						AuthorName:  authorName,
						AuthorEmail: authorEmail,
					},
					TransformerEslVersion: 2,
				},
				&CreateApplicationVersion{
					Authentication: Authentication{},
					Version:        3,
					Application:    appName,
					Manifests: map[string]string{
						envAcceptance: "mani-1-acc",
						envDev:        "mani-1-dev",
					},
					SourceCommitId:  "123456789abcdef",
					SourceAuthor:    "",
					SourceMessage:   "",
					Team:            "team-123",
					DisplayVersion:  "",
					WriteCommitData: false,
					PreviousCommit:  "",
					TransformerMetadata: TransformerMetadata{
						AuthorName:  authorName,
						AuthorEmail: authorEmail,
					},
					TransformerEslVersion: 3,
				},
				&CleanupOldApplicationVersions{
					Application: appName,
					TransformerMetadata: TransformerMetadata{
						AuthorName:  authorName,
						AuthorEmail: authorEmail,
					},
					TransformerEslVersion: 4,
				},
			},
			ExpectedFile: []*FilenameAndData{
				{
					path:     "/applications/" + appName + "/releases/3/source_commit_id",
					fileData: []byte("123456789abcdef"),
				},
				{
					path:     "/applications/" + appName + "/releases/2/source_commit_id",
					fileData: []byte("abcdef"),
				},
			},
			ExpectedAuthor: &map[string]string{"Name": authorName, "Email": authorEmail},
		},
	}
	for _, tc := range tcs {
		tc := tc
		t.Run(tc.Name, func(t *testing.T) {
			t.Parallel()
			repo, _ := setupRepositoryTestWithPath(t)
			ctx := AddGeneratorToContext(testutil.MakeTestContext(), testutil.NewIncrementalUUIDGenerator())

			dbHandler := repo.State().DBHandler
			err := dbHandler.WithTransaction(ctx, false, func(ctx context.Context, transaction *sql.Tx) error {
				// setup:
				// this 'INSERT INTO' would be done one the cd-server side, so we emulate it here:
				err := dbHandler.DBWriteMigrationsTransformer(ctx, transaction)
				if err != nil {
					return err
				}

				err = dbHandler.DBInsertApplication(ctx, transaction, appName, db.InitialEslVersion, db.AppStateChangeCreate, db.DBAppMetaData{
					Team: "team-123",
				})
				if err != nil {
					return err
				}
				err = dbHandler.DBWriteAllApplications(ctx, transaction, int64(db.InitialEslVersion), []string{appName})
				if err != nil {
					return err
				}
				err = dbHandler.DBInsertRelease(ctx, transaction, db.DBReleaseWithMetaData{
					EslVersion:    0,
					ReleaseNumber: 1,
					Created:       time.Time{},
					App:           appName,
					Manifests:     db.DBReleaseManifests{},
					Metadata:      db.DBReleaseMetaData{},
				}, db.InitialEslVersion)

				if err != nil {
					return err
				}
				err = dbHandler.DBInsertAllReleases(ctx, transaction, appName, []int64{1}, db.InitialEslVersion)
				if err != nil {
					return err
				}
				// actual transformer to be tested:
				err = repo.Apply(ctx, transaction, tc.Transformers...)
				if err != nil {
					return err
				}
				return nil
			})
			if diff := cmp.Diff(tc.ExpectedError, err, cmpopts.EquateErrors()); diff != "" {
				t.Errorf("error mismatch (-want, +got):\n%s", diff)
			}
			updatedState := repo.State()
			if err := verifyContent(updatedState.Filesystem, tc.ExpectedFile); err != nil {
				t.Fatalf("Error while verifying content: %v.\nFilesystem content:\n%s", err, strings.Join(listFiles(updatedState.Filesystem), "\n"))
			}

			if tc.ExpectedFile != nil {
				for i := range tc.ExpectedFile {
					expectedFile := tc.ExpectedFile[i]
					updatedState := repo.State()
					fullPath := updatedState.Filesystem.Join(updatedState.Filesystem.Root(), expectedFile.path)
					actualFileData, err := util.ReadFile(updatedState.Filesystem, fullPath)
					if err != nil {
						t.Fatalf("Expected no error: %v path=%s", err, fullPath)
					}

					if !cmp.Equal(actualFileData, expectedFile.fileData) {
						t.Fatalf("Expected '%v', got '%v'", string(expectedFile.fileData), string(actualFileData))
					}
					if tc.ExpectedAuthor != nil {
						if !cmp.Equal(updatedState.Commit.Author().Name, (*tc.ExpectedAuthor)["Name"]) {
							t.Fatalf("Expected '%v', got '%v'", (*tc.ExpectedAuthor)["Name"], updatedState.Commit.Author().Name)
						}
						if !cmp.Equal(updatedState.Commit.Author().Email, (*tc.ExpectedAuthor)["Email"]) {
							t.Fatalf("Expected '%v', got '%v'", (*tc.ExpectedAuthor)["Email"], updatedState.Commit.Author().Email)
						}
					}
				}
			}
			if tc.ExpectedDeletedFile != "" {
				updatedState := repo.State()
				fullPath := updatedState.Filesystem.Join(updatedState.Filesystem.Root(), tc.ExpectedDeletedFile)
				_, err := util.ReadFile(updatedState.Filesystem, fullPath)
				if err == nil {
					t.Fatalf("Expected file to be deleted but it exists: %s", fullPath)
				}
			}
		})
	}
}

func TestReplacedByEvents(t *testing.T) {
	const appName = "myapp"
	const authorName = "testAuthorName"
	const authorEmail = "testAuthorEmail@example.com"
	tcs := []struct {
		Name                string
		Transformers        []Transformer
		ExpectedError       error
		Event               event.ReplacedBy
		ExpectedApp         *db.DBAppWithMetaData
		ExpectedAllReleases *db.DBReleaseWithMetaData
		ExpectedFile        []*FilenameAndData
	}{
		{
			Name: "Test Replaced By event",
			Transformers: []Transformer{
				&CreateApplicationVersion{
					Application:    appName,
					SourceCommitId: "aaaaaaaaaaaaaaaaaaaaaaaaaaaaaaaaaaaaaaaa",
					Manifests: map[string]string{
						"staging": "doesn't matter",
					},
					Team:                  "my-team",
					WriteCommitData:       false,
					Version:               1,
					TransformerEslVersion: 1,
					TransformerMetadata: TransformerMetadata{
						AuthorName:  authorName,
						AuthorEmail: authorEmail,
					},
				},
				&CreateApplicationVersion{
					Application:    appName,
					SourceCommitId: "bbbbbbbbbbbbbbbbbbbbbbbbbbbbbbbbbbbbbbbb",
					Manifests: map[string]string{
						"staging": "doesn't matter",
					},
					Team:                  "my-team",
					WriteCommitData:       false,
					Version:               2,
					TransformerEslVersion: 2,
					TransformerMetadata: TransformerMetadata{
						AuthorName:  authorName,
						AuthorEmail: authorEmail,
					},
					PreviousCommit: "aaaaaaaaaaaaaaaaaaaaaaaaaaaaaaaaaaaaaaaa",
				},
				&DeployApplicationVersion{
					Authentication:  Authentication{},
					Environment:     "staging",
					Application:     appName,
					Version:         1,
					LockBehaviour:   1,
					WriteCommitData: true,
					SourceTrain:     nil,
					TransformerMetadata: TransformerMetadata{
						AuthorName:  authorName,
						AuthorEmail: authorEmail,
					},
					TransformerEslVersion: 3,
				},
				&DeployApplicationVersion{
					Authentication:  Authentication{},
					Environment:     "staging",
					Application:     appName,
					Version:         2,
					LockBehaviour:   1,
					WriteCommitData: true,
					SourceTrain:     nil,
					TransformerMetadata: TransformerMetadata{
						AuthorName:  authorName,
						AuthorEmail: authorEmail,
					},
					TransformerEslVersion: 4,
				},
			},
			Event: event.ReplacedBy{
				Application:       appName,
				Environment:       "staging",
				CommitIDtoReplace: "bbbbbbbbbbbbbbbbbbbbbbbbbbbbbbbbbbbbbbbb",
			},
			ExpectedFile: []*FilenameAndData{
				{
					path:     "commits/aa/aaaaaaaaaaaaaaaaaaaaaaaaaaaaaaaaaaaaaa/events/00000000-0000-0000-0000-000000000005/eventType",
					fileData: []byte(event.EventTypeReplaceBy),
				},
				{
					path:     "commits/aa/aaaaaaaaaaaaaaaaaaaaaaaaaaaaaaaaaaaaaa/events/00000000-0000-0000-0000-000000000005/application",
					fileData: []byte(appName),
				},
				{
					path:     "commits/aa/aaaaaaaaaaaaaaaaaaaaaaaaaaaaaaaaaaaaaa/events/00000000-0000-0000-0000-000000000005/commit",
					fileData: []byte("bbbbbbbbbbbbbbbbbbbbbbbbbbbbbbbbbbbbbbbb"),
				},
				{
					path:     "commits/aa/aaaaaaaaaaaaaaaaaaaaaaaaaaaaaaaaaaaaaa/events/00000000-0000-0000-0000-000000000005/environment",
					fileData: []byte("staging"),
				},
			},
		},
	}
	for _, tc := range tcs {
		tc := tc
		t.Run(tc.Name, func(t *testing.T) {
			t.Parallel()
			repo, _ := setupRepositoryTestWithPath(t)
			ctx := AddGeneratorToContext(testutil.MakeTestContext(), testutil.NewIncrementalUUIDGenerator())

			dbHandler := repo.State().DBHandler
			err := dbHandler.WithTransaction(ctx, false, func(ctx context.Context, transaction *sql.Tx) error {
				// setup:
				// this 'INSERT INTO' would be done one the cd-server side, so we emulate it here:
				err := dbHandler.DBWriteMigrationsTransformer(ctx, transaction)
				if err != nil {
					return err
				}
				for _, t := range tc.Transformers {
					err := dbHandler.DBWriteEslEventInternal(ctx, t.GetDBEventType(), transaction, t, db.ESLMetadata{AuthorName: t.GetMetadata().AuthorName, AuthorEmail: t.GetMetadata().AuthorEmail})
					if err != nil {
						return err
					}
				}

				err = dbHandler.DBWriteNewReleaseEvent(ctx, transaction, 1, "00000000-0000-0000-0000-000000000001", "aaaaaaaaaaaaaaaaaaaaaaaaaaaaaaaaaaaaaaaa", &event.NewRelease{})
				if err != nil {
					return err
				}
				err = dbHandler.DBWriteNewReleaseEvent(ctx, transaction, 2, "00000000-0000-0000-0000-000000000002", "bbbbbbbbbbbbbbbbbbbbbbbbbbbbbbbbbbbbbbbb", &event.NewRelease{})
				if err != nil {
					return err
				}

				err = dbHandler.DBWriteDeploymentEvent(ctx, transaction, 3, "00000000-0000-0000-0000-000000000003", "aaaaaaaaaaaaaaaaaaaaaaaaaaaaaaaaaaaaaaaa", &event.Deployment{Application: appName, Environment: "staging"})
				if err != nil {
					return err
				}
				err = dbHandler.DBWriteDeploymentEvent(ctx, transaction, 4, "00000000-0000-0000-0000-000000000004", "bbbbbbbbbbbbbbbbbbbbbbbbbbbbbbbbbbbbbbbb", &event.Deployment{Application: appName, Environment: "staging"})
				if err != nil {
					return err
				}

				err = dbHandler.DBWriteReplacedByEvent(ctx, transaction, 4, "00000000-0000-0000-0000-000000000005", "aaaaaaaaaaaaaaaaaaaaaaaaaaaaaaaaaaaaaaaa", &tc.Event)
				if err != nil {
					return err
				}

				err = dbHandler.DBInsertApplication(ctx, transaction, appName, db.InitialEslVersion, db.AppStateChangeCreate, db.DBAppMetaData{
					Team: "team-123",
				})
				if err != nil {
					return err
				}
				err = dbHandler.DBWriteAllApplications(ctx, transaction, int64(db.InitialEslVersion), []string{appName})
				if err != nil {
					return err
				}
				err = dbHandler.DBInsertRelease(ctx, transaction, db.DBReleaseWithMetaData{
					EslVersion:    0,
					ReleaseNumber: 1,
					Created:       time.Time{},
					App:           appName,
					Manifests:     db.DBReleaseManifests{},
					Metadata:      db.DBReleaseMetaData{},
				}, db.InitialEslVersion)
				err = dbHandler.DBInsertRelease(ctx, transaction, db.DBReleaseWithMetaData{
					EslVersion:    1,
					ReleaseNumber: 2,
					Created:       time.Time{},
					App:           appName,
					Manifests:     db.DBReleaseManifests{},
					Metadata:      db.DBReleaseMetaData{},
				}, db.InitialEslVersion)
				if err != nil {
					return err
				}
				err = dbHandler.DBInsertAllReleases(ctx, transaction, appName, []int64{1, 2}, db.InitialEslVersion)
				if err != nil {
					return err
				}
				// actual transformer to be tested:
				err = repo.Apply(ctx, transaction, tc.Transformers...)
				if err != nil {
					return err
				}
				return nil
			})
			if diff := cmp.Diff(tc.ExpectedError, err, cmpopts.EquateErrors()); diff != "" {
				t.Errorf("error mismatch (-want, +got):\n%s", diff)
			}
			updatedState := repo.State()
			if err := verifyContent(updatedState.Filesystem, tc.ExpectedFile); err != nil {
				t.Fatalf("Error while verifying content: %v.\nFilesystem content:\n%s", err, strings.Join(listFiles(updatedState.Filesystem), "\n"))
			}
		})
	}
}

func TestCreateUndeployApplicationVersion(t *testing.T) {
	const appName = "app1"
	const authorName = "testAuthorName"
	const authorEmail = "testAuthorEmail@example.com"
	tcs := []struct {
		Name          string
		Transformers  []Transformer
		expectedError error
		expectedData  []*FilenameAndData
	}{
		{
			Name: "successfully create undeploy version - should work",
			Transformers: []Transformer{
				&CreateEnvironment{
					Environment: "acceptance",
					Config:      config.EnvironmentConfig{Upstream: &config.EnvironmentConfigUpstream{Environment: envAcceptance, Latest: true}},
					TransformerMetadata: TransformerMetadata{
						AuthorName:  authorName,
						AuthorEmail: authorEmail,
					},
					TransformerEslVersion: 1,
				},
				&CreateApplicationVersion{
					Application: appName,
					Manifests: map[string]string{
						envAcceptance: "acceptance",
					},
					WriteCommitData: true,
					Version:         1,
					TransformerMetadata: TransformerMetadata{
						AuthorName:  authorName,
						AuthorEmail: authorEmail,
					},
					SourceCommitId:        "aaaaaaaaaaaaaaaaaaaaaaaaaaaaaaaaaaaaaaaa",
					TransformerEslVersion: 2,
					Team:                  "team-123",
				},
				&CreateUndeployApplicationVersion{
					Application: appName,
					TransformerMetadata: TransformerMetadata{
						AuthorName:  authorName,
						AuthorEmail: authorEmail,
					},
					TransformerEslVersion: 3,
				},
			},
			expectedData: []*FilenameAndData{
				{
					path:     "applications/app1/releases/2/environments/acceptance/manifests.yaml",
					fileData: []byte(" "),
				},
			},
		},
	}
	for _, tc := range tcs {
		tc := tc
		t.Run(tc.Name, func(t *testing.T) {
			t.Parallel()
			repo, _ := setupRepositoryTestWithPath(t)
			ctx := AddGeneratorToContext(testutil.MakeTestContext(), testutil.NewIncrementalUUIDGenerator())

			dbHandler := repo.State().DBHandler
			err := dbHandler.WithTransaction(ctx, false, func(ctx context.Context, transaction *sql.Tx) error {
				// setup:
				// this 'INSERT INTO' would be done one the cd-server side, so we emulate it here:
				err := dbHandler.DBWriteMigrationsTransformer(ctx, transaction)
				if err != nil {
					return err
				}
				for _, t := range tc.Transformers {
					err := dbHandler.DBWriteEslEventInternal(ctx, t.GetDBEventType(), transaction, t, db.ESLMetadata{AuthorName: t.GetMetadata().AuthorName, AuthorEmail: t.GetMetadata().AuthorEmail})
					if err != nil {
						return err
					}
				}

				err = dbHandler.DBWriteNewReleaseEvent(ctx, transaction, 2, "00000000-0000-0000-0000-000000000001", "aaaaaaaaaaaaaaaaaaaaaaaaaaaaaaaaaaaaaaaa", &event.NewRelease{})
				if err != nil {
					return err
				}

				err = dbHandler.DBInsertApplication(ctx, transaction, appName, db.InitialEslVersion, db.AppStateChangeCreate, db.DBAppMetaData{
					Team: "team-123",
				})
				if err != nil {
					return err
				}
				err = dbHandler.DBWriteAllApplications(ctx, transaction, int64(db.InitialEslVersion), []string{appName})
				if err != nil {
					return err
				}
				err = dbHandler.DBInsertRelease(ctx, transaction, db.DBReleaseWithMetaData{
					EslVersion:    0,
					ReleaseNumber: 1,
					Created:       time.Time{},
					App:           appName,
					Manifests:     db.DBReleaseManifests{},
					Metadata:      db.DBReleaseMetaData{},
				}, 0)
				err = dbHandler.DBInsertRelease(ctx, transaction, db.DBReleaseWithMetaData{
					EslVersion:    0,
					ReleaseNumber: 2,
					Created:       time.Time{},
					App:           appName,
					Manifests:     db.DBReleaseManifests{},
					Metadata:      db.DBReleaseMetaData{},
				}, db.InitialEslVersion)
				if err != nil {
					return err
				}
				err = dbHandler.DBInsertAllReleases(ctx, transaction, appName, []int64{1, 2}, db.InitialEslVersion)
				if err != nil {
					return err
				}
				err = repo.Apply(ctx, transaction, tc.Transformers...)
				if err != nil {
					return err
				}
				return nil
			})
			if err != nil {
				t.Fatal(err)
			}
			updatedState := repo.State()
			if err := verifyContent(updatedState.Filesystem, tc.expectedData); err != nil {
				t.Fatalf("Error while verifying content: %v.\nFilesystem content:\n%s", err, strings.Join(listFiles(updatedState.Filesystem), "\n"))
			}
			if diff := cmp.Diff(tc.expectedError, err, cmpopts.EquateErrors()); diff != "" {
				t.Fatalf("error mismatch (-want, +got):\n%s", diff)
			}
		})
	}
}

<<<<<<< HEAD
func TestCreateUndeployLogic(t *testing.T) {
=======
func TestLocks(t *testing.T) {
>>>>>>> 6889c3f2
	const appName = "app1"
	const authorName = "testAuthorName"
	const authorEmail = "testAuthorEmail@example.com"
	tcs := []struct {
		Name            string
		Transformers    []Transformer
		expectedData    []*FilenameAndData
		expectedMissing []*FilenameAndData
		expectedMessage string
		expectedError   error
	}{
		{
<<<<<<< HEAD
			Name: "Create undeploy applicatiom version and deploy it",
=======
			Name: "Create environment lock",
>>>>>>> 6889c3f2
			Transformers: []Transformer{
				&CreateEnvironment{
					Environment: envAcceptance,
					Config:      config.EnvironmentConfig{Upstream: &config.EnvironmentConfigUpstream{Environment: envAcceptance, Latest: true}},
					TransformerMetadata: TransformerMetadata{
						AuthorName:  authorName,
						AuthorEmail: authorEmail,
					},
					TransformerEslVersion: 1,
				},
<<<<<<< HEAD
				&CreateApplicationVersion{
					Authentication: Authentication{},
					Version:        1,
					Application:    appName,
					Manifests: map[string]string{
						envAcceptance: "mani-1-acc",
					},
					SourceCommitId:  "",
					SourceAuthor:    "",
					SourceMessage:   "",
					Team:            "team-123",
					DisplayVersion:  "",
					WriteCommitData: false,
					PreviousCommit:  "",
=======
				&CreateEnvironmentLock{
					Environment:           envAcceptance,
					LockId:                "l123",
					Message:               "none",
					TransformerEslVersion: 2,
					TransformerMetadata: TransformerMetadata{
						AuthorName:  authorName,
						AuthorEmail: authorEmail,
					},
				},
			},
			expectedData: []*FilenameAndData{
				{
					path:     "/environments/acceptance/locks/l123/created_by_email",
					fileData: []byte(authorEmail),
				},
				{
					path:     "/environments/acceptance/locks/l123/created_by_name",
					fileData: []byte(authorName),
				},
				{
					path:     "/environments/acceptance/locks/l123/message",
					fileData: []byte("none"),
				},
			},
		},
		{
			Name: "Create environment lock - env does not exist",
			Transformers: []Transformer{
				&CreateEnvironment{
					Environment: envAcceptance,
					Config:      config.EnvironmentConfig{Upstream: &config.EnvironmentConfigUpstream{Environment: envAcceptance, Latest: true}},
>>>>>>> 6889c3f2
					TransformerMetadata: TransformerMetadata{
						AuthorName:  authorName,
						AuthorEmail: authorEmail,
					},
<<<<<<< HEAD
					TransformerEslVersion: 2,
				},
				&CreateUndeployApplicationVersion{
					Authentication:  Authentication{},
					Application:     appName,
					WriteCommitData: false,
=======
					TransformerEslVersion: 1,
				},
				&CreateEnvironmentLock{
					Environment:           "non-existent-env",
					LockId:                "l123",
					Message:               "none",
					TransformerEslVersion: 2,
>>>>>>> 6889c3f2
					TransformerMetadata: TransformerMetadata{
						AuthorName:  authorName,
						AuthorEmail: authorEmail,
					},
<<<<<<< HEAD
					TransformerEslVersion: 3,
				},
			},
			expectedData: []*FilenameAndData{
				{
					path:     "/applications/app1/releases/2/undeploy",
					fileData: []byte(""),
				},
				{
					path:     "/environments/acceptance/applications/app1/version/undeploy",
					fileData: []byte(""),
				},
			},
		},
		{
			Name: "Try Create undeploy application version, but it is locked",
=======
				},
			},
			expectedError: errMatcher{msg: "error within transaction: first apply failed, aborting: error at index 0 of transformer batch: could not access environment information on: 'environments/non-existent-env': file does not exist"},
			expectedMissing: []*FilenameAndData{
				{
					path:     "/environments/acceptance/locks/l123/created_by_email",
					fileData: []byte(authorEmail),
				},
				{
					path:     "/environments/acceptance/locks/l123/created_by_name",
					fileData: []byte(authorName),
				},
				{
					path:     "/environments/acceptance/locks/l123/message",
					fileData: []byte("none"),
				},
			},
		},
		{
			Name: "Delete environment lock",
>>>>>>> 6889c3f2
			Transformers: []Transformer{
				&CreateEnvironment{
					Environment: envAcceptance,
					Config:      config.EnvironmentConfig{Upstream: &config.EnvironmentConfigUpstream{Environment: envAcceptance, Latest: true}},
					TransformerMetadata: TransformerMetadata{
						AuthorName:  authorName,
						AuthorEmail: authorEmail,
					},
					TransformerEslVersion: 1,
				},
<<<<<<< HEAD
				&CreateEnvironment{
					Environment: envAcceptance2,
					Config:      config.EnvironmentConfig{Upstream: &config.EnvironmentConfigUpstream{Environment: envAcceptance2, Latest: true}},
=======
				&CreateEnvironmentLock{
					Environment:           envAcceptance,
					LockId:                "l123",
					Message:               "none",
					TransformerEslVersion: 2,
					TransformerMetadata: TransformerMetadata{
						AuthorName:  authorName,
						AuthorEmail: authorEmail,
					},
				},
				&DeleteEnvironmentLock{
					Environment:           envAcceptance,
					LockId:                "l123",
					TransformerEslVersion: 3,
					TransformerMetadata: TransformerMetadata{
						AuthorName:  authorName,
						AuthorEmail: authorEmail,
					},
				},
			},
			expectedMissing: []*FilenameAndData{
				{
					path: "/environments/acceptance/locks/l123/created_by_email",
				},
				{
					path: "/environments/acceptance/locks/l123/created_by_name",
				},
				{
					path: "/environments/acceptance/locks/l123/message",
				},
			},
		},
		{
			Name: "Create App lock",
			Transformers: []Transformer{
				&CreateEnvironment{
					Environment: envAcceptance,
					Config:      config.EnvironmentConfig{Upstream: &config.EnvironmentConfigUpstream{Environment: envAcceptance, Latest: true}},
>>>>>>> 6889c3f2
					TransformerMetadata: TransformerMetadata{
						AuthorName:  authorName,
						AuthorEmail: authorEmail,
					},
<<<<<<< HEAD
					TransformerEslVersion: 2,
=======
					TransformerEslVersion: 1,
>>>>>>> 6889c3f2
				},
				&CreateApplicationVersion{
					Authentication: Authentication{},
					Version:        1,
					Application:    appName,
					Manifests: map[string]string{
<<<<<<< HEAD
						envAcceptance:  "mani-1-acc",
						envAcceptance2: "e2",
=======
						envAcceptance: "mani-1-acc",
>>>>>>> 6889c3f2
					},
					SourceCommitId:  "",
					SourceAuthor:    "",
					SourceMessage:   "",
					Team:            "team-123",
					DisplayVersion:  "",
					WriteCommitData: false,
					PreviousCommit:  "",
					TransformerMetadata: TransformerMetadata{
						AuthorName:  authorName,
						AuthorEmail: authorEmail,
					},
<<<<<<< HEAD
					TransformerEslVersion: 3,
				},
				//We need to deploy manually due to discrepancy between DB and manifest on testing env, causing locks to not work as the previous version isn't the lastest
				&DeployApplicationVersion{
					Application:     appName,
					Environment:     envAcceptance,
					Version:         1,
					LockBehaviour:   2,
					WriteCommitData: false,
					SourceTrain:     nil,
					Author:          "",
					TransformerMetadata: TransformerMetadata{
						AuthorName:  authorName,
						AuthorEmail: authorEmail,
					},
				},
				&DeployApplicationVersion{
					Application:     appName,
					Environment:     envAcceptance2,
					Version:         1,
					LockBehaviour:   api.LockBehavior_RECORD,
					WriteCommitData: false,
					SourceTrain:     nil,
					Author:          "",

					TransformerMetadata: TransformerMetadata{
						AuthorName:  authorName,
						AuthorEmail: authorEmail,
					},
				},
				&CreateEnvironmentLock{
					Environment:           envAcceptance2,
					LockId:                "my-lock",
					Message:               "Acceptance 2 is locked",
					TransformerEslVersion: 4,
					TransformerMetadata: TransformerMetadata{
						AuthorName:  authorName,
						AuthorEmail: authorEmail,
					},
				},
				&CreateUndeployApplicationVersion{
					Authentication:  Authentication{},
					Application:     appName,
					WriteCommitData: false,
=======
				},
				&CreateEnvironmentApplicationLock{
					Environment:           envAcceptance,
					LockId:                "l123",
					Application:           appName,
					Message:               "none",
					TransformerEslVersion: 2,
>>>>>>> 6889c3f2
					TransformerMetadata: TransformerMetadata{
						AuthorName:  authorName,
						AuthorEmail: authorEmail,
					},
<<<<<<< HEAD

					TransformerEslVersion: 5,
				},
			},
			expectedData: []*FilenameAndData{
				{ //There is an undeploy version
					path:     "/applications/app1/releases/2/undeploy",
					fileData: []byte(""),
				},
				{ //The first env has the undeploy version deployed
					path:     "environments/acceptance/applications/app1/version/undeploy",
					fileData: []byte(""),
				},
				{ //The second env has the undeploy version *queued*
					path:     "environments/acceptance2/applications/app1/queued_version/undeploy",
					fileData: []byte(""),
				},
			},
			expectedMissing: []*FilenameAndData{
				{ //The second env does NOT have the undeploy version
					path:     "environments/acceptance2/applications/app1/version/undeploy",
					fileData: []byte(""),
				},
			},
		},
	}
	for _, tc := range tcs {
		tc := tc
		t.Run(tc.Name, func(t *testing.T) {
			t.Parallel()
			repo, _ := setupRepositoryTestWithPath(t)
			ctx := AddGeneratorToContext(testutil.MakeTestContext(), testutil.NewIncrementalUUIDGenerator())

			dbHandler := repo.State().DBHandler
			err := dbHandler.WithTransaction(ctx, false, func(ctx context.Context, transaction *sql.Tx) error {
				// setup:
				// this 'INSERT INTO' would be done one the cd-server side, so we emulate it here:
				err2 := dbHandler.DBWriteMigrationsTransformer(ctx, transaction)
				if err2 != nil {
					t.Fatal(err2)

				}
				//populate the database
				for _, tr := range tc.Transformers {
					err2 := dbHandler.DBWriteEslEventInternal(ctx, tr.GetDBEventType(), transaction, t, db.ESLMetadata{AuthorName: tr.GetMetadata().AuthorName, AuthorEmail: tr.GetMetadata().AuthorEmail})
					if err2 != nil {
						t.Fatal(err2)
					}
					if tr.GetDBEventType() == db.EvtCreateApplicationVersion {
						concreteTransformer := tr.(*CreateApplicationVersion)
						err2 = dbHandler.DBInsertApplication(ctx, transaction, concreteTransformer.Application, 0, db.AppStateChangeCreate, db.DBAppMetaData{Team: concreteTransformer.Team})
						if err2 != nil {
							t.Fatal(err2)
						}
						err2 = dbHandler.DBWriteAllApplications(ctx, transaction, 0, []string{appName})
						if err2 != nil {
							t.Fatal(err2)
						}
						err2 = dbHandler.DBInsertAllReleases(ctx, transaction, appName, []int64{int64(concreteTransformer.Version)}, 0)
						if err2 != nil {
							t.Fatal(err2)
						}
						err2 = dbHandler.DBInsertRelease(ctx, transaction, db.DBReleaseWithMetaData{
							EslVersion:    0,
							ReleaseNumber: concreteTransformer.Version,
							App:           concreteTransformer.Application,
							Manifests: db.DBReleaseManifests{
								Manifests: concreteTransformer.Manifests,
							},
							Deleted: false,
						}, 0)
						if err2 != nil {
							t.Fatal(err2)
						}
					}

					if tr.GetDBEventType() == db.EvtCreateEnvironmentLock {
						concreteTransformer := tr.(*CreateEnvironmentLock)
						err2 = dbHandler.DBWriteEnvironmentLock(ctx, transaction, concreteTransformer.LockId, concreteTransformer.Environment, concreteTransformer.Message, concreteTransformer.AuthorName, concreteTransformer.AuthorEmail)
						if err2 != nil {
							t.Fatal(err2)
						}
						err2 = dbHandler.DBWriteAllEnvironmentLocks(ctx, transaction, 0, concreteTransformer.Environment, []string{concreteTransformer.LockId})
						if err2 != nil {
							t.Fatal(err2)
						}
					}
					if tr.GetDBEventType() == db.EvtCreateUndeployApplicationVersion {
						err2 = dbHandler.DBInsertRelease(ctx, transaction, db.DBReleaseWithMetaData{
							EslVersion:    1,
							ReleaseNumber: 2,
							App:           appName,
							Manifests: db.DBReleaseManifests{
								Manifests: map[string]string{ //empty manifest
									"": "",
								},
							},
							Metadata: db.DBReleaseMetaData{
								SourceAuthor:    "",
								SourceCommitId:  "",
								SourceMessage:   "",
								DisplayVersion:  "",
								UndeployVersion: true,
							},
							Created: time.Now(),
							Deleted: false,
						}, 1)
						if err2 != nil {
							t.Fatal(err2)
						}
						allReleases, err2 := dbHandler.DBSelectAllReleasesOfApp(ctx, transaction, appName)
						if err2 != nil {
							t.Fatal(err2)
						}
						allReleases.Metadata.Releases = append(allReleases.Metadata.Releases, int64(2))
						err2 = dbHandler.DBInsertAllReleases(ctx, transaction, appName, allReleases.Metadata.Releases, 1)
						if err2 != nil {
							t.Fatal(err2)
						}
						allReleases, err2 = dbHandler.DBSelectAllReleasesOfApp(ctx, transaction, appName)
						if err2 != nil {
							t.Fatal(err2)
						}
					}
				}
				var commitMsg []string
				err := repo.Apply(ctx, transaction, tc.Transformers...)
				if err != nil {
					return err
				}
				actualMsg := ""
				// note that we only check the LAST error here:
				if len(commitMsg) > 0 {
					actualMsg = commitMsg[len(commitMsg)-1]
				}
				if diff := cmp.Diff(tc.expectedMessage, actualMsg); diff != "" {
					t.Errorf("commit message mismatch (-want, +got):\n%s", diff)
				}

				return nil
			})

			if err != nil {
				if diff := cmp.Diff(tc.expectedError, err, cmpopts.EquateErrors()); diff != "" {
					t.Fatalf("error mismatch (-want, +got):\n%s", diff)
				}
			}
			updatedState := repo.State()

			if err := verifyContent(updatedState.Filesystem, tc.expectedData); err != nil {
				t.Fatalf("Error while verifying content: %v.\nFilesystem content:\n%s", err, strings.Join(listFiles(updatedState.Filesystem), "\n"))
			}
			if err := verifyMissing(updatedState.Filesystem, tc.expectedMissing); err != nil {
				t.Fatalf("Error while verifying missing content: %v.\nFilesystem content:\n%s", err, strings.Join(listFiles(updatedState.Filesystem), "\n"))
			}
		})
	}
}

func TestUndeployLogic(t *testing.T) {
	const appName = "app1"
	const authorName = "testAuthorName"
	const authorEmail = "testAuthorEmail@example.com"
	tcs := []struct {
		Name            string
		Transformers    []Transformer
		expectedData    []*FilenameAndData
		expectedMissing []*FilenameAndData
		expectedMessage string
		expectedError   error
	}{
		{
			Name: "Undeploy",
=======
				},
			},
			expectedData: []*FilenameAndData{
				{

					path:     "/environments/acceptance/applications/app1/locks/l123/created_by_email",
					fileData: []byte(authorEmail),
				},
				{
					path:     "/environments/acceptance/applications/app1/locks/l123/created_by_name",
					fileData: []byte(authorName),
				},
				{
					path:     "/environments/acceptance/applications/app1/locks/l123/message",
					fileData: []byte("none"),
				},
			},
		},
		{
			Name: "Delete App lock",
>>>>>>> 6889c3f2
			Transformers: []Transformer{
				&CreateEnvironment{
					Environment: envAcceptance,
					Config:      config.EnvironmentConfig{Upstream: &config.EnvironmentConfigUpstream{Environment: envAcceptance, Latest: true}},
					TransformerMetadata: TransformerMetadata{
						AuthorName:  authorName,
						AuthorEmail: authorEmail,
					},
					TransformerEslVersion: 1,
				},
<<<<<<< HEAD
				&CreateEnvironment{
					Environment: envAcceptance2,
					Config:      config.EnvironmentConfig{Upstream: &config.EnvironmentConfigUpstream{Environment: envAcceptance2, Latest: true}},
					TransformerMetadata: TransformerMetadata{
						AuthorName:  authorName,
						AuthorEmail: authorEmail,
					},
					TransformerEslVersion: 2,
				},
=======
>>>>>>> 6889c3f2
				&CreateApplicationVersion{
					Authentication: Authentication{},
					Version:        1,
					Application:    appName,
					Manifests: map[string]string{
<<<<<<< HEAD
						envAcceptance:  "mani-1-acc",
						envAcceptance2: "e2",
=======
						envAcceptance: "mani-1-acc",
>>>>>>> 6889c3f2
					},
					SourceCommitId:  "",
					SourceAuthor:    "",
					SourceMessage:   "",
					Team:            "team-123",
					DisplayVersion:  "",
					WriteCommitData: false,
					PreviousCommit:  "",
					TransformerMetadata: TransformerMetadata{
						AuthorName:  authorName,
						AuthorEmail: authorEmail,
					},
<<<<<<< HEAD
					TransformerEslVersion: 3,
				},
				//We need to deploy manually due to discrepancy between DB and manifest on testing env, causing locks to not work as the previous version isn't the lastest
				&DeployApplicationVersion{
					Application:     appName,
					Environment:     envAcceptance,
					Version:         1,
					LockBehaviour:   2,
					WriteCommitData: false,
					SourceTrain:     nil,
					Author:          "",
=======
				},
				&CreateEnvironmentApplicationLock{
					Environment:           envAcceptance,
					LockId:                "l123",
					Application:           appName,
					Message:               "none",
					TransformerEslVersion: 2,
>>>>>>> 6889c3f2
					TransformerMetadata: TransformerMetadata{
						AuthorName:  authorName,
						AuthorEmail: authorEmail,
					},
<<<<<<< HEAD
					TransformerEslVersion: 4,
				},
				&DeployApplicationVersion{
					Application:     appName,
					Environment:     envAcceptance2,
					Version:         1,
					LockBehaviour:   api.LockBehavior_RECORD,
					WriteCommitData: false,
					SourceTrain:     nil,
					Author:          "",

=======
				},
				&DeleteEnvironmentApplicationLock{
					Environment:           envAcceptance,
					LockId:                "l123",
					Application:           appName,
					TransformerEslVersion: 3,
					TransformerMetadata: TransformerMetadata{
						AuthorName:  authorName,
						AuthorEmail: authorEmail,
					},
				},
			},
			expectedMissing: []*FilenameAndData{
				{

					path:     "/environments/acceptance/applications/app1/locks/l123/created_by_email",
					fileData: []byte(authorEmail),
				},
				{
					path:     "/environments/acceptance/applications/app1/locks/l123/created_by_name",
					fileData: []byte(authorName),
				},
				{
					path:     "/environments/acceptance/applications/app1/locks/l123/message",
					fileData: []byte("none"),
				},
			},
		},
		{
			Name: "Create Team lock",
			Transformers: []Transformer{
				&CreateEnvironment{
					Environment: envAcceptance,
					Config:      config.EnvironmentConfig{Upstream: &config.EnvironmentConfigUpstream{Environment: envAcceptance, Latest: true}},
>>>>>>> 6889c3f2
					TransformerMetadata: TransformerMetadata{
						AuthorName:  authorName,
						AuthorEmail: authorEmail,
					},
<<<<<<< HEAD
					TransformerEslVersion: 5,
				},
				&CreateUndeployApplicationVersion{
					Authentication:  Authentication{},
					Application:     appName,
					WriteCommitData: false,
=======
					TransformerEslVersion: 1,
				},
				&CreateApplicationVersion{
					Authentication: Authentication{},
					Version:        1,
					Application:    appName,
					Manifests: map[string]string{
						envAcceptance: "mani-1-acc",
					},
					SourceCommitId:  "",
					SourceAuthor:    "",
					SourceMessage:   "",
					Team:            "team-123",
					DisplayVersion:  "",
					WriteCommitData: false,
					PreviousCommit:  "",
>>>>>>> 6889c3f2
					TransformerMetadata: TransformerMetadata{
						AuthorName:  authorName,
						AuthorEmail: authorEmail,
					},
<<<<<<< HEAD

					TransformerEslVersion: 6,
				},
				&UndeployApplication{
					Application:           appName,
					TransformerEslVersion: 7,
=======
				},
				&CreateEnvironmentTeamLock{
					Environment:           envAcceptance,
					LockId:                "l123",
					Team:                  "team-123",
					Message:               "none",
					TransformerEslVersion: 2,
>>>>>>> 6889c3f2
					TransformerMetadata: TransformerMetadata{
						AuthorName:  authorName,
						AuthorEmail: authorEmail,
					},
				},
			},
<<<<<<< HEAD
			expectedMissing: []*FilenameAndData{
				{
					path:     "environments/acceptance2/applications/app1/version/undeploy",
					fileData: []byte(""),
				},
				{
					path:     "/applications/app1/releases/2/undeploy",
					fileData: []byte(""),
				},
				{
					path:     "environments/acceptance/applications/app1/version/undeploy",
					fileData: []byte(""),
				},
				{
					path:     "environments/acceptance2/applications/app1/queued_version/undeploy",
					fileData: []byte(""),
				},
			},
		},
		{
			Name: "Try to undeploy application, with no undeploy versions",
=======
			expectedData: []*FilenameAndData{
				{

					path:     "/environments/acceptance/teams/team-123/locks/l123/created_by_email",
					fileData: []byte(authorEmail),
				},
				{
					path:     "/environments/acceptance/teams/team-123/locks/l123/created_by_name",
					fileData: []byte(authorName),
				},
				{
					path:     "/environments/acceptance/teams/team-123/locks/l123/message",
					fileData: []byte("none"),
				},
			},
		},
		{
			Name: "Delete Team lock - team does not exist",
>>>>>>> 6889c3f2
			Transformers: []Transformer{
				&CreateEnvironment{
					Environment: envAcceptance,
					Config:      config.EnvironmentConfig{Upstream: &config.EnvironmentConfigUpstream{Environment: envAcceptance, Latest: true}},
					TransformerMetadata: TransformerMetadata{
						AuthorName:  authorName,
						AuthorEmail: authorEmail,
					},
					TransformerEslVersion: 1,
				},
<<<<<<< HEAD
				&CreateEnvironment{
					Environment: envAcceptance2,
					Config:      config.EnvironmentConfig{Upstream: &config.EnvironmentConfigUpstream{Environment: envAcceptance2, Latest: true}},
					TransformerMetadata: TransformerMetadata{
						AuthorName:  authorName,
						AuthorEmail: authorEmail,
					},
					TransformerEslVersion: 2,
				},
=======
>>>>>>> 6889c3f2
				&CreateApplicationVersion{
					Authentication: Authentication{},
					Version:        1,
					Application:    appName,
					Manifests: map[string]string{
<<<<<<< HEAD
						envAcceptance:  "mani-1-acc",
						envAcceptance2: "e2",
=======
						envAcceptance: "mani-1-acc",
>>>>>>> 6889c3f2
					},
					SourceCommitId:  "",
					SourceAuthor:    "",
					SourceMessage:   "",
					Team:            "team-123",
					DisplayVersion:  "",
					WriteCommitData: false,
					PreviousCommit:  "",
					TransformerMetadata: TransformerMetadata{
						AuthorName:  authorName,
						AuthorEmail: authorEmail,
					},
<<<<<<< HEAD
					TransformerEslVersion: 3,
				},
				&CreateEnvironmentLock{
					Environment:           envAcceptance2,
					LockId:                "my-lock",
					Message:               "Acceptance 2 is locked",
					TransformerEslVersion: 4,
=======
				},
				&CreateEnvironmentTeamLock{
					Environment:           envAcceptance,
					LockId:                "l123",
					Team:                  "team-123",
					Message:               "none",
					TransformerEslVersion: 2,
>>>>>>> 6889c3f2
					TransformerMetadata: TransformerMetadata{
						AuthorName:  authorName,
						AuthorEmail: authorEmail,
					},
				},
<<<<<<< HEAD
				&UndeployApplication{
					Application:           appName,
					TransformerEslVersion: 6,
=======
				&DeleteEnvironmentTeamLock{
					Environment:           envAcceptance,
					LockId:                "l123",
					Team:                  "team-123",
					TransformerEslVersion: 3,
>>>>>>> 6889c3f2
					TransformerMetadata: TransformerMetadata{
						AuthorName:  authorName,
						AuthorEmail: authorEmail,
					},
				},
			},
<<<<<<< HEAD
			expectedError: errMatcher{msg: "error within transaction: first apply failed, aborting: error at index 0 of transformer batch: UndeployApplication: error last release is not un-deployed application version of 'app1'"},
		},
		{
			Name: "Try to undeploy application, but no all envs with undeploy",
=======
			expectedError: errMatcher{
				msg: "error within transaction: first apply failed, aborting: error at index 0 of transformer batch: rpc error: code = InvalidArgument desc = cannot delete environment team lock: invalid team: 'team-'",
			},
			expectedMissing: []*FilenameAndData{
				{
					path:     "/environments/acceptance/teams/team-123/locks/l123/created_by_email",
					fileData: []byte(authorEmail),
				},
				{
					path:     "/environments/acceptance/teams/team-123/locks/l123/created_by_name",
					fileData: []byte(authorName),
				},
				{
					path:     "/environments/acceptance/teams/team-123/locks/l123/message",
					fileData: []byte("none"),
				},
			},
		},
		{
			Name: "Delete Team lock - team does not exist",
>>>>>>> 6889c3f2
			Transformers: []Transformer{
				&CreateEnvironment{
					Environment: envAcceptance,
					Config:      config.EnvironmentConfig{Upstream: &config.EnvironmentConfigUpstream{Environment: envAcceptance, Latest: true}},
					TransformerMetadata: TransformerMetadata{
						AuthorName:  authorName,
						AuthorEmail: authorEmail,
					},
					TransformerEslVersion: 1,
				},
<<<<<<< HEAD
				&CreateEnvironment{
					Environment: envAcceptance2,
					Config:      config.EnvironmentConfig{Upstream: &config.EnvironmentConfigUpstream{Environment: envAcceptance2, Latest: true}},
					TransformerMetadata: TransformerMetadata{
						AuthorName:  authorName,
						AuthorEmail: authorEmail,
					},
					TransformerEslVersion: 2,
				},
=======
>>>>>>> 6889c3f2
				&CreateApplicationVersion{
					Authentication: Authentication{},
					Version:        1,
					Application:    appName,
					Manifests: map[string]string{
<<<<<<< HEAD
						envAcceptance:  "mani-1-acc",
						envAcceptance2: "e2",
=======
						envAcceptance: "mani-1-acc",
>>>>>>> 6889c3f2
					},
					SourceCommitId:  "",
					SourceAuthor:    "",
					SourceMessage:   "",
					Team:            "team-123",
					DisplayVersion:  "",
					WriteCommitData: false,
					PreviousCommit:  "",
					TransformerMetadata: TransformerMetadata{
						AuthorName:  authorName,
						AuthorEmail: authorEmail,
					},
<<<<<<< HEAD
					TransformerEslVersion: 3,
				},
				&CreateEnvironmentLock{
					Environment:           envAcceptance2,
					LockId:                "my-lock",
					Message:               "Acceptance 2 is locked",
					TransformerEslVersion: 4,
					TransformerMetadata: TransformerMetadata{
						AuthorName:  authorName,
						AuthorEmail: authorEmail,
					},
				},
				&CreateUndeployApplicationVersion{
					Authentication:  Authentication{},
					Application:     appName,
					WriteCommitData: false,
=======
				},
				&CreateEnvironmentTeamLock{
					Environment:           envAcceptance,
					LockId:                "l123",
					Team:                  "team-123",
					Message:               "none",
					TransformerEslVersion: 2,
>>>>>>> 6889c3f2
					TransformerMetadata: TransformerMetadata{
						AuthorName:  authorName,
						AuthorEmail: authorEmail,
					},
<<<<<<< HEAD

					TransformerEslVersion: 5,
				},
				&UndeployApplication{
					Application:           appName,
					TransformerEslVersion: 6,
=======
				},
				&DeleteEnvironmentTeamLock{
					Environment:           envAcceptance,
					LockId:                "l123",
					Team:                  "team-",
					TransformerEslVersion: 3,
>>>>>>> 6889c3f2
					TransformerMetadata: TransformerMetadata{
						AuthorName:  authorName,
						AuthorEmail: authorEmail,
					},
				},
			},
<<<<<<< HEAD
			expectedError: errMatcher{msg: "error within transaction: first apply failed, aborting: error at index 0 of transformer batch: UndeployApplication(repo):" +
				" error cannot un-deploy application '" + appName + "' the release on 'acceptance2' is not un-deployed: 'environments/acceptance2/applications/" + appName + "/version/undeploy'"},
			expectedData: []*FilenameAndData{
				{ //There is an undeploy version
					path:     "/applications/app1/releases/2/undeploy",
					fileData: []byte(""),
				},
				{ //The first env has the undeploy version deployed
					path:     "environments/acceptance/applications/app1/version/undeploy",
					fileData: []byte(""),
				},
				{ //The second env has the undeploy version *queued*
					path:     "environments/acceptance2/applications/app1/queued_version/undeploy",
					fileData: []byte(""),
				},
			},
			expectedMissing: []*FilenameAndData{
				{ //The second env does NOT have the undeploy version
					path:     "environments/acceptance2/applications/app1/version/undeploy",
					fileData: []byte(""),
=======
			expectedError: errMatcher{
				msg: "error within transaction: first apply failed, aborting: error at index 0 of transformer batch: rpc error: code = InvalidArgument desc = cannot delete environment team lock: invalid team: 'team-'",
			},
			expectedData: []*FilenameAndData{
				{

					path:     "/environments/acceptance/teams/team-123/locks/l123/created_by_email",
					fileData: []byte(authorEmail),
				},
				{
					path:     "/environments/acceptance/teams/team-123/locks/l123/created_by_name",
					fileData: []byte(authorName),
				},
				{
					path:     "/environments/acceptance/teams/team-123/locks/l123/message",
					fileData: []byte("none"),
>>>>>>> 6889c3f2
				},
			},
		},
	}
	for _, tc := range tcs {
		tc := tc
		t.Run(tc.Name, func(t *testing.T) {
<<<<<<< HEAD
			//t.Parallel()
=======
			t.Parallel()
>>>>>>> 6889c3f2
			repo, _ := setupRepositoryTestWithPath(t)
			ctx := AddGeneratorToContext(testutil.MakeTestContext(), testutil.NewIncrementalUUIDGenerator())

			dbHandler := repo.State().DBHandler
<<<<<<< HEAD
			err := dbHandler.WithTransactionR(ctx, 0, false, func(ctx context.Context, transaction *sql.Tx) error {
=======
			err := dbHandler.WithTransaction(ctx, false, func(ctx context.Context, transaction *sql.Tx) error {
>>>>>>> 6889c3f2
				// setup:
				// this 'INSERT INTO' would be done one the cd-server side, so we emulate it here:
				err2 := dbHandler.DBWriteMigrationsTransformer(ctx, transaction)
				if err2 != nil {
					t.Fatal(err2)

				}
				//populate the database
				for _, tr := range tc.Transformers {
					err2 := dbHandler.DBWriteEslEventInternal(ctx, tr.GetDBEventType(), transaction, t, db.ESLMetadata{AuthorName: tr.GetMetadata().AuthorName, AuthorEmail: tr.GetMetadata().AuthorEmail})
					if err2 != nil {
						t.Fatal(err2)
					}
<<<<<<< HEAD
=======
					if tr.GetDBEventType() == db.EvtCreateEnvironmentLock {
						concreteTransformer := tr.(*CreateEnvironmentLock)
						err2 = dbHandler.DBWriteEnvironmentLock(ctx, transaction, concreteTransformer.LockId, concreteTransformer.Environment, concreteTransformer.Message, concreteTransformer.AuthorName, concreteTransformer.AuthorEmail)
						if err2 != nil {
							t.Fatal(err2)
						}
					}
					if tr.GetDBEventType() == db.EvtDeleteEnvironmentLock {
						concreteTransformer := tr.(*DeleteEnvironmentLock)
						err2 = dbHandler.DBDeleteEnvironmentLock(ctx, transaction, concreteTransformer.Environment, concreteTransformer.LockId)
						if err2 != nil {
							t.Fatal(err2)
						}
					}
>>>>>>> 6889c3f2
					if tr.GetDBEventType() == db.EvtCreateApplicationVersion {
						concreteTransformer := tr.(*CreateApplicationVersion)
						err2 = dbHandler.DBInsertApplication(ctx, transaction, concreteTransformer.Application, 0, db.AppStateChangeCreate, db.DBAppMetaData{Team: concreteTransformer.Team})
						if err2 != nil {
							t.Fatal(err2)
						}
<<<<<<< HEAD
						err2 = dbHandler.DBWriteAllApplications(ctx, transaction, 0, []string{concreteTransformer.Application})
						if err2 != nil {
							t.Fatal(err2)
						}
						err2 = dbHandler.DBInsertAllReleases(ctx, transaction, concreteTransformer.Application, []int64{int64(concreteTransformer.Version)}, 0)
=======
						err2 = dbHandler.DBWriteAllApplications(ctx, transaction, 0, []string{appName})
						if err2 != nil {
							t.Fatal(err2)
						}
						err2 = dbHandler.DBInsertAllReleases(ctx, transaction, appName, []int64{int64(concreteTransformer.Version)}, 0)
>>>>>>> 6889c3f2
						if err2 != nil {
							t.Fatal(err2)
						}
						err2 = dbHandler.DBInsertRelease(ctx, transaction, db.DBReleaseWithMetaData{
							EslVersion:    0,
							ReleaseNumber: concreteTransformer.Version,
							App:           concreteTransformer.Application,
							Manifests: db.DBReleaseManifests{
								Manifests: concreteTransformer.Manifests,
							},
							Deleted: false,
						}, 0)
						if err2 != nil {
							t.Fatal(err2)
						}
					}
<<<<<<< HEAD

					if tr.GetDBEventType() == db.EvtCreateEnvironmentLock {
						concreteTransformer := tr.(*CreateEnvironmentLock)
						err2 = dbHandler.DBWriteEnvironmentLock(ctx, transaction, concreteTransformer.LockId, concreteTransformer.Environment, concreteTransformer.Message, concreteTransformer.AuthorName, concreteTransformer.AuthorEmail)
						if err2 != nil {
							t.Fatal(err2)
						}
						err2 = dbHandler.DBWriteAllEnvironmentLocks(ctx, transaction, 0, concreteTransformer.Environment, []string{concreteTransformer.LockId})
=======
					if tr.GetDBEventType() == db.EvtCreateEnvironmentApplicationLock {
						concreteTransformer := tr.(*CreateEnvironmentApplicationLock)
						err2 = dbHandler.DBWriteApplicationLock(ctx, transaction, concreteTransformer.LockId, concreteTransformer.Environment, concreteTransformer.Application, concreteTransformer.Message, concreteTransformer.AuthorName, concreteTransformer.AuthorEmail)
>>>>>>> 6889c3f2
						if err2 != nil {
							t.Fatal(err2)
						}
					}
<<<<<<< HEAD
					if tr.GetDBEventType() == db.EvtCreateUndeployApplicationVersion {
						concreteTransformer := tr.(*CreateUndeployApplicationVersion)
						err2 = dbHandler.DBInsertRelease(ctx, transaction, db.DBReleaseWithMetaData{
							EslVersion:    1,
							ReleaseNumber: 2,
							App:           concreteTransformer.Application,
							Manifests: db.DBReleaseManifests{
								Manifests: map[string]string{ //empty manifest
									"": "",
								},
							},
							Metadata: db.DBReleaseMetaData{
								SourceAuthor:    "",
								SourceCommitId:  "",
								SourceMessage:   "",
								DisplayVersion:  "",
								UndeployVersion: true,
							},
							Created: time.Now(),
							Deleted: false,
						}, 1)
						if err2 != nil {
							t.Fatal(err2)
						}
						allReleases, err2 := dbHandler.DBSelectAllReleasesOfApp(ctx, transaction, concreteTransformer.Application)
						if err2 != nil {
							t.Fatal(err2)
						}
						allReleases.Metadata.Releases = append(allReleases.Metadata.Releases, int64(2))
						err2 = dbHandler.DBInsertAllReleases(ctx, transaction, concreteTransformer.Application, allReleases.Metadata.Releases, 1)
						if err2 != nil {
							t.Fatal(err2)
						}
						allReleases, err2 = dbHandler.DBSelectAllReleasesOfApp(ctx, transaction, concreteTransformer.Application)
=======
					if tr.GetDBEventType() == db.EvtDeleteEnvironmentApplicationLock {
						concreteTransformer := tr.(*DeleteEnvironmentApplicationLock)
						err2 = dbHandler.DBDeleteApplicationLock(ctx, transaction, concreteTransformer.Environment, concreteTransformer.Application, concreteTransformer.LockId)
						if err2 != nil {
							t.Fatal(err2)
						}
					}
					if tr.GetDBEventType() == db.EvtCreateEnvironmentTeamLock {
						concreteTransformer := tr.(*CreateEnvironmentTeamLock)
						err2 = dbHandler.DBWriteTeamLock(ctx, transaction, concreteTransformer.LockId, concreteTransformer.Environment, concreteTransformer.Team, concreteTransformer.Message, concreteTransformer.AuthorName, concreteTransformer.AuthorEmail)
						if err2 != nil {
							t.Fatal(err2)
						}
					}
					if tr.GetDBEventType() == db.EvtDeleteEnvironmentTeamLock {
						concreteTransformer := tr.(*DeleteEnvironmentTeamLock)
						err2 = dbHandler.DBDeleteTeamLock(ctx, transaction, concreteTransformer.Environment, concreteTransformer.Team, concreteTransformer.LockId)
>>>>>>> 6889c3f2
						if err2 != nil {
							t.Fatal(err2)
						}
					}
				}
				var commitMsg []string
				err := repo.Apply(ctx, transaction, tc.Transformers...)
				if err != nil {
					return err
				}
				actualMsg := ""
				// note that we only check the LAST error here:
				if len(commitMsg) > 0 {
					actualMsg = commitMsg[len(commitMsg)-1]
				}
				if diff := cmp.Diff(tc.expectedMessage, actualMsg); diff != "" {
					t.Errorf("commit message mismatch (-want, +got):\n%s", diff)
				}

				return nil
			})

			if err != nil {
				if diff := cmp.Diff(tc.expectedError, err, cmpopts.EquateErrors()); diff != "" {
					t.Errorf("error mismatch (-want, +got):\n%s", diff)
				}
			}
			updatedState := repo.State()

			if err := verifyContent(updatedState.Filesystem, tc.expectedData); err != nil {
				t.Fatalf("Error while verifying content: %v.\nFilesystem content:\n%s", err, strings.Join(listFiles(updatedState.Filesystem), "\n"))
			}
			if err := verifyMissing(updatedState.Filesystem, tc.expectedMissing); err != nil {
				t.Fatalf("Error while verifying missing content: %v.\nFilesystem content:\n%s", err, strings.Join(listFiles(updatedState.Filesystem), "\n"))
			}
		})
	}
}<|MERGE_RESOLUTION|>--- conflicted
+++ resolved
@@ -21,10 +21,7 @@
 	"database/sql"
 	"errors"
 	"fmt"
-<<<<<<< HEAD
 	"github.com/freiheit-com/kuberpult/pkg/api/v1"
-=======
->>>>>>> 6889c3f2
 	"os"
 	"os/exec"
 	"path"
@@ -481,20 +478,6 @@
 	return nil
 }
 
-func verifyMissing(fs billy.Filesystem, required []*FilenameAndData) error {
-	for _, contentRequirement := range required {
-		if _, err := fs.Stat(contentRequirement.path); err != nil {
-			if errors.Is(err, os.ErrNotExist) {
-				fmt.Printf("%s does not exists but is expected \n", contentRequirement.path)
-				return nil
-			}
-			return fmt.Errorf("Error on Stat for file %s: %v\n", contentRequirement.path, err)
-		}
-		return fmt.Errorf("File exists %s\n", contentRequirement.path)
-	}
-	return nil
-}
-
 func listFiles(fs billy.Filesystem) []string {
 	paths := listFilesHelper(fs, ".")
 	sort.Slice(paths, func(i, j int) bool { return paths[i] < paths[j] })
@@ -1421,11 +1404,7 @@
 	}
 }
 
-<<<<<<< HEAD
-func TestCreateUndeployLogic(t *testing.T) {
-=======
 func TestLocks(t *testing.T) {
->>>>>>> 6889c3f2
 	const appName = "app1"
 	const authorName = "testAuthorName"
 	const authorEmail = "testAuthorEmail@example.com"
@@ -1438,11 +1417,7 @@
 		expectedError   error
 	}{
 		{
-<<<<<<< HEAD
-			Name: "Create undeploy applicatiom version and deploy it",
-=======
 			Name: "Create environment lock",
->>>>>>> 6889c3f2
 			Transformers: []Transformer{
 				&CreateEnvironment{
 					Environment: envAcceptance,
@@ -1453,7 +1428,127 @@
 					},
 					TransformerEslVersion: 1,
 				},
-<<<<<<< HEAD
+				&CreateEnvironmentLock{
+					Environment:           envAcceptance,
+					LockId:                "l123",
+					Message:               "none",
+					TransformerEslVersion: 2,
+					TransformerMetadata: TransformerMetadata{
+						AuthorName:  authorName,
+						AuthorEmail: authorEmail,
+					},
+				},
+			},
+			expectedData: []*FilenameAndData{
+				{
+					path:     "/environments/acceptance/locks/l123/created_by_email",
+					fileData: []byte(authorEmail),
+				},
+				{
+					path:     "/environments/acceptance/locks/l123/created_by_name",
+					fileData: []byte(authorName),
+				},
+				{
+					path:     "/environments/acceptance/locks/l123/message",
+					fileData: []byte("none"),
+				},
+			},
+		},
+		{
+			Name: "Create environment lock - env does not exist",
+			Transformers: []Transformer{
+				&CreateEnvironment{
+					Environment: envAcceptance,
+					Config:      config.EnvironmentConfig{Upstream: &config.EnvironmentConfigUpstream{Environment: envAcceptance, Latest: true}},
+					TransformerMetadata: TransformerMetadata{
+						AuthorName:  authorName,
+						AuthorEmail: authorEmail,
+					},
+					TransformerEslVersion: 1,
+				},
+				&CreateEnvironmentLock{
+					Environment:           "non-existent-env",
+					LockId:                "l123",
+					Message:               "none",
+					TransformerEslVersion: 2,
+					TransformerMetadata: TransformerMetadata{
+						AuthorName:  authorName,
+						AuthorEmail: authorEmail,
+					},
+				},
+			},
+			expectedError: errMatcher{msg: "error within transaction: first apply failed, aborting: error at index 0 of transformer batch: could not access environment information on: 'environments/non-existent-env': file does not exist"},
+			expectedMissing: []*FilenameAndData{
+				{
+					path:     "/environments/acceptance/locks/l123/created_by_email",
+					fileData: []byte(authorEmail),
+				},
+				{
+					path:     "/environments/acceptance/locks/l123/created_by_name",
+					fileData: []byte(authorName),
+				},
+				{
+					path:     "/environments/acceptance/locks/l123/message",
+					fileData: []byte("none"),
+				},
+			},
+		},
+		{
+			Name: "Delete environment lock",
+			Transformers: []Transformer{
+				&CreateEnvironment{
+					Environment: envAcceptance,
+					Config:      config.EnvironmentConfig{Upstream: &config.EnvironmentConfigUpstream{Environment: envAcceptance, Latest: true}},
+					TransformerMetadata: TransformerMetadata{
+						AuthorName:  authorName,
+						AuthorEmail: authorEmail,
+					},
+					TransformerEslVersion: 1,
+				},
+				&CreateEnvironmentLock{
+					Environment:           envAcceptance,
+					LockId:                "l123",
+					Message:               "none",
+					TransformerEslVersion: 2,
+					TransformerMetadata: TransformerMetadata{
+						AuthorName:  authorName,
+						AuthorEmail: authorEmail,
+					},
+				},
+				&DeleteEnvironmentLock{
+					Environment:           envAcceptance,
+					LockId:                "l123",
+					TransformerEslVersion: 3,
+					TransformerMetadata: TransformerMetadata{
+						AuthorName:  authorName,
+						AuthorEmail: authorEmail,
+					},
+				},
+			},
+			expectedMissing: []*FilenameAndData{
+				{
+					path: "/environments/acceptance/locks/l123/created_by_email",
+				},
+				{
+					path: "/environments/acceptance/locks/l123/created_by_name",
+				},
+				{
+					path: "/environments/acceptance/locks/l123/message",
+				},
+			},
+		},
+		{
+			Name: "Create App lock",
+			Transformers: []Transformer{
+				&CreateEnvironment{
+					Environment: envAcceptance,
+					Config:      config.EnvironmentConfig{Upstream: &config.EnvironmentConfigUpstream{Environment: envAcceptance, Latest: true}},
+					TransformerMetadata: TransformerMetadata{
+						AuthorName:  authorName,
+						AuthorEmail: authorEmail,
+					},
+					TransformerEslVersion: 1,
+				},
 				&CreateApplicationVersion{
 					Authentication: Authentication{},
 					Version:        1,
@@ -1468,10 +1563,15 @@
 					DisplayVersion:  "",
 					WriteCommitData: false,
 					PreviousCommit:  "",
-=======
-				&CreateEnvironmentLock{
+					TransformerMetadata: TransformerMetadata{
+						AuthorName:  authorName,
+						AuthorEmail: authorEmail,
+					},
+				},
+				&CreateEnvironmentApplicationLock{
 					Environment:           envAcceptance,
 					LockId:                "l123",
+					Application:           appName,
 					Message:               "none",
 					TransformerEslVersion: 2,
 					TransformerMetadata: TransformerMetadata{
@@ -1482,164 +1582,39 @@
 			},
 			expectedData: []*FilenameAndData{
 				{
-					path:     "/environments/acceptance/locks/l123/created_by_email",
+
+					path:     "/environments/acceptance/applications/app1/locks/l123/created_by_email",
 					fileData: []byte(authorEmail),
 				},
 				{
-					path:     "/environments/acceptance/locks/l123/created_by_name",
+					path:     "/environments/acceptance/applications/app1/locks/l123/created_by_name",
 					fileData: []byte(authorName),
 				},
 				{
-					path:     "/environments/acceptance/locks/l123/message",
+					path:     "/environments/acceptance/applications/app1/locks/l123/message",
 					fileData: []byte("none"),
 				},
 			},
 		},
 		{
-			Name: "Create environment lock - env does not exist",
+			Name: "Delete App lock",
 			Transformers: []Transformer{
 				&CreateEnvironment{
 					Environment: envAcceptance,
 					Config:      config.EnvironmentConfig{Upstream: &config.EnvironmentConfigUpstream{Environment: envAcceptance, Latest: true}},
->>>>>>> 6889c3f2
-					TransformerMetadata: TransformerMetadata{
-						AuthorName:  authorName,
-						AuthorEmail: authorEmail,
-					},
-<<<<<<< HEAD
-					TransformerEslVersion: 2,
-				},
-				&CreateUndeployApplicationVersion{
-					Authentication:  Authentication{},
-					Application:     appName,
-					WriteCommitData: false,
-=======
+					TransformerMetadata: TransformerMetadata{
+						AuthorName:  authorName,
+						AuthorEmail: authorEmail,
+					},
 					TransformerEslVersion: 1,
-				},
-				&CreateEnvironmentLock{
-					Environment:           "non-existent-env",
-					LockId:                "l123",
-					Message:               "none",
-					TransformerEslVersion: 2,
->>>>>>> 6889c3f2
-					TransformerMetadata: TransformerMetadata{
-						AuthorName:  authorName,
-						AuthorEmail: authorEmail,
-					},
-<<<<<<< HEAD
-					TransformerEslVersion: 3,
-				},
-			},
-			expectedData: []*FilenameAndData{
-				{
-					path:     "/applications/app1/releases/2/undeploy",
-					fileData: []byte(""),
-				},
-				{
-					path:     "/environments/acceptance/applications/app1/version/undeploy",
-					fileData: []byte(""),
-				},
-			},
-		},
-		{
-			Name: "Try Create undeploy application version, but it is locked",
-=======
-				},
-			},
-			expectedError: errMatcher{msg: "error within transaction: first apply failed, aborting: error at index 0 of transformer batch: could not access environment information on: 'environments/non-existent-env': file does not exist"},
-			expectedMissing: []*FilenameAndData{
-				{
-					path:     "/environments/acceptance/locks/l123/created_by_email",
-					fileData: []byte(authorEmail),
-				},
-				{
-					path:     "/environments/acceptance/locks/l123/created_by_name",
-					fileData: []byte(authorName),
-				},
-				{
-					path:     "/environments/acceptance/locks/l123/message",
-					fileData: []byte("none"),
-				},
-			},
-		},
-		{
-			Name: "Delete environment lock",
->>>>>>> 6889c3f2
-			Transformers: []Transformer{
-				&CreateEnvironment{
-					Environment: envAcceptance,
-					Config:      config.EnvironmentConfig{Upstream: &config.EnvironmentConfigUpstream{Environment: envAcceptance, Latest: true}},
-					TransformerMetadata: TransformerMetadata{
-						AuthorName:  authorName,
-						AuthorEmail: authorEmail,
-					},
-					TransformerEslVersion: 1,
-				},
-<<<<<<< HEAD
-				&CreateEnvironment{
-					Environment: envAcceptance2,
-					Config:      config.EnvironmentConfig{Upstream: &config.EnvironmentConfigUpstream{Environment: envAcceptance2, Latest: true}},
-=======
-				&CreateEnvironmentLock{
-					Environment:           envAcceptance,
-					LockId:                "l123",
-					Message:               "none",
-					TransformerEslVersion: 2,
-					TransformerMetadata: TransformerMetadata{
-						AuthorName:  authorName,
-						AuthorEmail: authorEmail,
-					},
-				},
-				&DeleteEnvironmentLock{
-					Environment:           envAcceptance,
-					LockId:                "l123",
-					TransformerEslVersion: 3,
-					TransformerMetadata: TransformerMetadata{
-						AuthorName:  authorName,
-						AuthorEmail: authorEmail,
-					},
-				},
-			},
-			expectedMissing: []*FilenameAndData{
-				{
-					path: "/environments/acceptance/locks/l123/created_by_email",
-				},
-				{
-					path: "/environments/acceptance/locks/l123/created_by_name",
-				},
-				{
-					path: "/environments/acceptance/locks/l123/message",
-				},
-			},
-		},
-		{
-			Name: "Create App lock",
-			Transformers: []Transformer{
-				&CreateEnvironment{
-					Environment: envAcceptance,
-					Config:      config.EnvironmentConfig{Upstream: &config.EnvironmentConfigUpstream{Environment: envAcceptance, Latest: true}},
->>>>>>> 6889c3f2
-					TransformerMetadata: TransformerMetadata{
-						AuthorName:  authorName,
-						AuthorEmail: authorEmail,
-					},
-<<<<<<< HEAD
-					TransformerEslVersion: 2,
-=======
-					TransformerEslVersion: 1,
->>>>>>> 6889c3f2
 				},
 				&CreateApplicationVersion{
 					Authentication: Authentication{},
 					Version:        1,
 					Application:    appName,
 					Manifests: map[string]string{
-<<<<<<< HEAD
 						envAcceptance:  "mani-1-acc",
 						envAcceptance2: "e2",
-=======
-						envAcceptance: "mani-1-acc",
->>>>>>> 6889c3f2
 					},
 					SourceCommitId:  "",
 					SourceAuthor:    "",
@@ -1652,7 +1627,483 @@
 						AuthorName:  authorName,
 						AuthorEmail: authorEmail,
 					},
-<<<<<<< HEAD
+				},
+				&CreateEnvironmentApplicationLock{
+					Environment:           envAcceptance,
+					LockId:                "l123",
+					Application:           appName,
+					Message:               "none",
+					TransformerEslVersion: 2,
+					TransformerMetadata: TransformerMetadata{
+						AuthorName:  authorName,
+						AuthorEmail: authorEmail,
+					},
+				},
+				&DeleteEnvironmentApplicationLock{
+					Environment:           envAcceptance,
+					LockId:                "l123",
+					Application:           appName,
+					TransformerEslVersion: 3,
+					TransformerMetadata: TransformerMetadata{
+						AuthorName:  authorName,
+						AuthorEmail: authorEmail,
+					},
+				},
+			},
+			expectedMissing: []*FilenameAndData{
+				{
+
+					path:     "/environments/acceptance/applications/app1/locks/l123/created_by_email",
+					fileData: []byte(authorEmail),
+				},
+				{
+					path:     "/environments/acceptance/applications/app1/locks/l123/created_by_name",
+					fileData: []byte(authorName),
+				},
+				{
+					path:     "/environments/acceptance/applications/app1/locks/l123/message",
+					fileData: []byte("none"),
+				},
+			},
+		},
+		{
+			Name: "Create Team lock",
+			Transformers: []Transformer{
+				&CreateEnvironment{
+					Environment: envAcceptance,
+					Config:      config.EnvironmentConfig{Upstream: &config.EnvironmentConfigUpstream{Environment: envAcceptance, Latest: true}},
+					TransformerMetadata: TransformerMetadata{
+						AuthorName:  authorName,
+						AuthorEmail: authorEmail,
+					},
+					TransformerEslVersion: 1,
+				},
+				&CreateApplicationVersion{
+					Authentication: Authentication{},
+					Version:        1,
+					Application:    appName,
+					Manifests: map[string]string{
+						envAcceptance: "mani-1-acc",
+					},
+					SourceCommitId:  "",
+					SourceAuthor:    "",
+					SourceMessage:   "",
+					Team:            "team-123",
+					DisplayVersion:  "",
+					WriteCommitData: false,
+					PreviousCommit:  "",
+					TransformerMetadata: TransformerMetadata{
+						AuthorName:  authorName,
+						AuthorEmail: authorEmail,
+					},
+				},
+				&CreateEnvironmentTeamLock{
+					Environment:           envAcceptance,
+					LockId:                "l123",
+					Team:                  "team-123",
+					Message:               "none",
+					TransformerEslVersion: 2,
+					TransformerMetadata: TransformerMetadata{
+						AuthorName:  authorName,
+						AuthorEmail: authorEmail,
+					},
+				},
+			},
+			expectedData: []*FilenameAndData{
+				{
+
+					path:     "/environments/acceptance/teams/team-123/locks/l123/created_by_email",
+					fileData: []byte(authorEmail),
+				},
+				{
+					path:     "/environments/acceptance/teams/team-123/locks/l123/created_by_name",
+					fileData: []byte(authorName),
+				},
+				{
+					path:     "/environments/acceptance/teams/team-123/locks/l123/message",
+					fileData: []byte("none"),
+				},
+			},
+		},
+		{
+			Name: "Delete Team lock - team does not exist",
+			Transformers: []Transformer{
+				&CreateEnvironment{
+					Environment: envAcceptance,
+					Config:      config.EnvironmentConfig{Upstream: &config.EnvironmentConfigUpstream{Environment: envAcceptance, Latest: true}},
+					TransformerMetadata: TransformerMetadata{
+						AuthorName:  authorName,
+						AuthorEmail: authorEmail,
+					},
+					TransformerEslVersion: 1,
+				},
+				&CreateApplicationVersion{
+					Authentication: Authentication{},
+					Version:        1,
+					Application:    appName,
+					Manifests: map[string]string{
+						envAcceptance: "mani-1-acc",
+					},
+					SourceCommitId:  "",
+					SourceAuthor:    "",
+					SourceMessage:   "",
+					Team:            "team-123",
+					DisplayVersion:  "",
+					WriteCommitData: false,
+					PreviousCommit:  "",
+					TransformerMetadata: TransformerMetadata{
+						AuthorName:  authorName,
+						AuthorEmail: authorEmail,
+					},
+				},
+				&CreateEnvironmentTeamLock{
+					Environment:           envAcceptance,
+					LockId:                "l123",
+					Team:                  "team-123",
+					Message:               "none",
+					TransformerEslVersion: 2,
+					TransformerMetadata: TransformerMetadata{
+						AuthorName:  authorName,
+						AuthorEmail: authorEmail,
+					},
+				},
+				&DeleteEnvironmentTeamLock{
+					Environment:           envAcceptance,
+					LockId:                "l123",
+					Team:                  "team-123",
+					TransformerEslVersion: 3,
+					TransformerMetadata: TransformerMetadata{
+						AuthorName:  authorName,
+						AuthorEmail: authorEmail,
+					},
+				},
+			},
+			expectedError: errMatcher{
+				msg: "error within transaction: first apply failed, aborting: error at index 0 of transformer batch: rpc error: code = InvalidArgument desc = cannot delete environment team lock: invalid team: 'team-'",
+			},
+			expectedMissing: []*FilenameAndData{
+				{
+					path:     "/environments/acceptance/teams/team-123/locks/l123/created_by_email",
+					fileData: []byte(authorEmail),
+				},
+				{
+					path:     "/environments/acceptance/teams/team-123/locks/l123/created_by_name",
+					fileData: []byte(authorName),
+				},
+				{
+					path:     "/environments/acceptance/teams/team-123/locks/l123/message",
+					fileData: []byte("none"),
+				},
+			},
+		},
+		{
+			Name: "Delete Team lock - team does not exist",
+			Transformers: []Transformer{
+				&CreateEnvironment{
+					Environment: envAcceptance,
+					Config:      config.EnvironmentConfig{Upstream: &config.EnvironmentConfigUpstream{Environment: envAcceptance, Latest: true}},
+					TransformerMetadata: TransformerMetadata{
+						AuthorName:  authorName,
+						AuthorEmail: authorEmail,
+					},
+					TransformerEslVersion: 1,
+				},
+				&CreateApplicationVersion{
+					Authentication: Authentication{},
+					Version:        1,
+					Application:    appName,
+					Manifests: map[string]string{
+						envAcceptance: "mani-1-acc",
+					},
+					SourceCommitId:  "",
+					SourceAuthor:    "",
+					SourceMessage:   "",
+					Team:            "team-123",
+					DisplayVersion:  "",
+					WriteCommitData: false,
+					PreviousCommit:  "",
+					TransformerMetadata: TransformerMetadata{
+						AuthorName:  authorName,
+						AuthorEmail: authorEmail,
+					},
+				},
+				&CreateEnvironmentTeamLock{
+					Environment:           envAcceptance,
+					LockId:                "l123",
+					Team:                  "team-123",
+					Message:               "none",
+					TransformerEslVersion: 2,
+					TransformerMetadata: TransformerMetadata{
+						AuthorName:  authorName,
+						AuthorEmail: authorEmail,
+					},
+				},
+				&DeleteEnvironmentTeamLock{
+					Environment:           envAcceptance,
+					LockId:                "l123",
+					Team:                  "team-",
+					TransformerEslVersion: 3,
+					TransformerMetadata: TransformerMetadata{
+						AuthorName:  authorName,
+						AuthorEmail: authorEmail,
+					},
+				},
+			},
+			expectedError: errMatcher{
+				msg: "error within transaction: first apply failed, aborting: error at index 0 of transformer batch: rpc error: code = InvalidArgument desc = cannot delete environment team lock: invalid team: 'team-'",
+			},
+			expectedData: []*FilenameAndData{
+				{
+
+					path:     "/environments/acceptance/teams/team-123/locks/l123/created_by_email",
+					fileData: []byte(authorEmail),
+				},
+				{
+					path:     "/environments/acceptance/teams/team-123/locks/l123/created_by_name",
+					fileData: []byte(authorName),
+				},
+				{
+					path:     "/environments/acceptance/teams/team-123/locks/l123/message",
+					fileData: []byte("none"),
+				},
+			},
+		},
+	}
+	for _, tc := range tcs {
+		tc := tc
+		t.Run(tc.Name, func(t *testing.T) {
+			t.Parallel()
+			repo, _ := setupRepositoryTestWithPath(t)
+			ctx := AddGeneratorToContext(testutil.MakeTestContext(), testutil.NewIncrementalUUIDGenerator())
+
+			dbHandler := repo.State().DBHandler
+			err := dbHandler.WithTransaction(ctx, false, func(ctx context.Context, transaction *sql.Tx) error {
+				// setup:
+				// this 'INSERT INTO' would be done one the cd-server side, so we emulate it here:
+				err2 := dbHandler.DBWriteMigrationsTransformer(ctx, transaction)
+				if err2 != nil {
+					t.Fatal(err2)
+
+				}
+				//populate the database
+				for _, tr := range tc.Transformers {
+					err2 := dbHandler.DBWriteEslEventInternal(ctx, tr.GetDBEventType(), transaction, t, db.ESLMetadata{AuthorName: tr.GetMetadata().AuthorName, AuthorEmail: tr.GetMetadata().AuthorEmail})
+					if err2 != nil {
+						t.Fatal(err2)
+					}
+					if tr.GetDBEventType() == db.EvtCreateEnvironmentLock {
+						concreteTransformer := tr.(*CreateEnvironmentLock)
+						err2 = dbHandler.DBWriteEnvironmentLock(ctx, transaction, concreteTransformer.LockId, concreteTransformer.Environment, concreteTransformer.Message, concreteTransformer.AuthorName, concreteTransformer.AuthorEmail)
+						if err2 != nil {
+							t.Fatal(err2)
+						}
+					}
+					if tr.GetDBEventType() == db.EvtDeleteEnvironmentLock {
+						concreteTransformer := tr.(*DeleteEnvironmentLock)
+						err2 = dbHandler.DBDeleteEnvironmentLock(ctx, transaction, concreteTransformer.Environment, concreteTransformer.LockId)
+						if err2 != nil {
+							t.Fatal(err2)
+						}
+					}
+					if tr.GetDBEventType() == db.EvtCreateApplicationVersion {
+						concreteTransformer := tr.(*CreateApplicationVersion)
+						err2 = dbHandler.DBInsertApplication(ctx, transaction, concreteTransformer.Application, 0, db.AppStateChangeCreate, db.DBAppMetaData{Team: concreteTransformer.Team})
+						if err2 != nil {
+							t.Fatal(err2)
+						}
+						err2 = dbHandler.DBWriteAllApplications(ctx, transaction, 0, []string{appName})
+						if err2 != nil {
+							t.Fatal(err2)
+						}
+						err2 = dbHandler.DBInsertAllReleases(ctx, transaction, appName, []int64{int64(concreteTransformer.Version)}, 0)
+						if err2 != nil {
+							t.Fatal(err2)
+						}
+						err2 = dbHandler.DBInsertRelease(ctx, transaction, db.DBReleaseWithMetaData{
+							EslVersion:    0,
+							ReleaseNumber: concreteTransformer.Version,
+							App:           concreteTransformer.Application,
+							Manifests: db.DBReleaseManifests{
+								Manifests: concreteTransformer.Manifests,
+							},
+							Deleted: false,
+						}, 0)
+						if err2 != nil {
+							t.Fatal(err2)
+						}
+					}
+					if tr.GetDBEventType() == db.EvtCreateEnvironmentApplicationLock {
+						concreteTransformer := tr.(*CreateEnvironmentApplicationLock)
+						err2 = dbHandler.DBWriteApplicationLock(ctx, transaction, concreteTransformer.LockId, concreteTransformer.Environment, concreteTransformer.Application, concreteTransformer.Message, concreteTransformer.AuthorName, concreteTransformer.AuthorEmail)
+						if err2 != nil {
+							t.Fatal(err2)
+						}
+					}
+					if tr.GetDBEventType() == db.EvtDeleteEnvironmentApplicationLock {
+						concreteTransformer := tr.(*DeleteEnvironmentApplicationLock)
+						err2 = dbHandler.DBDeleteApplicationLock(ctx, transaction, concreteTransformer.Environment, concreteTransformer.Application, concreteTransformer.LockId)
+						if err2 != nil {
+							t.Fatal(err2)
+						}
+					}
+					if tr.GetDBEventType() == db.EvtCreateEnvironmentTeamLock {
+						concreteTransformer := tr.(*CreateEnvironmentTeamLock)
+						err2 = dbHandler.DBWriteTeamLock(ctx, transaction, concreteTransformer.LockId, concreteTransformer.Environment, concreteTransformer.Team, concreteTransformer.Message, concreteTransformer.AuthorName, concreteTransformer.AuthorEmail)
+						if err2 != nil {
+							t.Fatal(err2)
+						}
+					}
+					if tr.GetDBEventType() == db.EvtDeleteEnvironmentTeamLock {
+						concreteTransformer := tr.(*DeleteEnvironmentTeamLock)
+						err2 = dbHandler.DBDeleteTeamLock(ctx, transaction, concreteTransformer.Environment, concreteTransformer.Team, concreteTransformer.LockId)
+						if err2 != nil {
+							t.Fatal(err2)
+						}
+					}
+				}
+				var commitMsg []string
+				err := repo.Apply(ctx, transaction, tc.Transformers...)
+				if err != nil {
+					return err
+				}
+				actualMsg := ""
+				// note that we only check the LAST error here:
+				if len(commitMsg) > 0 {
+					actualMsg = commitMsg[len(commitMsg)-1]
+				}
+				if diff := cmp.Diff(tc.expectedMessage, actualMsg); diff != "" {
+					t.Errorf("commit message mismatch (-want, +got):\n%s", diff)
+				}
+
+				return nil
+			})
+
+			if err != nil {
+				if diff := cmp.Diff(tc.expectedError, err, cmpopts.EquateErrors()); diff != "" {
+					t.Errorf("error mismatch (-want, +got):\n%s", diff)
+				}
+			}
+			updatedState := repo.State()
+
+			if err := verifyContent(updatedState.Filesystem, tc.expectedData); err != nil {
+				t.Fatalf("Error while verifying content: %v.\nFilesystem content:\n%s", err, strings.Join(listFiles(updatedState.Filesystem), "\n"))
+			}
+			if err := verifyMissing(updatedState.Filesystem, tc.expectedMissing); err != nil {
+				t.Fatalf("Error while verifying missing content: %v.\nFilesystem content:\n%s", err, strings.Join(listFiles(updatedState.Filesystem), "\n"))
+			}
+		})
+	}
+}
+
+////@@@@@@@@@@
+
+func TestCreateUndeployLogic(t *testing.T) {
+	const appName = "app1"
+	const authorName = "testAuthorName"
+	const authorEmail = "testAuthorEmail@example.com"
+	tcs := []struct {
+		Name            string
+		Transformers    []Transformer
+		expectedData    []*FilenameAndData
+		expectedMissing []*FilenameAndData
+		expectedMessage string
+		expectedError   error
+	}{
+		{
+
+			Name: "Create undeploy applicatiom version and deploy it",
+			Transformers: []Transformer{
+				&CreateEnvironment{
+					Environment: envAcceptance,
+					Config:      config.EnvironmentConfig{Upstream: &config.EnvironmentConfigUpstream{Environment: envAcceptance, Latest: true}},
+					TransformerMetadata: TransformerMetadata{
+						AuthorName:  authorName,
+						AuthorEmail: authorEmail,
+					},
+					TransformerEslVersion: 1,
+				},
+				&CreateApplicationVersion{
+					Authentication: Authentication{},
+					Version:        1,
+					Application:    appName,
+					Manifests: map[string]string{
+						envAcceptance: "mani-1-acc",
+					},
+					SourceCommitId:  "",
+					SourceAuthor:    "",
+					SourceMessage:   "",
+					Team:            "team-123",
+					DisplayVersion:  "",
+					WriteCommitData: false,
+					PreviousCommit:  "",
+					TransformerMetadata: TransformerMetadata{
+						AuthorName:  authorName,
+						AuthorEmail: authorEmail,
+					},
+					TransformerEslVersion: 2,
+				},
+				&CreateUndeployApplicationVersion{
+					Authentication:  Authentication{},
+					Application:     appName,
+					WriteCommitData: false,
+					TransformerMetadata: TransformerMetadata{
+						AuthorName:  authorName,
+						AuthorEmail: authorEmail,
+					},
+					TransformerEslVersion: 3,
+				},
+			},
+			expectedData: []*FilenameAndData{
+				{
+					path:     "/applications/app1/releases/2/undeploy",
+					fileData: []byte(""),
+				},
+				{
+					path:     "/environments/acceptance/applications/app1/version/undeploy",
+					fileData: []byte(""),
+				},
+			},
+		},
+		{
+			Name: "Try Create undeploy application version, but it is locked",
+			Transformers: []Transformer{
+				&CreateEnvironment{
+					Environment: envAcceptance,
+					Config:      config.EnvironmentConfig{Upstream: &config.EnvironmentConfigUpstream{Environment: envAcceptance, Latest: true}},
+					TransformerMetadata: TransformerMetadata{
+						AuthorName:  authorName,
+						AuthorEmail: authorEmail,
+					},
+					TransformerEslVersion: 1,
+				},
+				&CreateEnvironment{
+					Environment: envAcceptance2,
+					Config:      config.EnvironmentConfig{Upstream: &config.EnvironmentConfigUpstream{Environment: envAcceptance2, Latest: true}},
+					TransformerMetadata: TransformerMetadata{
+						AuthorName:  authorName,
+						AuthorEmail: authorEmail,
+					},
+					TransformerEslVersion: 2,
+				},
+				&CreateApplicationVersion{
+					Authentication: Authentication{},
+					Version:        1,
+					Application:    appName,
+					Manifests: map[string]string{
+						envAcceptance:  "mani-1-acc",
+						envAcceptance2: "e2",
+					},
+					SourceCommitId:  "",
+					SourceAuthor:    "",
+					SourceMessage:   "",
+					Team:            "team-123",
+					DisplayVersion:  "",
+					WriteCommitData: false,
+					PreviousCommit:  "",
+					TransformerMetadata: TransformerMetadata{
+						AuthorName:  authorName,
+						AuthorEmail: authorEmail,
+					},
 					TransformerEslVersion: 3,
 				},
 				//We need to deploy manually due to discrepancy between DB and manifest on testing env, causing locks to not work as the previous version isn't the lastest
@@ -1697,20 +2148,10 @@
 					Authentication:  Authentication{},
 					Application:     appName,
 					WriteCommitData: false,
-=======
-				},
-				&CreateEnvironmentApplicationLock{
-					Environment:           envAcceptance,
-					LockId:                "l123",
-					Application:           appName,
-					Message:               "none",
-					TransformerEslVersion: 2,
->>>>>>> 6889c3f2
-					TransformerMetadata: TransformerMetadata{
-						AuthorName:  authorName,
-						AuthorEmail: authorEmail,
-					},
-<<<<<<< HEAD
+					TransformerMetadata: TransformerMetadata{
+						AuthorName:  authorName,
+						AuthorEmail: authorEmail,
+					},
 
 					TransformerEslVersion: 5,
 				},
@@ -1884,28 +2325,6 @@
 	}{
 		{
 			Name: "Undeploy",
-=======
-				},
-			},
-			expectedData: []*FilenameAndData{
-				{
-
-					path:     "/environments/acceptance/applications/app1/locks/l123/created_by_email",
-					fileData: []byte(authorEmail),
-				},
-				{
-					path:     "/environments/acceptance/applications/app1/locks/l123/created_by_name",
-					fileData: []byte(authorName),
-				},
-				{
-					path:     "/environments/acceptance/applications/app1/locks/l123/message",
-					fileData: []byte("none"),
-				},
-			},
-		},
-		{
-			Name: "Delete App lock",
->>>>>>> 6889c3f2
 			Transformers: []Transformer{
 				&CreateEnvironment{
 					Environment: envAcceptance,
@@ -1916,7 +2335,6 @@
 					},
 					TransformerEslVersion: 1,
 				},
-<<<<<<< HEAD
 				&CreateEnvironment{
 					Environment: envAcceptance2,
 					Config:      config.EnvironmentConfig{Upstream: &config.EnvironmentConfigUpstream{Environment: envAcceptance2, Latest: true}},
@@ -1926,19 +2344,13 @@
 					},
 					TransformerEslVersion: 2,
 				},
-=======
->>>>>>> 6889c3f2
 				&CreateApplicationVersion{
 					Authentication: Authentication{},
 					Version:        1,
 					Application:    appName,
 					Manifests: map[string]string{
-<<<<<<< HEAD
 						envAcceptance:  "mani-1-acc",
 						envAcceptance2: "e2",
-=======
-						envAcceptance: "mani-1-acc",
->>>>>>> 6889c3f2
 					},
 					SourceCommitId:  "",
 					SourceAuthor:    "",
@@ -1951,7 +2363,6 @@
 						AuthorName:  authorName,
 						AuthorEmail: authorEmail,
 					},
-<<<<<<< HEAD
 					TransformerEslVersion: 3,
 				},
 				//We need to deploy manually due to discrepancy between DB and manifest on testing env, causing locks to not work as the previous version isn't the lastest
@@ -1963,20 +2374,10 @@
 					WriteCommitData: false,
 					SourceTrain:     nil,
 					Author:          "",
-=======
-				},
-				&CreateEnvironmentApplicationLock{
-					Environment:           envAcceptance,
-					LockId:                "l123",
-					Application:           appName,
-					Message:               "none",
-					TransformerEslVersion: 2,
->>>>>>> 6889c3f2
-					TransformerMetadata: TransformerMetadata{
-						AuthorName:  authorName,
-						AuthorEmail: authorEmail,
-					},
-<<<<<<< HEAD
+					TransformerMetadata: TransformerMetadata{
+						AuthorName:  authorName,
+						AuthorEmail: authorEmail,
+					},
 					TransformerEslVersion: 4,
 				},
 				&DeployApplicationVersion{
@@ -1988,13 +2389,26 @@
 					SourceTrain:     nil,
 					Author:          "",
 
-=======
-				},
-				&DeleteEnvironmentApplicationLock{
-					Environment:           envAcceptance,
-					LockId:                "l123",
+					TransformerMetadata: TransformerMetadata{
+						AuthorName:  authorName,
+						AuthorEmail: authorEmail,
+					},
+					TransformerEslVersion: 5,
+				},
+				&CreateUndeployApplicationVersion{
+					Authentication:  Authentication{},
+					Application:     appName,
+					WriteCommitData: false,
+					TransformerMetadata: TransformerMetadata{
+						AuthorName:  authorName,
+						AuthorEmail: authorEmail,
+					},
+
+					TransformerEslVersion: 6,
+				},
+				&UndeployApplication{
 					Application:           appName,
-					TransformerEslVersion: 3,
+					TransformerEslVersion: 7,
 					TransformerMetadata: TransformerMetadata{
 						AuthorName:  authorName,
 						AuthorEmail: authorEmail,
@@ -2003,47 +2417,51 @@
 			},
 			expectedMissing: []*FilenameAndData{
 				{
-
-					path:     "/environments/acceptance/applications/app1/locks/l123/created_by_email",
-					fileData: []byte(authorEmail),
-				},
-				{
-					path:     "/environments/acceptance/applications/app1/locks/l123/created_by_name",
-					fileData: []byte(authorName),
-				},
-				{
-					path:     "/environments/acceptance/applications/app1/locks/l123/message",
-					fileData: []byte("none"),
+					path:     "environments/acceptance2/applications/app1/version/undeploy",
+					fileData: []byte(""),
+				},
+				{
+					path:     "/applications/app1/releases/2/undeploy",
+					fileData: []byte(""),
+				},
+				{
+					path:     "environments/acceptance/applications/app1/version/undeploy",
+					fileData: []byte(""),
+				},
+				{
+					path:     "environments/acceptance2/applications/app1/queued_version/undeploy",
+					fileData: []byte(""),
 				},
 			},
 		},
 		{
-			Name: "Create Team lock",
+			Name: "Try to undeploy application, with no undeploy versions",
 			Transformers: []Transformer{
 				&CreateEnvironment{
 					Environment: envAcceptance,
 					Config:      config.EnvironmentConfig{Upstream: &config.EnvironmentConfigUpstream{Environment: envAcceptance, Latest: true}},
->>>>>>> 6889c3f2
-					TransformerMetadata: TransformerMetadata{
-						AuthorName:  authorName,
-						AuthorEmail: authorEmail,
-					},
-<<<<<<< HEAD
-					TransformerEslVersion: 5,
-				},
-				&CreateUndeployApplicationVersion{
-					Authentication:  Authentication{},
-					Application:     appName,
-					WriteCommitData: false,
-=======
+					TransformerMetadata: TransformerMetadata{
+						AuthorName:  authorName,
+						AuthorEmail: authorEmail,
+					},
 					TransformerEslVersion: 1,
+				},
+				&CreateEnvironment{
+					Environment: envAcceptance2,
+					Config:      config.EnvironmentConfig{Upstream: &config.EnvironmentConfigUpstream{Environment: envAcceptance2, Latest: true}},
+					TransformerMetadata: TransformerMetadata{
+						AuthorName:  authorName,
+						AuthorEmail: authorEmail,
+					},
+					TransformerEslVersion: 2,
 				},
 				&CreateApplicationVersion{
 					Authentication: Authentication{},
 					Version:        1,
 					Application:    appName,
 					Manifests: map[string]string{
-						envAcceptance: "mani-1-acc",
+						envAcceptance:  "mani-1-acc",
+						envAcceptance2: "e2",
 					},
 					SourceCommitId:  "",
 					SourceAuthor:    "",
@@ -2052,75 +2470,35 @@
 					DisplayVersion:  "",
 					WriteCommitData: false,
 					PreviousCommit:  "",
->>>>>>> 6889c3f2
-					TransformerMetadata: TransformerMetadata{
-						AuthorName:  authorName,
-						AuthorEmail: authorEmail,
-					},
-<<<<<<< HEAD
-
-					TransformerEslVersion: 6,
+					TransformerMetadata: TransformerMetadata{
+						AuthorName:  authorName,
+						AuthorEmail: authorEmail,
+					},
+					TransformerEslVersion: 3,
+				},
+				&CreateEnvironmentLock{
+					Environment:           envAcceptance2,
+					LockId:                "my-lock",
+					Message:               "Acceptance 2 is locked",
+					TransformerEslVersion: 4,
+					TransformerMetadata: TransformerMetadata{
+						AuthorName:  authorName,
+						AuthorEmail: authorEmail,
+					},
 				},
 				&UndeployApplication{
 					Application:           appName,
-					TransformerEslVersion: 7,
-=======
-				},
-				&CreateEnvironmentTeamLock{
-					Environment:           envAcceptance,
-					LockId:                "l123",
-					Team:                  "team-123",
-					Message:               "none",
-					TransformerEslVersion: 2,
->>>>>>> 6889c3f2
-					TransformerMetadata: TransformerMetadata{
-						AuthorName:  authorName,
-						AuthorEmail: authorEmail,
-					},
-				},
-			},
-<<<<<<< HEAD
-			expectedMissing: []*FilenameAndData{
-				{
-					path:     "environments/acceptance2/applications/app1/version/undeploy",
-					fileData: []byte(""),
-				},
-				{
-					path:     "/applications/app1/releases/2/undeploy",
-					fileData: []byte(""),
-				},
-				{
-					path:     "environments/acceptance/applications/app1/version/undeploy",
-					fileData: []byte(""),
-				},
-				{
-					path:     "environments/acceptance2/applications/app1/queued_version/undeploy",
-					fileData: []byte(""),
-				},
-			},
+					TransformerEslVersion: 6,
+					TransformerMetadata: TransformerMetadata{
+						AuthorName:  authorName,
+						AuthorEmail: authorEmail,
+					},
+				},
+			},
+			expectedError: errMatcher{msg: "error within transaction: first apply failed, aborting: error at index 0 of transformer batch: UndeployApplication: error last release is not un-deployed application version of 'app1'"},
 		},
 		{
-			Name: "Try to undeploy application, with no undeploy versions",
-=======
-			expectedData: []*FilenameAndData{
-				{
-
-					path:     "/environments/acceptance/teams/team-123/locks/l123/created_by_email",
-					fileData: []byte(authorEmail),
-				},
-				{
-					path:     "/environments/acceptance/teams/team-123/locks/l123/created_by_name",
-					fileData: []byte(authorName),
-				},
-				{
-					path:     "/environments/acceptance/teams/team-123/locks/l123/message",
-					fileData: []byte("none"),
-				},
-			},
-		},
-		{
-			Name: "Delete Team lock - team does not exist",
->>>>>>> 6889c3f2
+			Name: "Try to undeploy application, but no all envs with undeploy",
 			Transformers: []Transformer{
 				&CreateEnvironment{
 					Environment: envAcceptance,
@@ -2131,7 +2509,6 @@
 					},
 					TransformerEslVersion: 1,
 				},
-<<<<<<< HEAD
 				&CreateEnvironment{
 					Environment: envAcceptance2,
 					Config:      config.EnvironmentConfig{Upstream: &config.EnvironmentConfigUpstream{Environment: envAcceptance2, Latest: true}},
@@ -2141,19 +2518,13 @@
 					},
 					TransformerEslVersion: 2,
 				},
-=======
->>>>>>> 6889c3f2
 				&CreateApplicationVersion{
 					Authentication: Authentication{},
 					Version:        1,
 					Application:    appName,
 					Manifests: map[string]string{
-<<<<<<< HEAD
 						envAcceptance:  "mani-1-acc",
 						envAcceptance2: "e2",
-=======
-						envAcceptance: "mani-1-acc",
->>>>>>> 6889c3f2
 					},
 					SourceCommitId:  "",
 					SourceAuthor:    "",
@@ -2166,7 +2537,6 @@
 						AuthorName:  authorName,
 						AuthorEmail: authorEmail,
 					},
-<<<<<<< HEAD
 					TransformerEslVersion: 3,
 				},
 				&CreateEnvironmentLock{
@@ -2174,117 +2544,6 @@
 					LockId:                "my-lock",
 					Message:               "Acceptance 2 is locked",
 					TransformerEslVersion: 4,
-=======
-				},
-				&CreateEnvironmentTeamLock{
-					Environment:           envAcceptance,
-					LockId:                "l123",
-					Team:                  "team-123",
-					Message:               "none",
-					TransformerEslVersion: 2,
->>>>>>> 6889c3f2
-					TransformerMetadata: TransformerMetadata{
-						AuthorName:  authorName,
-						AuthorEmail: authorEmail,
-					},
-				},
-<<<<<<< HEAD
-				&UndeployApplication{
-					Application:           appName,
-					TransformerEslVersion: 6,
-=======
-				&DeleteEnvironmentTeamLock{
-					Environment:           envAcceptance,
-					LockId:                "l123",
-					Team:                  "team-123",
-					TransformerEslVersion: 3,
->>>>>>> 6889c3f2
-					TransformerMetadata: TransformerMetadata{
-						AuthorName:  authorName,
-						AuthorEmail: authorEmail,
-					},
-				},
-			},
-<<<<<<< HEAD
-			expectedError: errMatcher{msg: "error within transaction: first apply failed, aborting: error at index 0 of transformer batch: UndeployApplication: error last release is not un-deployed application version of 'app1'"},
-		},
-		{
-			Name: "Try to undeploy application, but no all envs with undeploy",
-=======
-			expectedError: errMatcher{
-				msg: "error within transaction: first apply failed, aborting: error at index 0 of transformer batch: rpc error: code = InvalidArgument desc = cannot delete environment team lock: invalid team: 'team-'",
-			},
-			expectedMissing: []*FilenameAndData{
-				{
-					path:     "/environments/acceptance/teams/team-123/locks/l123/created_by_email",
-					fileData: []byte(authorEmail),
-				},
-				{
-					path:     "/environments/acceptance/teams/team-123/locks/l123/created_by_name",
-					fileData: []byte(authorName),
-				},
-				{
-					path:     "/environments/acceptance/teams/team-123/locks/l123/message",
-					fileData: []byte("none"),
-				},
-			},
-		},
-		{
-			Name: "Delete Team lock - team does not exist",
->>>>>>> 6889c3f2
-			Transformers: []Transformer{
-				&CreateEnvironment{
-					Environment: envAcceptance,
-					Config:      config.EnvironmentConfig{Upstream: &config.EnvironmentConfigUpstream{Environment: envAcceptance, Latest: true}},
-					TransformerMetadata: TransformerMetadata{
-						AuthorName:  authorName,
-						AuthorEmail: authorEmail,
-					},
-					TransformerEslVersion: 1,
-				},
-<<<<<<< HEAD
-				&CreateEnvironment{
-					Environment: envAcceptance2,
-					Config:      config.EnvironmentConfig{Upstream: &config.EnvironmentConfigUpstream{Environment: envAcceptance2, Latest: true}},
-					TransformerMetadata: TransformerMetadata{
-						AuthorName:  authorName,
-						AuthorEmail: authorEmail,
-					},
-					TransformerEslVersion: 2,
-				},
-=======
->>>>>>> 6889c3f2
-				&CreateApplicationVersion{
-					Authentication: Authentication{},
-					Version:        1,
-					Application:    appName,
-					Manifests: map[string]string{
-<<<<<<< HEAD
-						envAcceptance:  "mani-1-acc",
-						envAcceptance2: "e2",
-=======
-						envAcceptance: "mani-1-acc",
->>>>>>> 6889c3f2
-					},
-					SourceCommitId:  "",
-					SourceAuthor:    "",
-					SourceMessage:   "",
-					Team:            "team-123",
-					DisplayVersion:  "",
-					WriteCommitData: false,
-					PreviousCommit:  "",
-					TransformerMetadata: TransformerMetadata{
-						AuthorName:  authorName,
-						AuthorEmail: authorEmail,
-					},
-<<<<<<< HEAD
-					TransformerEslVersion: 3,
-				},
-				&CreateEnvironmentLock{
-					Environment:           envAcceptance2,
-					LockId:                "my-lock",
-					Message:               "Acceptance 2 is locked",
-					TransformerEslVersion: 4,
 					TransformerMetadata: TransformerMetadata{
 						AuthorName:  authorName,
 						AuthorEmail: authorEmail,
@@ -2294,41 +2553,22 @@
 					Authentication:  Authentication{},
 					Application:     appName,
 					WriteCommitData: false,
-=======
-				},
-				&CreateEnvironmentTeamLock{
-					Environment:           envAcceptance,
-					LockId:                "l123",
-					Team:                  "team-123",
-					Message:               "none",
-					TransformerEslVersion: 2,
->>>>>>> 6889c3f2
-					TransformerMetadata: TransformerMetadata{
-						AuthorName:  authorName,
-						AuthorEmail: authorEmail,
-					},
-<<<<<<< HEAD
+					TransformerMetadata: TransformerMetadata{
+						AuthorName:  authorName,
+						AuthorEmail: authorEmail,
+					},
 
 					TransformerEslVersion: 5,
 				},
 				&UndeployApplication{
 					Application:           appName,
 					TransformerEslVersion: 6,
-=======
-				},
-				&DeleteEnvironmentTeamLock{
-					Environment:           envAcceptance,
-					LockId:                "l123",
-					Team:                  "team-",
-					TransformerEslVersion: 3,
->>>>>>> 6889c3f2
-					TransformerMetadata: TransformerMetadata{
-						AuthorName:  authorName,
-						AuthorEmail: authorEmail,
-					},
-				},
-			},
-<<<<<<< HEAD
+					TransformerMetadata: TransformerMetadata{
+						AuthorName:  authorName,
+						AuthorEmail: authorEmail,
+					},
+				},
+			},
 			expectedError: errMatcher{msg: "error within transaction: first apply failed, aborting: error at index 0 of transformer batch: UndeployApplication(repo):" +
 				" error cannot un-deploy application '" + appName + "' the release on 'acceptance2' is not un-deployed: 'environments/acceptance2/applications/" + appName + "/version/undeploy'"},
 			expectedData: []*FilenameAndData{
@@ -2349,24 +2589,6 @@
 				{ //The second env does NOT have the undeploy version
 					path:     "environments/acceptance2/applications/app1/version/undeploy",
 					fileData: []byte(""),
-=======
-			expectedError: errMatcher{
-				msg: "error within transaction: first apply failed, aborting: error at index 0 of transformer batch: rpc error: code = InvalidArgument desc = cannot delete environment team lock: invalid team: 'team-'",
-			},
-			expectedData: []*FilenameAndData{
-				{
-
-					path:     "/environments/acceptance/teams/team-123/locks/l123/created_by_email",
-					fileData: []byte(authorEmail),
-				},
-				{
-					path:     "/environments/acceptance/teams/team-123/locks/l123/created_by_name",
-					fileData: []byte(authorName),
-				},
-				{
-					path:     "/environments/acceptance/teams/team-123/locks/l123/message",
-					fileData: []byte("none"),
->>>>>>> 6889c3f2
 				},
 			},
 		},
@@ -2374,20 +2596,12 @@
 	for _, tc := range tcs {
 		tc := tc
 		t.Run(tc.Name, func(t *testing.T) {
-<<<<<<< HEAD
 			//t.Parallel()
-=======
-			t.Parallel()
->>>>>>> 6889c3f2
 			repo, _ := setupRepositoryTestWithPath(t)
 			ctx := AddGeneratorToContext(testutil.MakeTestContext(), testutil.NewIncrementalUUIDGenerator())
 
 			dbHandler := repo.State().DBHandler
-<<<<<<< HEAD
 			err := dbHandler.WithTransactionR(ctx, 0, false, func(ctx context.Context, transaction *sql.Tx) error {
-=======
-			err := dbHandler.WithTransaction(ctx, false, func(ctx context.Context, transaction *sql.Tx) error {
->>>>>>> 6889c3f2
 				// setup:
 				// this 'INSERT INTO' would be done one the cd-server side, so we emulate it here:
 				err2 := dbHandler.DBWriteMigrationsTransformer(ctx, transaction)
@@ -2401,42 +2615,17 @@
 					if err2 != nil {
 						t.Fatal(err2)
 					}
-<<<<<<< HEAD
-=======
-					if tr.GetDBEventType() == db.EvtCreateEnvironmentLock {
-						concreteTransformer := tr.(*CreateEnvironmentLock)
-						err2 = dbHandler.DBWriteEnvironmentLock(ctx, transaction, concreteTransformer.LockId, concreteTransformer.Environment, concreteTransformer.Message, concreteTransformer.AuthorName, concreteTransformer.AuthorEmail)
-						if err2 != nil {
-							t.Fatal(err2)
-						}
-					}
-					if tr.GetDBEventType() == db.EvtDeleteEnvironmentLock {
-						concreteTransformer := tr.(*DeleteEnvironmentLock)
-						err2 = dbHandler.DBDeleteEnvironmentLock(ctx, transaction, concreteTransformer.Environment, concreteTransformer.LockId)
-						if err2 != nil {
-							t.Fatal(err2)
-						}
-					}
->>>>>>> 6889c3f2
 					if tr.GetDBEventType() == db.EvtCreateApplicationVersion {
 						concreteTransformer := tr.(*CreateApplicationVersion)
 						err2 = dbHandler.DBInsertApplication(ctx, transaction, concreteTransformer.Application, 0, db.AppStateChangeCreate, db.DBAppMetaData{Team: concreteTransformer.Team})
 						if err2 != nil {
 							t.Fatal(err2)
 						}
-<<<<<<< HEAD
 						err2 = dbHandler.DBWriteAllApplications(ctx, transaction, 0, []string{concreteTransformer.Application})
 						if err2 != nil {
 							t.Fatal(err2)
 						}
 						err2 = dbHandler.DBInsertAllReleases(ctx, transaction, concreteTransformer.Application, []int64{int64(concreteTransformer.Version)}, 0)
-=======
-						err2 = dbHandler.DBWriteAllApplications(ctx, transaction, 0, []string{appName})
-						if err2 != nil {
-							t.Fatal(err2)
-						}
-						err2 = dbHandler.DBInsertAllReleases(ctx, transaction, appName, []int64{int64(concreteTransformer.Version)}, 0)
->>>>>>> 6889c3f2
 						if err2 != nil {
 							t.Fatal(err2)
 						}
@@ -2453,7 +2642,6 @@
 							t.Fatal(err2)
 						}
 					}
-<<<<<<< HEAD
 
 					if tr.GetDBEventType() == db.EvtCreateEnvironmentLock {
 						concreteTransformer := tr.(*CreateEnvironmentLock)
@@ -2462,16 +2650,10 @@
 							t.Fatal(err2)
 						}
 						err2 = dbHandler.DBWriteAllEnvironmentLocks(ctx, transaction, 0, concreteTransformer.Environment, []string{concreteTransformer.LockId})
-=======
-					if tr.GetDBEventType() == db.EvtCreateEnvironmentApplicationLock {
-						concreteTransformer := tr.(*CreateEnvironmentApplicationLock)
-						err2 = dbHandler.DBWriteApplicationLock(ctx, transaction, concreteTransformer.LockId, concreteTransformer.Environment, concreteTransformer.Application, concreteTransformer.Message, concreteTransformer.AuthorName, concreteTransformer.AuthorEmail)
->>>>>>> 6889c3f2
-						if err2 != nil {
-							t.Fatal(err2)
-						}
-					}
-<<<<<<< HEAD
+						if err2 != nil {
+							t.Fatal(err2)
+						}
+					}
 					if tr.GetDBEventType() == db.EvtCreateUndeployApplicationVersion {
 						concreteTransformer := tr.(*CreateUndeployApplicationVersion)
 						err2 = dbHandler.DBInsertRelease(ctx, transaction, db.DBReleaseWithMetaData{
@@ -2506,25 +2688,6 @@
 							t.Fatal(err2)
 						}
 						allReleases, err2 = dbHandler.DBSelectAllReleasesOfApp(ctx, transaction, concreteTransformer.Application)
-=======
-					if tr.GetDBEventType() == db.EvtDeleteEnvironmentApplicationLock {
-						concreteTransformer := tr.(*DeleteEnvironmentApplicationLock)
-						err2 = dbHandler.DBDeleteApplicationLock(ctx, transaction, concreteTransformer.Environment, concreteTransformer.Application, concreteTransformer.LockId)
-						if err2 != nil {
-							t.Fatal(err2)
-						}
-					}
-					if tr.GetDBEventType() == db.EvtCreateEnvironmentTeamLock {
-						concreteTransformer := tr.(*CreateEnvironmentTeamLock)
-						err2 = dbHandler.DBWriteTeamLock(ctx, transaction, concreteTransformer.LockId, concreteTransformer.Environment, concreteTransformer.Team, concreteTransformer.Message, concreteTransformer.AuthorName, concreteTransformer.AuthorEmail)
-						if err2 != nil {
-							t.Fatal(err2)
-						}
-					}
-					if tr.GetDBEventType() == db.EvtDeleteEnvironmentTeamLock {
-						concreteTransformer := tr.(*DeleteEnvironmentTeamLock)
-						err2 = dbHandler.DBDeleteTeamLock(ctx, transaction, concreteTransformer.Environment, concreteTransformer.Team, concreteTransformer.LockId)
->>>>>>> 6889c3f2
 						if err2 != nil {
 							t.Fatal(err2)
 						}
