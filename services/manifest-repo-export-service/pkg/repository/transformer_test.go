/*This file is part of kuberpult.

Kuberpult is free software: you can redistribute it and/or modify
it under the terms of the Expat(MIT) License as published by
the Free Software Foundation.

Kuberpult is distributed in the hope that it will be useful,
but WITHOUT ANY WARRANTY; without even the implied warranty of
MERCHANTABILITY or FITNESS FOR A PARTICULAR PURPOSE.  See the
MIT License for more details.

You should have received a copy of the MIT License
along with kuberpult. If not, see <https://directory.fsf.org/wiki/License:Expat>.

Copyright freiheit.com*/

package repository

import (
	"context"
	"database/sql"
	"fmt"
	"github.com/freiheit-com/kuberpult/pkg/event"
	"github.com/go-git/go-billy/v5"
	"os/exec"
	"path"
	"sort"
	"strconv"
	"strings"
	"testing"

	"time"

	"github.com/freiheit-com/kuberpult/pkg/db"
	"github.com/freiheit-com/kuberpult/pkg/testutil"
	"github.com/go-git/go-billy/v5/util"
	"github.com/google/go-cmp/cmp"
	"github.com/google/go-cmp/cmp/cmpopts"
)

const (
	envDev        = "dev"
	envAcceptance = "acceptance"
)

// Used to compare two error message strings, needed because errors.Is(fmt.Errorf(text),fmt.Errorf(text)) == false
type errMatcher struct {
	msg string
}

func (e errMatcher) Error() string {
	return e.msg
}

func (e errMatcher) Is(err error) bool {
	return e.Error() == err.Error()
}

func setupRepositoryTestWithPath(t *testing.T) (Repository, string) {
	migrationsPath, err := testutil.CreateMigrationsPath(4)
	if err != nil {
		t.Fatalf("CreateMigrationsPath error: %v", err)
	}
	dbConfig := &db.DBConfig{
		MigrationsPath: migrationsPath,
		DriverName:     "sqlite3",
	}

	dir := t.TempDir()
	remoteDir := path.Join(dir, "remote")
	localDir := path.Join(dir, "local")
	cmd := exec.Command("git", "init", "--bare", remoteDir)
	err = cmd.Start()
	if err != nil {
		t.Errorf("could not start git init")
		return nil, ""
	}
	err = cmd.Wait()
	if err != nil {
		t.Errorf("could not wait for git init to finish")
		return nil, ""
	}

	repoCfg := RepositoryConfig{
		URL:                 remoteDir,
		Path:                localDir,
		CommitterEmail:      "kuberpult@freiheit.com",
		CommitterName:       "kuberpult",
		ArgoCdGenerateFiles: true,
		ReleaseVersionLimit: 2,
	}

	if dbConfig != nil {
		dbConfig.DbHost = dir

		migErr := db.RunDBMigrations(*dbConfig)
		if migErr != nil {
			t.Fatal(migErr)
		}

		dbHandler, err := db.Connect(*dbConfig)
		if err != nil {
			t.Fatal(err)
		}
		repoCfg.DBHandler = dbHandler
	}

	repo, err := New(
		testutil.MakeTestContext(),
		repoCfg,
	)
	if err != nil {
		t.Fatal(err)
	}
	return repo, remoteDir
}

type FilenameAndData struct {
	path     string
	fileData []byte
}

func TestTransformerWorksWithDb(t *testing.T) {
	const appName = "myapp"
	const authorName = "testAuthorName"
	const authorEmail = "testAuthorEmail@example.com"
	tcs := []struct {
		Name                string
		Transformers        []Transformer
		ExpectedError       error
		ExpectedApp         *db.DBAppWithMetaData
		ExpectedAllReleases *db.DBReleaseWithMetaData
		ExpectedFile        []*FilenameAndData
		ExpectedAuthor      *map[string]string
		ExpectedDeletedFile string
	}{
		{
			// as of now we only have the DeployApplicationVersion transformer,
			// so we can test only this error case.
			// As soon as we have the other transformers (especially CreateEnvironment and CreateApplicationVersion)
			// we need to add more tests here.
			Name: "generates only deployed manifest",
			Transformers: []Transformer{
				&DeployApplicationVersion{
					Authentication:   Authentication{},
					Environment:      envAcceptance,
					Application:      appName,
					Version:          7,
					LockBehaviour:    0,
					WriteCommitData:  false,
					SourceTrain:      nil,
					Author:           "",
					TransformerEslID: 1,
				},
			},
			ExpectedError: errMatcher{"first apply failed, aborting: error at index 0 of transformer batch: " +
				"release of app myapp with version 7 not found",
			},
			ExpectedApp:  nil,
			ExpectedFile: nil,
		},
		{
			// as of now we only have the DeployApplicationVersion transformer,
			// so we can test only this error case.
			// As soon as we have the other transformers (especially CreateEnvironment and CreateApplicationVersion)
			// we need to add more tests here.
			Name: "creates a new release",
			Transformers: []Transformer{
				&CreateApplicationVersion{
					Authentication: Authentication{},
					Version:        7,
					Application:    appName,
					Manifests: map[string]string{
						envAcceptance: "mani-1-acc",
						envDev:        "mani-1-dev",
					},
					SourceCommitId:  "",
					SourceAuthor:    "",
					SourceMessage:   "",
					Team:            "team-123",
					DisplayVersion:  "",
					WriteCommitData: false,
					PreviousCommit:  "",
					TransformerMetadata: TransformerMetadata{
						AuthorName:  authorName,
						AuthorEmail: authorEmail,
					},
				},
			},
			ExpectedError: nil,
			ExpectedFile: []*FilenameAndData{
				{
					path:     "/applications/" + appName + "/team",
					fileData: []byte("team-123"),
				},
			},
			ExpectedApp: &db.DBAppWithMetaData{
				EslId: 0,
				App:   appName,
				Metadata: db.DBAppMetaData{
					Team: "team-123",
				},
			},
			ExpectedAuthor: &map[string]string{
				"Name":  authorName,
				"Email": authorEmail,
			},
		},
		{
			Name: "Should give an error when the metadata is nil",
			Transformers: []Transformer{
				&CreateApplicationVersion{
					Authentication: Authentication{},
					Version:        7,
					Application:    appName,
					Manifests: map[string]string{
						envAcceptance: "mani-1-acc",
						envDev:        "mani-1-dev",
					},
					SourceCommitId:  "",
					SourceAuthor:    "",
					SourceMessage:   "",
					Team:            "team-123",
					DisplayVersion:  "",
					WriteCommitData: false,
					PreviousCommit:  "",
				},
			},
			ExpectedError: errMatcher{"first apply failed, aborting: error not specific to one transformer of this batch: " +
				"transformer metadata is empty",
			},
		},
		{
			// as of now we only have the DeployApplicationVersion and CreateEnvironmentLock transformer,
			// so we can test only this error case.
			// As soon as we have the other transformers (especially CreateEnvironment)
			// we need to add more tests here.
			Name: "create environment lock",
			Transformers: []Transformer{
				&CreateEnvironmentLock{
					Authentication:   Authentication{},
					Environment:      envAcceptance,
					LockId:           "my-lock",
					Message:          "My envAcceptance lock",
					TransformerEslID: 1,
				},
			},
			ExpectedError: errMatcher{"first apply failed, aborting: error at index 0 of transformer batch: " +
				"error accessing dir \"environments/acceptance\": file does not exist",
			},
		},
		{
			// as of now we only have the DeployApplicationVersion and CreateEnvironmentLock transformer,
			// so we can test only this error case.
			// As soon as we have the other transformers (especially CreateEnvironment)
			// we need to add more tests here.
			Name: "create applications lock",
			Transformers: []Transformer{
				&CreateEnvironmentApplicationLock{
					Authentication:   Authentication{},
					Environment:      envAcceptance,
					LockId:           "my-lock",
					Application:      "my-app",
					Message:          "My envAcceptance lock",
					TransformerEslID: 1,
				},
			},
			ExpectedError: errMatcher{"first apply failed, aborting: error at index 0 of transformer batch: " +
				"error accessing dir \"environments/acceptance\": file does not exist",
			},
		},
		{
			Name: "create team lock",
			Transformers: []Transformer{
				&CreateEnvironmentTeamLock{
					Authentication:   Authentication{},
					Environment:      envAcceptance,
					LockId:           "my-lock",
					Team:             "my-team",
					Message:          "My envAcceptance lock",
					TransformerEslID: 1,
				},
			},
			ExpectedError: errMatcher{"first apply failed, aborting: error at index 0 of transformer batch: " +
				"team 'my-team' does not exist",
			},
		},
		{
			Name: "Create a single environment",
			Transformers: []Transformer{
				&CreateEnvironment{
					Environment: "development",
					Config:      testutil.MakeEnvConfigLatest(nil),
					TransformerMetadata: TransformerMetadata{
						AuthorName:  authorName,
						AuthorEmail: authorEmail,
					},
				},
			},
			ExpectedFile: []*FilenameAndData{
				{
					path: "/environments/development/config.json",
					fileData: []byte(
						`{
  "upstream": {
    "latest": true
  }
}
`),
				},
			},
		},
		{
			Name: "Create a single environment twice",
			Transformers: []Transformer{
				&CreateEnvironment{
					Environment: "staging",
					Config:      testutil.MakeEnvConfigLatest(nil),
					TransformerMetadata: TransformerMetadata{
						AuthorName:  authorName,
						AuthorEmail: authorEmail,
					},
				},
				&CreateEnvironment{
					Environment: "staging",
					Config:      testutil.MakeEnvConfigUpstream("development", nil),
					TransformerMetadata: TransformerMetadata{
						AuthorName:  authorName,
						AuthorEmail: authorEmail,
					},
				},
			},
			ExpectedFile: []*FilenameAndData{
				{
					path: "/environments/staging/config.json",
					fileData: []byte(
						`{
  "upstream": {
    "environment": "development"
  }
}
`),
				},
			},
		},
		{
			Name: "Create an environment and delete it",
			Transformers: []Transformer{
				&CreateApplicationVersion{
					Authentication: Authentication{},
					Version:        1,
					Application:    appName,
					Manifests: map[string]string{
						envAcceptance: "mani-1-acc",
						envDev:        "mani-1-dev",
					},
					SourceCommitId:   "abcdef",
					SourceAuthor:     "",
					SourceMessage:    "",
					Team:             "team-123",
					DisplayVersion:   "",
					WriteCommitData:  false,
					PreviousCommit:   "",
					TransformerEslID: 1,
					TransformerMetadata: TransformerMetadata{
						AuthorName:  authorName,
						AuthorEmail: authorEmail,
					},
				},
				&CreateEnvironment{
					Environment: "staging",
					Config:      testutil.MakeEnvConfigLatest(nil),
					TransformerMetadata: TransformerMetadata{
						AuthorName:  authorName,
						AuthorEmail: authorEmail,
					},
					TransformerEslID: 2,
				},
				&DeployApplicationVersion{
					Authentication:   Authentication{},
					Environment:      "staging",
					Application:      appName,
					Version:          1,
					LockBehaviour:    0,
					WriteCommitData:  true,
					SourceTrain:      nil,
					Author:           authorEmail,
					TransformerEslID: 3,
					TransformerMetadata: TransformerMetadata{
						AuthorName:  authorName,
						AuthorEmail: authorEmail,
					},
				},
				&DeleteEnvFromApp{
					Environment: "staging",
					TransformerMetadata: TransformerMetadata{
						AuthorName:  authorName,
						AuthorEmail: authorEmail,
					},
					Application:      appName,
					TransformerEslID: 4,
				},
			},
			ExpectedDeletedFile: "/environments/staging/applications/" + appName + "/deployed_by",
		},
	}
	for _, tc := range tcs {
		tc := tc
		t.Run(tc.Name, func(t *testing.T) {
			t.Parallel()
			repo, _ := setupRepositoryTestWithPath(t)
			ctx := context.Background()

			dbHandler := repo.State().DBHandler
			err := dbHandler.WithTransaction(ctx, func(ctx context.Context, transaction *sql.Tx) error {
				// setup:
				// this 'INSERT INTO' would be done one the cd-server side, so we emulate it here:
				err := dbHandler.DBWriteMigrationsTransformer(ctx, transaction)
				if err != nil {
					return err
				}
				for idx, t := range tc.Transformers {
					err := dbHandler.DBWriteEslEventInternal(ctx, t.GetDBEventType(), transaction, t, db.ESLMetadata{AuthorName: t.GetMetadata().AuthorName, AuthorEmail: t.GetMetadata().AuthorEmail})
					if err != nil {
						return err
					}
					if t.GetDBEventType() == db.EvtDeployApplicationVersion || t.GetDBEventType() == db.EvtDeployApplicationVersion {
						err = dbHandler.DBWriteDeploymentEvent(ctx, transaction, 0, "00000000-0000-0000-0000-00000000000"+strconv.Itoa(idx+1), "aaaaaaaaaaaaaaaaaaaaaaaaaaaaaaaaaaaaaaaa", &event.Deployment{Application: appName, Environment: "staging"})
						if err != nil {
							return err
						}
					}
				}

				err = dbHandler.DBInsertApplication(ctx, transaction, appName, db.InitialEslId, db.AppStateChangeCreate, db.DBAppMetaData{
					Team: "team-123",
				})
				if err != nil {
					return err
				}
				err = dbHandler.DBWriteAllApplications(ctx, transaction, int64(db.InitialEslId), []string{appName})
				if err != nil {
					return err
				}
				err = dbHandler.DBInsertRelease(ctx, transaction, db.DBReleaseWithMetaData{
					EslId:         0,
					ReleaseNumber: 1,
					Created:       time.Time{},
					App:           appName,
					Manifests:     db.DBReleaseManifests{},
					Metadata:      db.DBReleaseMetaData{},
				}, db.InitialEslId)
				if err != nil {
					return err
				}
				err = dbHandler.DBInsertAllReleases(ctx, transaction, appName, []int64{1}, db.InitialEslId)
				if err != nil {
					return err
				}
				// actual transformer to be tested:
				err = repo.Apply(ctx, transaction, tc.Transformers...)
				if err != nil {
					return err
				}
				return nil
			})
			if diff := cmp.Diff(tc.ExpectedError, err, cmpopts.EquateErrors()); diff != "" {
				t.Errorf("error mismatch (-want, +got):\n%s", diff)
			}
			if tc.ExpectedFile != nil {
				for i := range tc.ExpectedFile {
					expectedFile := tc.ExpectedFile[i]
					updatedState := repo.State()
					fullPath := updatedState.Filesystem.Join(updatedState.Filesystem.Root(), expectedFile.path)
					actualFileData, err := util.ReadFile(updatedState.Filesystem, fullPath)
					if err != nil {
						t.Fatalf("Expected no error: %v path=%s", err, fullPath)
					}

					if !cmp.Equal(actualFileData, expectedFile.fileData) {
						t.Fatalf("Expected '%v', got '%v'", string(expectedFile.fileData), string(actualFileData))
					}
					if tc.ExpectedAuthor != nil {
						if !cmp.Equal(updatedState.Commit.Author().Name, (*tc.ExpectedAuthor)["Name"]) {
							t.Fatalf("Expected '%v', got '%v'", (*tc.ExpectedAuthor)["Name"], updatedState.Commit.Author().Name)
						}
						if !cmp.Equal(updatedState.Commit.Author().Email, (*tc.ExpectedAuthor)["Email"]) {
							t.Fatalf("Expected '%v', got '%v'", (*tc.ExpectedAuthor)["Email"], updatedState.Commit.Author().Email)
						}
					}
				}
			}
			if tc.ExpectedDeletedFile != "" {
				updatedState := repo.State()
				fullPath := updatedState.Filesystem.Join(updatedState.Filesystem.Root(), tc.ExpectedDeletedFile)
				_, err := util.ReadFile(updatedState.Filesystem, fullPath)
				if err == nil {
					t.Fatalf("Expected file to be deleted but it exists: %s", fullPath)
				}
			}
		})
	}
}
func verifyContent(fs billy.Filesystem, required []*FilenameAndData) error {
	for _, contentRequirement := range required {
		if data, err := util.ReadFile(fs, contentRequirement.path); err != nil {
			return fmt.Errorf("error while opening file %s, error: %w", contentRequirement.path, err)
		} else if string(data) != string(contentRequirement.fileData) {
			return fmt.Errorf("actual file content of file '%s' is not equal to required content.\nExpected: '%s', actual: '%s'", contentRequirement.path, contentRequirement.fileData, string(data))
		}
	}
	return nil
}

func listFiles(fs billy.Filesystem) []string {
	paths := listFilesHelper(fs, ".")
	sort.Slice(paths, func(i, j int) bool { return paths[i] < paths[j] })
	return paths
}

func listFilesHelper(fs billy.Filesystem, path string) []string {
	ret := make([]string, 0)

	files, err := fs.ReadDir(path)
	if err == nil {
		for _, file := range files {
			ret = append(ret, listFilesHelper(fs, fs.Join(path, file.Name()))...)
		}
	} else {
		ret = append(ret, path)
	}

	return ret
}

func TestDeploymentEvent(t *testing.T) {
	const appName = "myapp"
	const authorName = "testAuthorName"
	const authorEmail = "testAuthorEmail@example.com"
	tcs := []struct {
		Name                string
		Transformers        []Transformer
		ExpectedError       error
		Event               event.Deployment
		ExpectedApp         *db.DBAppWithMetaData
		ExpectedAllReleases *db.DBReleaseWithMetaData
		ExpectedFile        []*FilenameAndData
	}{
		{
			Name: "Test Deploy Application event", //ReleaseLimit is 2
			Transformers: []Transformer{
				&CreateApplicationVersion{
					Application:    appName,
					SourceCommitId: "aaaaaaaaaaaaaaaaaaaaaaaaaaaaaaaaaaaaaaaa",
					Manifests: map[string]string{
						"staging": "doesn't matter",
					},
					Team:             "my-team",
					WriteCommitData:  true,
					Version:          1,
					TransformerEslID: 1,
					TransformerMetadata: TransformerMetadata{
						AuthorName:  authorName,
						AuthorEmail: authorEmail,
					},
				},
				&DeployApplicationVersion{
					Application:      appName,
					Environment:      "staging",
					WriteCommitData:  true,
					Version:          1,
					TransformerEslID: 2,
					TransformerMetadata: TransformerMetadata{
						AuthorName:  authorName,
						AuthorEmail: authorEmail,
					},
				},
			},
			Event: event.Deployment{
				Application: appName,
				Environment: "staging",
			},
			ExpectedFile: []*FilenameAndData{
				{
					path:     "commits/aa/aaaaaaaaaaaaaaaaaaaaaaaaaaaaaaaaaaaaaa/events/00000000-0000-0000-0000-000000000000/eventType",
					fileData: []byte(event.EventTypeNewRelease),
<<<<<<< HEAD
				},
				{
					path:     "commits/aa/aaaaaaaaaaaaaaaaaaaaaaaaaaaaaaaaaaaaaa/events/00000000-0000-0000-0000-000000000001/application",
					fileData: []byte(appName),
=======
>>>>>>> 4b9d6ad0
				},
				{
					path:     "commits/aa/aaaaaaaaaaaaaaaaaaaaaaaaaaaaaaaaaaaaaa/events/00000000-0000-0000-0000-000000000001/environment",
					fileData: []byte("staging"),
				},
				{
					path:     "commits/aa/aaaaaaaaaaaaaaaaaaaaaaaaaaaaaaaaaaaaaa/events/00000000-0000-0000-0000-000000000001/application",
					fileData: []byte(appName),
				},
			},
		},
	}
	for _, tc := range tcs {
		tc := tc
		t.Run(tc.Name, func(t *testing.T) {
			t.Parallel()
			repo, _ := setupRepositoryTestWithPath(t)
			ctx := AddGeneratorToContext(testutil.MakeTestContext(), testutil.NewIncrementalUUIDGenerator())
			//ctx := context.Background()

			dbHandler := repo.State().DBHandler
			err := dbHandler.WithTransaction(ctx, func(ctx context.Context, transaction *sql.Tx) error {
				// setup:
				// this 'INSERT INTO' would be done one the cd-server side, so we emulate it here:
				err := dbHandler.DBWriteMigrationsTransformer(ctx, transaction)
				if err != nil {
					return err
				}
				for idx, t := range tc.Transformers {
					err := dbHandler.DBWriteEslEventInternal(ctx, t.GetDBEventType(), transaction, t, db.ESLMetadata{AuthorName: t.GetMetadata().AuthorName, AuthorEmail: t.GetMetadata().AuthorEmail})
					if err != nil {
						return err
					}
					if t.GetDBEventType() == db.EvtDeployApplicationVersion {
						err = dbHandler.DBWriteDeploymentEvent(ctx, transaction, t.GetEslID(), "00000000-0000-0000-0000-00000000000"+strconv.Itoa(idx), "aaaaaaaaaaaaaaaaaaaaaaaaaaaaaaaaaaaaaaaa", &event.Deployment{Application: appName, Environment: "staging"})
						if err != nil {
							return err
						}
					}
				}
				err = dbHandler.DBWriteNewReleaseEvent(ctx, transaction, 1, "00000000-0000-0000-0000-000000000000", "aaaaaaaaaaaaaaaaaaaaaaaaaaaaaaaaaaaaaaaa", &event.NewRelease{})
				if err != nil {
					return err
				}

				err = dbHandler.DBInsertApplication(ctx, transaction, appName, db.InitialEslId, db.AppStateChangeCreate, db.DBAppMetaData{
					Team: "team-123",
				})
				if err != nil {
					return err
				}
				err = dbHandler.DBWriteAllApplications(ctx, transaction, int64(db.InitialEslId), []string{appName})
				if err != nil {
					return err
				}
				err = dbHandler.DBInsertRelease(ctx, transaction, db.DBReleaseWithMetaData{
					EslId:         0,
					ReleaseNumber: 1,
					Created:       time.Time{},
					App:           appName,
					Manifests:     db.DBReleaseManifests{},
					Metadata:      db.DBReleaseMetaData{},
				}, db.InitialEslId)
				if err != nil {
					return err
				}
				err = dbHandler.DBInsertAllReleases(ctx, transaction, appName, []int64{1}, db.InitialEslId)
				if err != nil {
					return err
				}
				// actual transformer to be tested:
				err = repo.Apply(ctx, transaction, tc.Transformers...)
				if err != nil {
					return err
				}
				return nil
			})
			if diff := cmp.Diff(tc.ExpectedError, err, cmpopts.EquateErrors()); diff != "" {
				t.Errorf("error mismatch (-want, +got):\n%s", diff)
			}
			updatedState := repo.State()
			if err := verifyContent(updatedState.Filesystem, tc.ExpectedFile); err != nil {
				t.Fatalf("Error while verifying content: %v.\nFilesystem content:\n%s", err, strings.Join(listFiles(updatedState.Filesystem), "\n"))
			}
			if tc.ExpectedFile != nil {
				for i := range tc.ExpectedFile {
					expectedFile := tc.ExpectedFile[i]
					updatedState := repo.State()
					fullPath := updatedState.Filesystem.Join(updatedState.Filesystem.Root(), expectedFile.path)
					actualFileData, err := util.ReadFile(updatedState.Filesystem, fullPath)
					if err != nil {
						t.Fatalf("Expected no error: %v path=%s", err, fullPath)
					}

					if !cmp.Equal(actualFileData, expectedFile.fileData) {
						t.Fatalf("Expected '%v', got '%v'", string(expectedFile.fileData), string(actualFileData))
					}
				}
			}
		})
	}
}

func TestCleanupOldApplicationVersions(t *testing.T) {
	const appName = "myapp"
	const authorName = "testAuthorName"
	const authorEmail = "testAuthorEmail@example.com"
	tcs := []struct {
		Name                string
		Transformers        []Transformer
		ExpectedError       error
		ExpectedFile        []*FilenameAndData
		ExpectedAuthor      *map[string]string
		ExpectedDeletedFile string
	}{
		{
			Name: "CleanupOldApplicationVersions", //ReleaseLimit is 2
			Transformers: []Transformer{
				&CreateApplicationVersion{
					Authentication: Authentication{},
					Version:        1,
					Application:    appName,
					Manifests: map[string]string{
						envAcceptance: "mani-1-acc",
						envDev:        "mani-1-dev",
					},
					SourceCommitId:  "123456789",
					SourceAuthor:    "",
					SourceMessage:   "",
					Team:            "team-123",
					DisplayVersion:  "",
					WriteCommitData: false,
					PreviousCommit:  "",
					TransformerMetadata: TransformerMetadata{
						AuthorName:  authorName,
						AuthorEmail: authorEmail,
					},
					TransformerEslID: 1,
				},
				&CreateApplicationVersion{
					Authentication: Authentication{},
					Version:        2,
					Application:    appName,
					Manifests: map[string]string{
						envAcceptance: "mani-1-acc",
						envDev:        "mani-1-dev",
					},
					SourceCommitId:  "abcdef",
					SourceAuthor:    "",
					SourceMessage:   "",
					Team:            "team-123",
					DisplayVersion:  "",
					WriteCommitData: false,
					PreviousCommit:  "",
					TransformerMetadata: TransformerMetadata{
						AuthorName:  authorName,
						AuthorEmail: authorEmail,
					},
					TransformerEslID: 2,
				},
				&CreateApplicationVersion{
					Authentication: Authentication{},
					Version:        3,
					Application:    appName,
					Manifests: map[string]string{
						envAcceptance: "mani-1-acc",
						envDev:        "mani-1-dev",
					},
					SourceCommitId:  "123456789abcdef",
					SourceAuthor:    "",
					SourceMessage:   "",
					Team:            "team-123",
					DisplayVersion:  "",
					WriteCommitData: false,
					PreviousCommit:  "",
					TransformerMetadata: TransformerMetadata{
						AuthorName:  authorName,
						AuthorEmail: authorEmail,
					},
					TransformerEslID: 3,
				},
				&CleanupOldApplicationVersions{
					Application: appName,
					TransformerMetadata: TransformerMetadata{
						AuthorName:  authorName,
						AuthorEmail: authorEmail,
					},
					TransformerEslID: 4,
				},
			},
			ExpectedFile: []*FilenameAndData{
				{
					path:     "/applications/" + appName + "/releases/3/source_commit_id",
					fileData: []byte("123456789abcdef"),
				},
				{
					path:     "/applications/" + appName + "/releases/2/source_commit_id",
					fileData: []byte("abcdef"),
				},
			},
			ExpectedAuthor: &map[string]string{"Name": authorName, "Email": authorEmail},
		},
	}
	for _, tc := range tcs {
		tc := tc
		t.Run(tc.Name, func(t *testing.T) {
			t.Parallel()
			repo, _ := setupRepositoryTestWithPath(t)
			ctx := AddGeneratorToContext(testutil.MakeTestContext(), testutil.NewIncrementalUUIDGenerator())

			dbHandler := repo.State().DBHandler
			err := dbHandler.WithTransaction(ctx, func(ctx context.Context, transaction *sql.Tx) error {
				// setup:
				// this 'INSERT INTO' would be done one the cd-server side, so we emulate it here:
				err := dbHandler.DBWriteMigrationsTransformer(ctx, transaction)
				if err != nil {
					return err
				}

				err = dbHandler.DBInsertApplication(ctx, transaction, appName, db.InitialEslId, db.AppStateChangeCreate, db.DBAppMetaData{
					Team: "team-123",
				})
				if err != nil {
					return err
				}
				err = dbHandler.DBWriteAllApplications(ctx, transaction, int64(db.InitialEslId), []string{appName})
				if err != nil {
					return err
				}
				err = dbHandler.DBInsertRelease(ctx, transaction, db.DBReleaseWithMetaData{
					EslId:         0,
					ReleaseNumber: 1,
					Created:       time.Time{},
					App:           appName,
					Manifests:     db.DBReleaseManifests{},
					Metadata:      db.DBReleaseMetaData{},
				}, db.InitialEslId)

				if err != nil {
					return err
				}
				err = dbHandler.DBInsertAllReleases(ctx, transaction, appName, []int64{1}, db.InitialEslId)
				if err != nil {
					return err
				}
				// actual transformer to be tested:
				err = repo.Apply(ctx, transaction, tc.Transformers...)
				if err != nil {
					return err
				}
				return nil
			})
			if diff := cmp.Diff(tc.ExpectedError, err, cmpopts.EquateErrors()); diff != "" {
				t.Errorf("error mismatch (-want, +got):\n%s", diff)
			}
			updatedState := repo.State()
			if err := verifyContent(updatedState.Filesystem, tc.ExpectedFile); err != nil {
				t.Fatalf("Error while verifying content: %v.\nFilesystem content:\n%s", err, strings.Join(listFiles(updatedState.Filesystem), "\n"))
			}

			if tc.ExpectedFile != nil {
				for i := range tc.ExpectedFile {
					expectedFile := tc.ExpectedFile[i]
					updatedState := repo.State()
					fullPath := updatedState.Filesystem.Join(updatedState.Filesystem.Root(), expectedFile.path)
					actualFileData, err := util.ReadFile(updatedState.Filesystem, fullPath)
					if err != nil {
						t.Fatalf("Expected no error: %v path=%s", err, fullPath)
					}

					if !cmp.Equal(actualFileData, expectedFile.fileData) {
						t.Fatalf("Expected '%v', got '%v'", string(expectedFile.fileData), string(actualFileData))
					}
					if tc.ExpectedAuthor != nil {
						if !cmp.Equal(updatedState.Commit.Author().Name, (*tc.ExpectedAuthor)["Name"]) {
							t.Fatalf("Expected '%v', got '%v'", (*tc.ExpectedAuthor)["Name"], updatedState.Commit.Author().Name)
						}
						if !cmp.Equal(updatedState.Commit.Author().Email, (*tc.ExpectedAuthor)["Email"]) {
							t.Fatalf("Expected '%v', got '%v'", (*tc.ExpectedAuthor)["Email"], updatedState.Commit.Author().Email)
						}
					}
				}
			}
			if tc.ExpectedDeletedFile != "" {
				updatedState := repo.State()
				fullPath := updatedState.Filesystem.Join(updatedState.Filesystem.Root(), tc.ExpectedDeletedFile)
				_, err := util.ReadFile(updatedState.Filesystem, fullPath)
				if err == nil {
					t.Fatalf("Expected file to be deleted but it exists: %s", fullPath)
				}
			}
		})
	}
}

// @@@@
func TestReplacedByEvents(t *testing.T) {
	const appName = "myapp"
	const authorName = "testAuthorName"
	const authorEmail = "testAuthorEmail@example.com"
	tcs := []struct {
		Name                string
		Transformers        []Transformer
		ExpectedError       error
		Event               event.ReplacedBy
		ExpectedApp         *db.DBAppWithMetaData
		ExpectedAllReleases *db.DBReleaseWithMetaData
		ExpectedFile        []*FilenameAndData
	}{
		{
			Name: "Test Replaced By event",
			Transformers: []Transformer{
				&CreateApplicationVersion{
					Application:    appName,
					SourceCommitId: "aaaaaaaaaaaaaaaaaaaaaaaaaaaaaaaaaaaaaaaa",
					Manifests: map[string]string{
						"staging": "doesn't matter",
					},
					Team:             "my-team",
					WriteCommitData:  false,
					Version:          1,
					TransformerEslID: 1,
					TransformerMetadata: TransformerMetadata{
						AuthorName:  authorName,
						AuthorEmail: authorEmail,
					},
				},
				&CreateApplicationVersion{
					Application:    appName,
					SourceCommitId: "bbbbbbbbbbbbbbbbbbbbbbbbbbbbbbbbbbbbbbbb",
					Manifests: map[string]string{
						"staging": "doesn't matter",
					},
					Team:             "my-team",
					WriteCommitData:  false,
					Version:          2,
					TransformerEslID: 2,
					TransformerMetadata: TransformerMetadata{
						AuthorName:  authorName,
						AuthorEmail: authorEmail,
					},
					PreviousCommit: "aaaaaaaaaaaaaaaaaaaaaaaaaaaaaaaaaaaaaaaa",
				},
				&DeployApplicationVersion{
					Authentication:  Authentication{},
					Environment:     "staging",
					Application:     appName,
					Version:         1,
					LockBehaviour:   1,
					WriteCommitData: true,
					SourceTrain:     nil,
					TransformerMetadata: TransformerMetadata{
						AuthorName:  authorName,
						AuthorEmail: authorEmail,
					},
					TransformerEslID: 3,
				},
				&DeployApplicationVersion{
					Authentication:  Authentication{},
					Environment:     "staging",
					Application:     appName,
					Version:         2,
					LockBehaviour:   1,
					WriteCommitData: true,
					SourceTrain:     nil,
					TransformerMetadata: TransformerMetadata{
						AuthorName:  authorName,
						AuthorEmail: authorEmail,
					},
					TransformerEslID: 4,
				},
			},
			Event: event.ReplacedBy{
				Application:       appName,
				Environment:       "staging",
				CommitIDtoReplace: "bbbbbbbbbbbbbbbbbbbbbbbbbbbbbbbbbbbbbbbb",
			},
			ExpectedFile: []*FilenameAndData{
				{
					path:     "commits/aa/aaaaaaaaaaaaaaaaaaaaaaaaaaaaaaaaaaaaaa/events/00000000-0000-0000-0000-000000000005/eventType",
					fileData: []byte(event.EventTypeReplaceBy),
				},
				{
					path:     "commits/aa/aaaaaaaaaaaaaaaaaaaaaaaaaaaaaaaaaaaaaa/events/00000000-0000-0000-0000-000000000005/application",
					fileData: []byte(appName),
				},
				{
					path:     "commits/aa/aaaaaaaaaaaaaaaaaaaaaaaaaaaaaaaaaaaaaa/events/00000000-0000-0000-0000-000000000005/commit",
					fileData: []byte("bbbbbbbbbbbbbbbbbbbbbbbbbbbbbbbbbbbbbbbb"),
				},
				{
					path:     "commits/aa/aaaaaaaaaaaaaaaaaaaaaaaaaaaaaaaaaaaaaa/events/00000000-0000-0000-0000-000000000005/environment",
					fileData: []byte("staging"),
				},
			},
		},
	}
	for _, tc := range tcs {
		tc := tc
		t.Run(tc.Name, func(t *testing.T) {
			t.Parallel()
			repo, _ := setupRepositoryTestWithPath(t)
			ctx := AddGeneratorToContext(testutil.MakeTestContext(), testutil.NewIncrementalUUIDGenerator())

			dbHandler := repo.State().DBHandler
			err := dbHandler.WithTransaction(ctx, func(ctx context.Context, transaction *sql.Tx) error {
				// setup:
				// this 'INSERT INTO' would be done one the cd-server side, so we emulate it here:
				err := dbHandler.DBWriteMigrationsTransformer(ctx, transaction)
				if err != nil {
					return err
				}
				for _, t := range tc.Transformers {
					err := dbHandler.DBWriteEslEventInternal(ctx, t.GetDBEventType(), transaction, t, db.ESLMetadata{AuthorName: t.GetMetadata().AuthorName, AuthorEmail: t.GetMetadata().AuthorEmail})
					if err != nil {
						return err
					}
				}

				err = dbHandler.DBWriteNewReleaseEvent(ctx, transaction, 1, "00000000-0000-0000-0000-000000000001", "aaaaaaaaaaaaaaaaaaaaaaaaaaaaaaaaaaaaaaaa", &event.NewRelease{})
				if err != nil {
					return err
				}
				err = dbHandler.DBWriteNewReleaseEvent(ctx, transaction, 2, "00000000-0000-0000-0000-000000000002", "bbbbbbbbbbbbbbbbbbbbbbbbbbbbbbbbbbbbbbbb", &event.NewRelease{})
				if err != nil {
					return err
				}

				err = dbHandler.DBWriteDeploymentEvent(ctx, transaction, 3, "00000000-0000-0000-0000-000000000003", "aaaaaaaaaaaaaaaaaaaaaaaaaaaaaaaaaaaaaaaa", &event.Deployment{Application: appName, Environment: "staging"})
				if err != nil {
					return err
				}
				err = dbHandler.DBWriteDeploymentEvent(ctx, transaction, 4, "00000000-0000-0000-0000-000000000004", "bbbbbbbbbbbbbbbbbbbbbbbbbbbbbbbbbbbbbbbb", &event.Deployment{Application: appName, Environment: "staging"})
				if err != nil {
					return err
				}

				err = dbHandler.DBWriteReplacedByEvent(ctx, transaction, 4, "00000000-0000-0000-0000-000000000005", "aaaaaaaaaaaaaaaaaaaaaaaaaaaaaaaaaaaaaaaa", &tc.Event)
				if err != nil {
					return err
				}

				err = dbHandler.DBInsertApplication(ctx, transaction, appName, db.InitialEslId, db.AppStateChangeCreate, db.DBAppMetaData{
					Team: "team-123",
				})
				if err != nil {
					return err
				}
				err = dbHandler.DBWriteAllApplications(ctx, transaction, int64(db.InitialEslId), []string{appName})
				if err != nil {
					return err
				}
				err = dbHandler.DBInsertRelease(ctx, transaction, db.DBReleaseWithMetaData{
					EslId:         0,
					ReleaseNumber: 1,
					Created:       time.Time{},
					App:           appName,
					Manifests:     db.DBReleaseManifests{},
					Metadata:      db.DBReleaseMetaData{},
				}, db.InitialEslId)
				err = dbHandler.DBInsertRelease(ctx, transaction, db.DBReleaseWithMetaData{
					EslId:         1,
					ReleaseNumber: 2,
					Created:       time.Time{},
					App:           appName,
					Manifests:     db.DBReleaseManifests{},
					Metadata:      db.DBReleaseMetaData{},
				}, db.InitialEslId)
				if err != nil {
					return err
				}
				err = dbHandler.DBInsertAllReleases(ctx, transaction, appName, []int64{1, 2}, db.InitialEslId)
				if err != nil {
					return err
				}
				// actual transformer to be tested:
				err = repo.Apply(ctx, transaction, tc.Transformers...)
				if err != nil {
					return err
				}
				return nil
			})
			if diff := cmp.Diff(tc.ExpectedError, err, cmpopts.EquateErrors()); diff != "" {
				t.Errorf("error mismatch (-want, +got):\n%s", diff)
			}
			updatedState := repo.State()
			if err := verifyContent(updatedState.Filesystem, tc.ExpectedFile); err != nil {
				t.Fatalf("Error while verifying content: %v.\nFilesystem content:\n%s", err, strings.Join(listFiles(updatedState.Filesystem), "\n"))
			}
		})
	}
}<|MERGE_RESOLUTION|>--- conflicted
+++ resolved
@@ -584,13 +584,10 @@
 				{
 					path:     "commits/aa/aaaaaaaaaaaaaaaaaaaaaaaaaaaaaaaaaaaaaa/events/00000000-0000-0000-0000-000000000000/eventType",
 					fileData: []byte(event.EventTypeNewRelease),
-<<<<<<< HEAD
 				},
 				{
 					path:     "commits/aa/aaaaaaaaaaaaaaaaaaaaaaaaaaaaaaaaaaaaaa/events/00000000-0000-0000-0000-000000000001/application",
 					fileData: []byte(appName),
-=======
->>>>>>> 4b9d6ad0
 				},
 				{
 					path:     "commits/aa/aaaaaaaaaaaaaaaaaaaaaaaaaaaaaaaaaaaaaa/events/00000000-0000-0000-0000-000000000001/environment",
