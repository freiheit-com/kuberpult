--- conflicted
+++ resolved
@@ -200,10 +200,7 @@
 			)
 		}
 
-<<<<<<< HEAD
-=======
 		var dbHandler *repository.DBHandler = nil
->>>>>>> c6a031cc
 		if c.DbOption != "NO_DB" {
 			var dbCfg repository.DBConfig
 			if c.DbOption == "cloudsql" {
@@ -229,19 +226,11 @@
 			} else {
 				logger.FromContext(ctx).Fatal("Database was enabled but no valid DB option was provided.")
 			}
-<<<<<<< HEAD
-			db, err := repository.Connect(dbCfg)
+			dbHandler, err = repository.Connect(dbCfg)
 			if err != nil {
 				logger.FromContext(ctx).Fatal("Error establishing DB connection: ", zap.Error(err))
 			}
-			pErr := db.DB.Ping()
-=======
-			dbHandler, err = repository.Connect(dbCfg)
-			if err != nil {
-				logger.FromContext(ctx).Fatal("Error establishing DB connection: ", zap.Error(err))
-			}
 			pErr := dbHandler.DB.Ping()
->>>>>>> c6a031cc
 			if pErr != nil {
 				logger.FromContext(ctx).Fatal("Error pinging DB: ", zap.Error(pErr))
 			}
@@ -249,7 +238,19 @@
 			migErr := repository.RunDBMigrations(dbCfg)
 			if migErr != nil {
 				logger.FromContext(ctx).Fatal("Error running database migrations: ", zap.Error(migErr))
-<<<<<<< HEAD
+			}
+			db, err := repository.Connect(dbCfg)
+			if err != nil {
+				logger.FromContext(ctx).Fatal("Error establishing DB connection: ", zap.Error(err))
+			}
+			pErr := db.DB.Ping()
+			if pErr != nil {
+				logger.FromContext(ctx).Fatal("Error pinging DB: ", zap.Error(pErr))
+			}
+
+			migErr := repository.RunDBMigrations(dbCfg)
+			if migErr != nil {
+				logger.FromContext(ctx).Fatal("Error running database migrations: ", zap.Error(migErr))
 			}
 			_, retrieveErr := db.InsertDatabaseInformation()
 			if retrieveErr != nil {
@@ -262,8 +263,6 @@
 			printErr := repository.PrintQuery(m)
 			if printErr != nil {
 				logger.FromContext(ctx).Fatal("Error printing information from db: ", zap.Error(printErr))
-=======
->>>>>>> c6a031cc
 			}
 			db.DB.Close()
 		}
