/*This file is part of kuberpult.

Kuberpult is free software: you can redistribute it and/or modify
it under the terms of the Expat(MIT) License as published by
the Free Software Foundation.

Kuberpult is distributed in the hope that it will be useful,
but WITHOUT ANY WARRANTY; without even the implied warranty of
MERCHANTABILITY or FITNESS FOR A PARTICULAR PURPOSE.  See the
MIT License for more details.

You should have received a copy of the MIT License
along with kuberpult. If not, see <https://directory.fsf.org/wiki/License:Expat>.

Copyright freiheit.com*/

package cmd

import (
	"context"
	"fmt"
	"net/http"
	"os"
	"regexp"
	"strings"
	"time"

	"github.com/freiheit-com/kuberpult/pkg/db"
	"github.com/freiheit-com/kuberpult/services/cd-service/pkg/argocd/reposerver"
	"github.com/freiheit-com/kuberpult/services/cd-service/pkg/cloudrun"

	"gopkg.in/DataDog/dd-trace-go.v1/profiler"

	"github.com/freiheit-com/kuberpult/services/cd-service/pkg/interceptors"

	"github.com/DataDog/datadog-go/v5/statsd"
	api "github.com/freiheit-com/kuberpult/pkg/api/v1"
	"github.com/freiheit-com/kuberpult/pkg/auth"
	"github.com/freiheit-com/kuberpult/pkg/logger"
	"github.com/freiheit-com/kuberpult/pkg/setup"
	"github.com/freiheit-com/kuberpult/pkg/tracing"
	"github.com/freiheit-com/kuberpult/services/cd-service/pkg/repository"
	"github.com/freiheit-com/kuberpult/services/cd-service/pkg/service"
	grpc_zap "github.com/grpc-ecosystem/go-grpc-middleware/logging/zap"
	"github.com/kelseyhightower/envconfig"
	"go.uber.org/zap"
	"google.golang.org/grpc"
	"google.golang.org/grpc/reflection"
	grpctrace "gopkg.in/DataDog/dd-trace-go.v1/contrib/google.golang.org/grpc"
	httptrace "gopkg.in/DataDog/dd-trace-go.v1/contrib/net/http"
	"gopkg.in/DataDog/dd-trace-go.v1/ddtrace/tracer"
)

const (
	datadogNameCd           = "kuberpult-cd-service"
	minReleaseVersionsLimit = 5
	maxReleaseVersionsLimit = 30
)

type Config struct {
	// these will be mapped to "KUBERPULT_GIT_URL", etc.
	GitUrl                   string        `required:"true" split_words:"true"`
	GitBranch                string        `default:"master" split_words:"true"`
	GitCommitterEmail        string        `default:"kuberpult@freiheit.com" split_words:"true"`
	GitCommitterName         string        `default:"kuberpult" split_words:"true"`
	GitSshKey                string        `default:"/etc/ssh/identity" split_words:"true"`
	GitSshKnownHosts         string        `default:"/etc/ssh/ssh_known_hosts" split_words:"true"`
	GitNetworkTimeout        time.Duration `default:"1m" split_words:"true"`
	GitWriteCommitData       bool          `default:"false" split_words:"true"`
	PgpKeyRingPath           string        `split_words:"true"`
	AzureEnableAuth          bool          `default:"false" split_words:"true"`
	DexEnabled               bool          `default:"false" split_words:"true"`
	DexRbacPolicyPath        string        `split_words:"true"`
	DexRbacTeamPath          string        `split_words:"true"`
	EnableTracing            bool          `default:"false" split_words:"true"`
	EnableMetrics            bool          `default:"false" split_words:"true"`
	EnableEvents             bool          `default:"false" split_words:"true"`
	DogstatsdAddr            string        `default:"127.0.0.1:8125" split_words:"true"`
	EnableProfiling          bool          `default:"false" split_words:"true"`
	DatadogApiKeyLocation    string        `default:"" split_words:"true"`
	EnableSqlite             bool          `default:"true" split_words:"true"`
	DexMock                  bool          `default:"false" split_words:"true"`
	DexMockRole              string        `default:"Developer" split_words:"true"`
	GitWebUrl                string        `default:"" split_words:"true"`
	GitMaximumCommitsPerPush uint          `default:"1" split_words:"true"`
	MaximumQueueSize         uint          `default:"5" split_words:"true"`
	AllowLongAppNames        bool          `default:"false" split_words:"true"`
	ArgoCdGenerateFiles      bool          `default:"true" split_words:"true"`
	DbOption                 string        `default:"NO_DB" split_words:"true"`
	DbLocation               string        `default:"/kp/database" split_words:"true"`
	DbCloudSqlInstance       string        `default:"" split_words:"true"`
	DbName                   string        `default:"" split_words:"true"`
	DbUserName               string        `default:"" split_words:"true"`
	DbUserPassword           string        `default:"" split_words:"true"`
	DbAuthProxyPort          string        `default:"5432" split_words:"true"`
	DbMigrationsLocation     string        `default:"" split_words:"true"`
	DexDefaultRoleEnabled    bool          `default:"false" split_words:"true"`
	DbWriteEslTableOnly      bool          `default:"false" split_words:"true"`
	ReleaseVersionsLimit     uint          `default:"20" split_words:"true"`
	DeploymentType           string        `default:"k8s" split_words:"true"` // either k8s or cloudrun
	CloudRunServer           string        `default:"" split_words:"true"`
	DbSslMode                string        `default:"verify-full" split_words:"true"`
<<<<<<< HEAD
	MinorRegexes             string        `default:"" split_words:"true"`
=======
	AllowedDomains           []string      `split_words:"true"`
>>>>>>> 527c39bc
}

func (c *Config) storageBackend() repository.StorageBackend {
	if c.EnableSqlite {
		return repository.SqliteBackend
	} else {
		return repository.GitBackend
	}
}

func RunServer() {
	err := logger.Wrap(context.Background(), func(ctx context.Context) error {

		var c Config

		err := envconfig.Process("kuberpult", &c)
		if err != nil {
			logger.FromContext(ctx).Fatal("config.parse.error", zap.Error(err))
		}
		if c.EnableProfiling {
			ddFilename := c.DatadogApiKeyLocation
			if ddFilename == "" {
				logger.FromContext(ctx).Fatal("config.profiler.apikey.notfound", zap.Error(err))
			}
			fileContentBytes, err := os.ReadFile(ddFilename)
			if err != nil {
				logger.FromContext(ctx).Fatal("config.profiler.apikey.file", zap.Error(err))
			}
			fileContent := string(fileContentBytes)
			err = profiler.Start(profiler.WithAPIKey(fileContent), profiler.WithService(datadogNameCd))
			if err != nil {
				logger.FromContext(ctx).Fatal("config.profiler.error", zap.Error(err))
			}
			defer profiler.Stop()
		}

		var reader auth.GrpcContextReader
		if c.DexMock {
			if !c.DexEnabled {
				logger.FromContext(ctx).Fatal("dexEnabled must be true if dexMock is true")
			}
			if c.DexMockRole == "" {
				logger.FromContext(ctx).Fatal("dexMockRole must be set to a role (e.g 'DEVELOPER' because dexEnabled=true")
			}
			reader = &auth.DummyGrpcContextReader{Role: c.DexMockRole}
		} else {
			reader = &auth.DexGrpcContextReader{DexEnabled: c.DexEnabled, DexDefaultRoleEnabled: c.DexDefaultRoleEnabled}
		}
		dexRbacPolicy, err := auth.ReadRbacPolicy(c.DexEnabled, c.DexRbacPolicyPath)
		if err != nil {
			logger.FromContext(ctx).Fatal("dex.read.error", zap.Error(err))
		}
		dexRbacTeam, err := auth.ReadRbacTeam(c.DexEnabled, c.DexRbacTeamPath)
		if err != nil {
			logger.FromContext(ctx).Fatal("dex.read.error", zap.Error(err))
		}

		grpcServerLogger := logger.FromContext(ctx).Named("grpc_server")
		httpServerLogger := logger.FromContext(ctx).Named("http_server")

		// Unary interceptor. Only parses the Role information if Dex is enabled.
		unaryUserContextInterceptor := func(ctx context.Context,
			req interface{},
			info *grpc.UnaryServerInfo,
			handler grpc.UnaryHandler) (interface{}, error) {
			return interceptors.UnaryUserContextInterceptor(ctx, req, info, handler, reader)
		}

		grpcStreamInterceptors := []grpc.StreamServerInterceptor{
			grpc_zap.StreamServerInterceptor(grpcServerLogger),
		}
		grpcUnaryInterceptors := []grpc.UnaryServerInterceptor{
			grpc_zap.UnaryServerInterceptor(grpcServerLogger),
			unaryUserContextInterceptor,
		}

		if c.EnableTracing {
			tracer.Start()
			defer tracer.Stop()

			grpcStreamInterceptors = append(grpcStreamInterceptors,
				grpctrace.StreamServerInterceptor(grpctrace.WithServiceName(tracing.ServiceName(datadogNameCd))),
			)
			grpcUnaryInterceptors = append(grpcUnaryInterceptors,
				grpctrace.UnaryServerInterceptor(grpctrace.WithServiceName(tracing.ServiceName(datadogNameCd))),
			)
		}

		if c.EnableMetrics {
			ddMetrics, err := statsd.New(c.DogstatsdAddr, statsd.WithNamespace("Kuberpult"))
			if err != nil {
				logger.FromContext(ctx).Fatal("datadog.metrics.error", zap.Error(err))
			}
			ctx = context.WithValue(ctx, repository.DdMetricsKey, ddMetrics)
		}
		minorRegexes := []*regexp.Regexp{}
		for _, minorRegexStr := range strings.Split(c.MinorRegexes, ",") {
			regex, err := regexp.Compile(minorRegexStr)
			if err != nil {
				logger.FromContext(ctx).Sugar().Warnf("Invalid regex input: %s", minorRegexStr)
				continue
			}
			minorRegexes = append(minorRegexes, regex)
		}

		// If the tracer is not started, calling this function is a no-op.
		span, ctx := tracer.StartSpanFromContext(ctx, "Start server")

		if strings.HasPrefix(c.GitUrl, "https") {
			logger.FromContext(ctx).Fatal("git.url.protocol.unsupported",
				zap.String("url", c.GitUrl),
				zap.String("details", "https is not supported for git communication, only ssh is supported"))
		}
		if c.GitMaximumCommitsPerPush == 0 {
			logger.FromContext(ctx).Fatal("git.config",
				zap.String("details", "the maximum number of commits per push must be at least 1"),
			)
		}
		if c.MaximumQueueSize < 2 || c.MaximumQueueSize > 100 {
			logger.FromContext(ctx).Fatal("cd.config",
				zap.String("details", "the size of the queue must be between 2 and 100"),
			)
		}
		if err := checkReleaseVersionLimit(c.ReleaseVersionsLimit); err != nil {
			logger.FromContext(ctx).Fatal("cd.config",
				zap.String("details", err.Error()),
			)
		}
		if err := checkDeploymentType(c); err != nil {
			logger.FromContext(ctx).Fatal("cd.config",
				zap.String("details", err.Error()),
			)
		}

		var cloudRunClient *cloudrun.CloudRunClient = nil
		if c.DeploymentType == "cloudrun" {
			cloudRunClient, err = cloudrun.InitCloudRunClient(c.CloudRunServer)
			if err != nil {
				logger.FromContext(ctx).Fatal("Unable to initialize CloudRunService", zap.Error(err))
			}
		}
		var dbHandler *db.DBHandler = nil
		if c.DbOption != "NO_DB" {
			var dbCfg db.DBConfig
			if c.DbOption == "postgreSQL" {
				dbCfg = db.DBConfig{
					DbHost:         c.DbLocation,
					DbPort:         c.DbAuthProxyPort,
					DriverName:     "postgres",
					DbName:         c.DbName,
					DbPassword:     c.DbUserPassword,
					DbUser:         c.DbUserName,
					MigrationsPath: c.DbMigrationsLocation,
					WriteEslOnly:   c.DbWriteEslTableOnly,
					SSLMode:        c.DbSslMode,
				}
			} else if c.DbOption == "sqlite" {
				dbCfg = db.DBConfig{
					DbHost:         c.DbLocation,
					DbPort:         c.DbAuthProxyPort,
					DriverName:     "sqlite3",
					DbName:         c.DbName,
					DbPassword:     c.DbUserPassword,
					DbUser:         c.DbUserName,
					MigrationsPath: c.DbMigrationsLocation,
					WriteEslOnly:   c.DbWriteEslTableOnly,
					SSLMode:        c.DbSslMode,
				}
			} else {
				logger.FromContext(ctx).Fatal("Database was enabled but no valid DB option was provided.")
			}
			dbHandler, err = db.Connect(ctx, dbCfg)
			if err != nil {
				logger.FromContext(ctx).Fatal("Error establishing DB connection: ", zap.Error(err))
			}
			pErr := dbHandler.DB.Ping()
			if pErr != nil {
				logger.FromContext(ctx).Fatal("Error pinging DB: ", zap.Error(pErr))
			}

			migErr := db.RunDBMigrations(ctx, dbCfg)
			if migErr != nil {
				logger.FromContext(ctx).Fatal("Error running database migrations: ", zap.Error(migErr))
			}
			logger.FromContext(ctx).Info("Finished with basic database migration.")
		}

		cfg := repository.RepositoryConfig{
			WebhookResolver: nil,
			URL:             c.GitUrl,
			Path:            "./repository",
			CommitterEmail:  c.GitCommitterEmail,
			CommitterName:   c.GitCommitterName,
			Credentials: repository.Credentials{
				SshKey: c.GitSshKey,
			},
			Certificates: repository.Certificates{
				KnownHostsFile: c.GitSshKnownHosts,
			},
			MinorRegexes:          minorRegexes,
			Branch:                c.GitBranch,
			ReleaseVersionsLimit:  c.ReleaseVersionsLimit,
			StorageBackend:        c.storageBackend(),
			WebURL:                c.GitWebUrl,
			NetworkTimeout:        c.GitNetworkTimeout,
			DogstatsdEvents:       c.EnableMetrics,
			WriteCommitData:       c.GitWriteCommitData,
			MaximumCommitsPerPush: c.GitMaximumCommitsPerPush,
			MaximumQueueSize:      c.MaximumQueueSize,
			AllowLongAppNames:     c.AllowLongAppNames,
			ArgoCdGenerateFiles:   c.ArgoCdGenerateFiles,
			DBHandler:             dbHandler,
			CloudRunClient:        cloudRunClient,
		}

		repo, repoQueue, err := repository.New2(ctx, cfg)
		if err != nil {
			logger.FromContext(ctx).Fatal("repository.new.error", zap.Error(err), zap.String("git.url", c.GitUrl), zap.String("git.branch", c.GitBranch))
		}

		repositoryService :=
			&service.Service{
				Repository: repo,
			}
		if dbHandler.ShouldUseOtherTables() {
			//Check for migrations -> for pulling
			if needsMigration, err := dbHandler.NeedsMigrations(ctx); err == nil && needsMigration {
				err := repo.Pull(ctx)
				if err != nil {
					logger.FromContext(ctx).Fatal("Could not pull repository to perform custom migrations", zap.Error(err))
				}
				logger.FromContext(ctx).Sugar().Warnf("running custom migrations, because KUBERPULT_DB_WRITE_ESL_TABLE_ONLY=false")
				migErr := dbHandler.RunCustomMigrations(
					ctx,
					repo.State().GetAppsAndTeams,
					repo.State().WriteCurrentlyDeployed,
					repo.State().WriteAllCurrentlyDeployed,
					repo.State().WriteAllReleases,
					repo.State().WriteCurrentEnvironmentLocks,
					repo.State().WriteCurrentApplicationLocks,
					repo.State().WriteCurrentTeamLocks,
					repo.State().GetAllEnvironments,
					repo.State().WriteAllQueuedAppVersions,
					repo.State().WriteAllCommitEvents,
				)
				if migErr != nil {
					logger.FromContext(ctx).Fatal("Error running custom database migrations", zap.Error(migErr))
				} else {
					logger.FromContext(ctx).Sugar().Warnf("finished running custom migrations")
				}
			} else if err != nil {
				logger.FromContext(ctx).Fatal("Error running custom database migrations", zap.Error(err))
			}
			logger.FromContext(ctx).Sugar().Warnf("Skipping custom migrations, because all tables contain data.")
		} else {
			logger.FromContext(ctx).Sugar().Warnf("Skipping custom migrations, because KUBERPULT_DB_WRITE_ESL_TABLE_ONLY=false")
		}

		span.Finish()

		// Shutdown channel is used to terminate server side streams.
		shutdownCh := make(chan struct{})
		setup.Run(ctx, setup.ServerConfig{
			HTTP: []setup.HTTPConfig{
				{
					BasicAuth: nil,
					Shutdown:  nil,
					Port:      "8080",
					Register: func(mux *http.ServeMux) {
						handler := logger.WithHttpLogger(httpServerLogger, repositoryService)
						if c.EnableTracing {
							handler = httptrace.WrapHandler(handler, datadogNameCd, "/")
						}
						mux.Handle("/", handler)
					},
				},
			},
			GRPC: &setup.GRPCConfig{
				Shutdown: nil,
				Port:     "8443",
				Opts: []grpc.ServerOption{
					grpc.ChainStreamInterceptor(grpcStreamInterceptors...),
					grpc.ChainUnaryInterceptor(grpcUnaryInterceptors...),
				},
				Register: func(srv *grpc.Server) {
					api.RegisterBatchServiceServer(srv, &service.BatchServer{
						Repository: repo,
						RBACConfig: auth.RBACConfig{
							DexEnabled: c.DexEnabled,
							Policy:     dexRbacPolicy,
							Team:       dexRbacTeam,
						},
						Config: service.BatchServerConfig{
							WriteCommitData:      c.GitWriteCommitData,
							AllowedCILinkDomains: c.AllowedDomains,
						},
					})

					overviewSrv := &service.OverviewServiceServer{
						Repository:       repo,
						RepositoryConfig: cfg,
						Shutdown:         shutdownCh,
					}
					api.RegisterOverviewServiceServer(srv, overviewSrv)
					api.RegisterGitServiceServer(srv, &service.GitServer{Config: cfg, OverviewService: overviewSrv, PageSize: 10})
					api.RegisterVersionServiceServer(srv, &service.VersionServiceServer{Repository: repo})
					api.RegisterEnvironmentServiceServer(srv, &service.EnvironmentServiceServer{Repository: repo})
					api.RegisterReleaseTrainPrognosisServiceServer(srv, &service.ReleaseTrainPrognosisServer{
						Repository: repo,
						RBACConfig: auth.RBACConfig{
							DexEnabled: c.DexEnabled,
							Policy:     dexRbacPolicy,
							Team:       dexRbacTeam,
						},
					})
					api.RegisterEslServiceServer(srv, &service.EslServiceServer{Repository: repo})
					reflection.Register(srv)
					reposerver.Register(srv, repo, cfg)
					if dbHandler != nil {
						api.RegisterCommitDeploymentServiceServer(srv, &service.CommitDeploymentServer{DBHandler: dbHandler})
					}
				},
			},
			Background: []setup.BackgroundTaskConfig{
				{
					Shutdown: nil,
					Name:     "ddmetrics",
					Run: func(ctx context.Context, reporter *setup.HealthReporter) error {
						reporter.ReportReady("sending metrics")
						repository.RegularlySendDatadogMetrics(repo, 300, func(repository2 repository.Repository) {
							repository.GetRepositoryStateAndUpdateMetrics(ctx, repository2)
						})
						return nil
					},
				},
				{
					Shutdown: nil,
					Name:     "push queue",
					Run:      repoQueue,
				},
			},
			Shutdown: func(ctx context.Context) error {
				close(shutdownCh)
				return nil
			},
		})

		return nil
	})
	if err != nil {
		fmt.Printf("error in logger.wrap: %v %#v", err, err)
	}
}

func checkReleaseVersionLimit(limit uint) error {
	if limit < minReleaseVersionsLimit || limit > maxReleaseVersionsLimit {
		return releaseVersionsLimitError{limit: limit}
	}
	return nil
}

func checkDeploymentType(c Config) error {
	if c.DeploymentType != "k8s" && c.DeploymentType != "cloudrun" {
		return deploymentTypeConfigError{deploymentTypeInvalid: true, cloudrunServerMissing: false}
	}
	if c.DeploymentType == "cloudrun" {
		if c.CloudRunServer == "" {
			return deploymentTypeConfigError{deploymentTypeInvalid: false, cloudrunServerMissing: true}
		}
	}
	return nil
}<|MERGE_RESOLUTION|>--- conflicted
+++ resolved
@@ -100,11 +100,8 @@
 	DeploymentType           string        `default:"k8s" split_words:"true"` // either k8s or cloudrun
 	CloudRunServer           string        `default:"" split_words:"true"`
 	DbSslMode                string        `default:"verify-full" split_words:"true"`
-<<<<<<< HEAD
 	MinorRegexes             string        `default:"" split_words:"true"`
-=======
 	AllowedDomains           []string      `split_words:"true"`
->>>>>>> 527c39bc
 }
 
 func (c *Config) storageBackend() repository.StorageBackend {
