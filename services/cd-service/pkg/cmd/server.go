/*This file is part of kuberpult.

Kuberpult is free software: you can redistribute it and/or modify
it under the terms of the Expat(MIT) License as published by
the Free Software Foundation.

Kuberpult is distributed in the hope that it will be useful,
but WITHOUT ANY WARRANTY; without even the implied warranty of
MERCHANTABILITY or FITNESS FOR A PARTICULAR PURPOSE.  See the
MIT License for more details.

You should have received a copy of the MIT License
along with kuberpult. If not, see <https://directory.fsf.org/wiki/License:Expat>.

Copyright freiheit.com*/

package cmd

import (
	"context"
	"fmt"
	"net/http"
	"os"
	"strings"
	"time"

	"github.com/freiheit-com/kuberpult/pkg/db"
	"github.com/freiheit-com/kuberpult/services/cd-service/pkg/argocd/reposerver"
	"github.com/freiheit-com/kuberpult/services/cd-service/pkg/cloudrun"

	"gopkg.in/DataDog/dd-trace-go.v1/profiler"

	"github.com/freiheit-com/kuberpult/services/cd-service/pkg/interceptors"

	"github.com/DataDog/datadog-go/v5/statsd"
	api "github.com/freiheit-com/kuberpult/pkg/api/v1"
	"github.com/freiheit-com/kuberpult/pkg/auth"
	"github.com/freiheit-com/kuberpult/pkg/logger"
	"github.com/freiheit-com/kuberpult/pkg/setup"
	"github.com/freiheit-com/kuberpult/pkg/tracing"
	"github.com/freiheit-com/kuberpult/services/cd-service/pkg/repository"
	"github.com/freiheit-com/kuberpult/services/cd-service/pkg/service"
	grpc_zap "github.com/grpc-ecosystem/go-grpc-middleware/logging/zap"
	"github.com/kelseyhightower/envconfig"
	"go.uber.org/zap"
	"google.golang.org/grpc"
	"google.golang.org/grpc/reflection"
	grpctrace "gopkg.in/DataDog/dd-trace-go.v1/contrib/google.golang.org/grpc"
	httptrace "gopkg.in/DataDog/dd-trace-go.v1/contrib/net/http"
	"gopkg.in/DataDog/dd-trace-go.v1/ddtrace/tracer"
)

const (
	datadogNameCd           = "kuberpult-cd-service"
	minReleaseVersionsLimit = 5
	maxReleaseVersionsLimit = 30
)

type Config struct {
	// these will be mapped to "KUBERPULT_GIT_URL", etc.
	GitUrl                     string        `required:"true" split_words:"true"`
	GitBranch                  string        `default:"master" split_words:"true"`
	BootstrapMode              bool          `default:"false" split_words:"true"`
	GitCommitterEmail          string        `default:"kuberpult@freiheit.com" split_words:"true"`
	GitCommitterName           string        `default:"kuberpult" split_words:"true"`
	GitSshKey                  string        `default:"/etc/ssh/identity" split_words:"true"`
	GitSshKnownHosts           string        `default:"/etc/ssh/ssh_known_hosts" split_words:"true"`
	GitNetworkTimeout          time.Duration `default:"1m" split_words:"true"`
	GitWriteCommitData         bool          `default:"false" split_words:"true"`
	PgpKeyRingPath             string        `split_words:"true"`
	AzureEnableAuth            bool          `default:"false" split_words:"true"`
	DexEnabled                 bool          `default:"false" split_words:"true"`
	DexRbacPolicyPath          string        `split_words:"true"`
	EnableTracing              bool          `default:"false" split_words:"true"`
	EnableMetrics              bool          `default:"false" split_words:"true"`
	EnableEvents               bool          `default:"false" split_words:"true"`
	DogstatsdAddr              string        `default:"127.0.0.1:8125" split_words:"true"`
	EnableProfiling            bool          `default:"false" split_words:"true"`
	DatadogApiKeyLocation      string        `default:"" split_words:"true"`
	EnableSqlite               bool          `default:"true" split_words:"true"`
	DexMock                    bool          `default:"false" split_words:"true"`
	DexMockRole                string        `default:"Developer" split_words:"true"`
	ArgoCdServer               string        `default:"" split_words:"true"`
	ArgoCdInsecure             bool          `default:"false" split_words:"true"`
	GitWebUrl                  string        `default:"" split_words:"true"`
	GitMaximumCommitsPerPush   uint          `default:"1" split_words:"true"`
	MaximumQueueSize           uint          `default:"5" split_words:"true"`
	AllowLongAppNames          bool          `default:"false" split_words:"true"`
	ArgoCdGenerateFiles        bool          `default:"true" split_words:"true"`
	DbOption                   string        `default:"NO_DB" split_words:"true"`
	DbLocation                 string        `default:"/kp/database" split_words:"true"`
	DbCloudSqlInstance         string        `default:"" split_words:"true"`
	DbName                     string        `default:"" split_words:"true"`
	DbUserName                 string        `default:"" split_words:"true"`
	DbUserPassword             string        `default:"" split_words:"true"`
	DbAuthProxyPort            string        `default:"5432" split_words:"true"`
	DbMigrationsLocation       string        `default:"" split_words:"true"`
	DexDefaultRoleEnabled      bool          `default:"false" split_words:"true"`
	DbWriteEslTableOnly        bool          `default:"false" split_words:"true"`
	ReleaseVersionsLimit       uint          `default:"20" split_words:"true"`
	GarbageCollectionFrequency uint          `default:"20" split_words:"true"`
	DeploymentType             string        `default:"k8s" split_words:"true"` // either k8s or cloudrun
	CloudRunServer             string        `default:"" split_words:"true"`
}

func (c *Config) storageBackend() repository.StorageBackend {
	if c.EnableSqlite {
		return repository.SqliteBackend
	} else {
		return repository.GitBackend
	}
}

func RunServer() {
	err := logger.Wrap(context.Background(), func(ctx context.Context) error {

		var c Config

		err := envconfig.Process("kuberpult", &c)
		if err != nil {
			logger.FromContext(ctx).Fatal("config.parse.error", zap.Error(err))
		}

		if c.EnableProfiling {
			ddFilename := c.DatadogApiKeyLocation
			if ddFilename == "" {
				logger.FromContext(ctx).Fatal("config.profiler.apikey.notfound", zap.Error(err))
			}
			fileContentBytes, err := os.ReadFile(ddFilename)
			if err != nil {
				logger.FromContext(ctx).Fatal("config.profiler.apikey.file", zap.Error(err))
			}
			fileContent := string(fileContentBytes)
			err = profiler.Start(profiler.WithAPIKey(fileContent), profiler.WithService(datadogNameCd))
			if err != nil {
				logger.FromContext(ctx).Fatal("config.profiler.error", zap.Error(err))
			}
			defer profiler.Stop()
		}

		var reader auth.GrpcContextReader
		if c.DexMock {
			if !c.DexEnabled {
				logger.FromContext(ctx).Fatal("dexEnabled must be true if dexMock is true")
			}
			if c.DexMockRole == "" {
				logger.FromContext(ctx).Fatal("dexMockRole must be set to a role (e.g 'DEVELOPER' because dexEnabled=true")
			}
			reader = &auth.DummyGrpcContextReader{Role: c.DexMockRole}
		} else {
			reader = &auth.DexGrpcContextReader{DexEnabled: c.DexEnabled, DexDefaultRoleEnabled: c.DexDefaultRoleEnabled}
		}
		dexRbacPolicy, err := auth.ReadRbacPolicy(c.DexEnabled, c.DexRbacPolicyPath)
		if err != nil {
			logger.FromContext(ctx).Fatal("dex.read.error", zap.Error(err))
		}

		grpcServerLogger := logger.FromContext(ctx).Named("grpc_server")
		httpServerLogger := logger.FromContext(ctx).Named("http_server")

		// Unary interceptor. Only parses the Role information if Dex is enabled.
		unaryUserContextInterceptor := func(ctx context.Context,
			req interface{},
			info *grpc.UnaryServerInfo,
			handler grpc.UnaryHandler) (interface{}, error) {
			return interceptors.UnaryUserContextInterceptor(ctx, req, info, handler, reader)
		}

		grpcStreamInterceptors := []grpc.StreamServerInterceptor{
			grpc_zap.StreamServerInterceptor(grpcServerLogger),
		}
		grpcUnaryInterceptors := []grpc.UnaryServerInterceptor{
			grpc_zap.UnaryServerInterceptor(grpcServerLogger),
			unaryUserContextInterceptor,
		}

		if c.EnableTracing {
			tracer.Start()
			defer tracer.Stop()

			grpcStreamInterceptors = append(grpcStreamInterceptors,
				grpctrace.StreamServerInterceptor(grpctrace.WithServiceName(tracing.ServiceName(datadogNameCd))),
			)
			grpcUnaryInterceptors = append(grpcUnaryInterceptors,
				grpctrace.UnaryServerInterceptor(grpctrace.WithServiceName(tracing.ServiceName(datadogNameCd))),
			)
		}

		if c.EnableMetrics {
			ddMetrics, err := statsd.New(c.DogstatsdAddr, statsd.WithNamespace("Kuberpult"))
			if err != nil {
				logger.FromContext(ctx).Fatal("datadog.metrics.error", zap.Error(err))
			}
			ctx = context.WithValue(ctx, repository.DdMetricsKey, ddMetrics)
		}

		// If the tracer is not started, calling this function is a no-op.
		span, ctx := tracer.StartSpanFromContext(ctx, "Start server")

		if strings.HasPrefix(c.GitUrl, "https") {
			logger.FromContext(ctx).Fatal("git.url.protocol.unsupported",
				zap.String("url", c.GitUrl),
				zap.String("details", "https is not supported for git communication, only ssh is supported"))
		}
		if c.GitMaximumCommitsPerPush == 0 {
			logger.FromContext(ctx).Fatal("git.config",
				zap.String("details", "the maximum number of commits per push must be at least 1"),
			)
		}
		if c.MaximumQueueSize < 2 || c.MaximumQueueSize > 100 {
			logger.FromContext(ctx).Fatal("cd.config",
				zap.String("details", "the size of the queue must be between 2 and 100"),
			)
		}
		if err := checkReleaseVersionLimit(c.ReleaseVersionsLimit); err != nil {
			logger.FromContext(ctx).Fatal("cd.config",
				zap.String("details", err.Error()),
			)
		}
		if err := checkDeploymentType(c); err != nil {
			logger.FromContext(ctx).Fatal("cd.config",
				zap.String("details", err.Error()),
			)
		}
		var cloudRunClient *cloudrun.CloudRunClient = nil
		if c.DeploymentType == "cloudrun" {
			cloudRunClient, err = cloudrun.InitCloudRunClient(c.CloudRunServer)
			if err != nil {
				logger.FromContext(ctx).Fatal("Unable to initialize CloudRunService", zap.Error(err))
			}
		}
		var dbHandler *db.DBHandler = nil
		if c.DbOption != "NO_DB" {
			var dbCfg db.DBConfig
			if c.DbOption == "cloudsql" {
				dbCfg = db.DBConfig{
					DbHost:         c.DbLocation,
					DbPort:         c.DbAuthProxyPort,
					DriverName:     "postgres",
					DbName:         c.DbName,
					DbPassword:     c.DbUserPassword,
					DbUser:         c.DbUserName,
					MigrationsPath: c.DbMigrationsLocation,
					WriteEslOnly:   c.DbWriteEslTableOnly,
				}
			} else if c.DbOption == "sqlite" {
				dbCfg = db.DBConfig{
					DbHost:         c.DbLocation,
					DbPort:         c.DbAuthProxyPort,
					DriverName:     "sqlite3",
					DbName:         c.DbName,
					DbPassword:     c.DbUserPassword,
					DbUser:         c.DbUserName,
					MigrationsPath: c.DbMigrationsLocation,
					WriteEslOnly:   c.DbWriteEslTableOnly,
				}
			} else {
				logger.FromContext(ctx).Fatal("Database was enabled but no valid DB option was provided.")
			}
			dbHandler, err = db.Connect(dbCfg)
			if err != nil {
				logger.FromContext(ctx).Fatal("Error establishing DB connection: ", zap.Error(err))
			}
			pErr := dbHandler.DB.Ping()
			if pErr != nil {
				logger.FromContext(ctx).Fatal("Error pinging DB: ", zap.Error(pErr))
			}

			migErr := db.RunDBMigrations(dbCfg)
			if migErr != nil {
				logger.FromContext(ctx).Fatal("Error running database migrations: ", zap.Error(migErr))
			}
			logger.FromContext(ctx).Info("Finished with basic database migration.")
		}

		cfg := repository.RepositoryConfig{
			WebhookResolver: nil,
			URL:             c.GitUrl,
			Path:            "./repository",
			CommitterEmail:  c.GitCommitterEmail,
			CommitterName:   c.GitCommitterName,
			Credentials: repository.Credentials{
				SshKey: c.GitSshKey,
			},
			Certificates: repository.Certificates{
				KnownHostsFile: c.GitSshKnownHosts,
			},
			Branch:                 c.GitBranch,
			GcFrequency:            c.GarbageCollectionFrequency,
			ReleaseVersionsLimit:   c.ReleaseVersionsLimit,
			BootstrapMode:          c.BootstrapMode,
			EnvironmentConfigsPath: "./environment_configs.json",
			StorageBackend:         c.storageBackend(),
			ArgoInsecure:           c.ArgoCdInsecure,
			ArgoWebhookUrl:         c.ArgoCdServer,
			WebURL:                 c.GitWebUrl,
			NetworkTimeout:         c.GitNetworkTimeout,
			DogstatsdEvents:        c.EnableMetrics,
			WriteCommitData:        c.GitWriteCommitData,
			MaximumCommitsPerPush:  c.GitMaximumCommitsPerPush,
			MaximumQueueSize:       c.MaximumQueueSize,
			AllowLongAppNames:      c.AllowLongAppNames,
			ArgoCdGenerateFiles:    c.ArgoCdGenerateFiles,
			DBHandler:              dbHandler,
			CloudRunClient:         cloudRunClient,
		}
		repo, repoQueue, err := repository.New2(ctx, cfg)
		if err != nil {
			logger.FromContext(ctx).Fatal("repository.new.error", zap.Error(err), zap.String("git.url", c.GitUrl), zap.String("git.branch", c.GitBranch))
		}

		repositoryService :=
			&service.Service{
				Repository: repo,
			}
		if dbHandler.ShouldUseOtherTables() {
			logger.FromContext(ctx).Sugar().Warnf("running custom migrations, because KUBERPULT_DB_WRITE_ESL_TABLE_ONLY=true")
			getAppsAndTeams := func() (map[string]string, error) {
				result, err := repo.State().GetApplicationsFromFile()
				if err != nil {
					return nil, fmt.Errorf("could not get apps from file: %v", err)
				}
				var teamByAppName = map[string]string{} // key: app, value: team
				for i := range result {
					app := result[i]

					team, err := repo.State().GetTeamNameFromManifest(app)
					if err != nil {
						// some apps do not have teams, that's not an error
						teamByAppName[app] = ""
					} else {
						teamByAppName[app] = team
					}
				}
				return teamByAppName, nil
			}
<<<<<<< HEAD
			migErr := dbHandler.RunCustomMigrations(ctx, getAppsAndTeams, repo.State().GetCurrentlyDeployed, repo.State().GetCurrentEnvironmentLocks, repo.State().GetCurrentApplicationLocks)

=======
			getAllReleases := func(ctx context.Context, app string) (db.AllReleases, error) {
				s := repo.State()
				releases, err := s.GetApplicationReleases(app)
				if err != nil {
					return nil, fmt.Errorf("cannot get releases of app %s: %v", app, err)
				}
				var result = db.AllReleases{}
				for i := range releases {
					releaseVersion := releases[i]
					repoRelease, err := s.GetApplicationRelease(app, releaseVersion)
					if err != nil {
						return nil, fmt.Errorf("cannot get app release of app %s and release %v: %v", app, releaseVersion, err)
					}
					manifests, err := s.GetApplicationReleaseManifests(app, releaseVersion)
					if err != nil {
						return nil, fmt.Errorf("cannot get manifest for app %s and release %v: %v", app, releaseVersion, err)
					}
					for index := range manifests {
						manifest := manifests[index]
						result[releaseVersion] = db.ReleaseWithManifest{
							Version:         releaseVersion,
							UndeployVersion: repoRelease.UndeployVersion,
							SourceAuthor:    repoRelease.SourceAuthor,
							SourceCommitId:  repoRelease.SourceCommitId,
							SourceMessage:   repoRelease.SourceMessage,
							CreatedAt:       repoRelease.CreatedAt,
							DisplayVersion:  repoRelease.DisplayVersion,
							Manifest:        manifest.Content,
							Environment:     manifest.Environment,
						}
					}
				}
				return result, nil
			}
			migErr := dbHandler.RunCustomMigrations(ctx, getAppsAndTeams, repo.State().GetCurrentlyDeployed, getAllReleases, repo.State().GetCurrentEnvironmentLocks)
>>>>>>> 9b63a1f6
			if migErr != nil {
				logger.FromContext(ctx).Fatal("Error running custom database migrations", zap.Error(migErr))
			} else {
				logger.FromContext(ctx).Sugar().Warnf("finished running custom migrations")
			}
		} else {
			logger.FromContext(ctx).Sugar().Warnf("Skipping custom migrations, because KUBERPULT_DB_WRITE_ESL_TABLE_ONLY=false")
		}

		span.Finish()

		// Shutdown channel is used to terminate server side streams.
		shutdownCh := make(chan struct{})
		setup.Run(ctx, setup.ServerConfig{
			HTTP: []setup.HTTPConfig{
				{
					BasicAuth: nil,
					Shutdown:  nil,
					Port:      "8080",
					Register: func(mux *http.ServeMux) {
						handler := logger.WithHttpLogger(httpServerLogger, repositoryService)
						if c.EnableTracing {
							handler = httptrace.WrapHandler(handler, datadogNameCd, "/")
						}
						mux.Handle("/", handler)
					},
				},
			},
			GRPC: &setup.GRPCConfig{
				Shutdown: nil,
				Port:     "8443",
				Opts: []grpc.ServerOption{
					grpc.ChainStreamInterceptor(grpcStreamInterceptors...),
					grpc.ChainUnaryInterceptor(grpcUnaryInterceptors...),
				},
				Register: func(srv *grpc.Server) {
					api.RegisterBatchServiceServer(srv, &service.BatchServer{
						Repository: repo,
						RBACConfig: auth.RBACConfig{
							DexEnabled: c.DexEnabled,
							Policy:     dexRbacPolicy,
						},
						Config: service.BatchServerConfig{
							WriteCommitData: c.GitWriteCommitData,
						},
					})

					overviewSrv := &service.OverviewServiceServer{
						Repository:       repo,
						RepositoryConfig: cfg,
						Shutdown:         shutdownCh,
					}
					api.RegisterOverviewServiceServer(srv, overviewSrv)
					api.RegisterGitServiceServer(srv, &service.GitServer{Config: cfg, OverviewService: overviewSrv})
					api.RegisterVersionServiceServer(srv, &service.VersionServiceServer{Repository: repo})
					api.RegisterEnvironmentServiceServer(srv, &service.EnvironmentServiceServer{Repository: repo})
					api.RegisterReleaseTrainPrognosisServiceServer(srv, &service.ReleaseTrainPrognosisServer{
						Repository: repo,
						RBACConfig: auth.RBACConfig{
							DexEnabled: c.DexEnabled,
							Policy:     dexRbacPolicy,
						},
					})
					reflection.Register(srv)
					reposerver.Register(srv, repo, cfg)

				},
			},
			Background: []setup.BackgroundTaskConfig{
				{
					Shutdown: nil,
					Name:     "ddmetrics",
					Run: func(ctx context.Context, reporter *setup.HealthReporter) error {
						reporter.ReportReady("sending metrics")
						repository.RegularlySendDatadogMetrics(repo, 300, func(repository2 repository.Repository) {
							repository.GetRepositoryStateAndUpdateMetrics(ctx, repository2)
						})
						return nil
					},
				},
				{
					Shutdown: nil,
					Name:     "push queue",
					Run:      repoQueue,
				},
			},
			Shutdown: func(ctx context.Context) error {
				close(shutdownCh)
				return nil
			},
		})

		return nil
	})
	if err != nil {
		fmt.Printf("error in logger.wrap: %v %#v", err, err)
	}
}

func checkReleaseVersionLimit(limit uint) error {
	if limit < minReleaseVersionsLimit || limit > maxReleaseVersionsLimit {
		return releaseVersionsLimitError{limit: limit}
	}
	return nil
}

func checkDeploymentType(c Config) error {
	if c.DeploymentType != "k8s" && c.DeploymentType != "cloudrun" {
		return deploymentTypeConfigError{deploymentTypeInvalid: true, cloudrunServerMissing: false}
	}
	if c.DeploymentType == "cloudrun" {
		if c.CloudRunServer == "" {
			return deploymentTypeConfigError{deploymentTypeInvalid: false, cloudrunServerMissing: true}
		}
	}
	return nil
}<|MERGE_RESOLUTION|>--- conflicted
+++ resolved
@@ -334,10 +334,6 @@
 				}
 				return teamByAppName, nil
 			}
-<<<<<<< HEAD
-			migErr := dbHandler.RunCustomMigrations(ctx, getAppsAndTeams, repo.State().GetCurrentlyDeployed, repo.State().GetCurrentEnvironmentLocks, repo.State().GetCurrentApplicationLocks)
-
-=======
 			getAllReleases := func(ctx context.Context, app string) (db.AllReleases, error) {
 				s := repo.State()
 				releases, err := s.GetApplicationReleases(app)
@@ -372,8 +368,7 @@
 				}
 				return result, nil
 			}
-			migErr := dbHandler.RunCustomMigrations(ctx, getAppsAndTeams, repo.State().GetCurrentlyDeployed, getAllReleases, repo.State().GetCurrentEnvironmentLocks)
->>>>>>> 9b63a1f6
+			migErr := dbHandler.RunCustomMigrations(ctx, getAppsAndTeams, repo.State().GetCurrentlyDeployed, getAllReleases, repo.State().GetCurrentEnvironmentLocks, repo.State().GetCurrentApplicationLocks)
 			if migErr != nil {
 				logger.FromContext(ctx).Fatal("Error running custom database migrations", zap.Error(migErr))
 			} else {
