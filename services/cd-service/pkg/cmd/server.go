/*This file is part of kuberpult.

Kuberpult is free software: you can redistribute it and/or modify
it under the terms of the Expat(MIT) License as published by
the Free Software Foundation.

Kuberpult is distributed in the hope that it will be useful,
but WITHOUT ANY WARRANTY; without even the implied warranty of
MERCHANTABILITY or FITNESS FOR A PARTICULAR PURPOSE.  See the
MIT License for more details.

You should have received a copy of the MIT License
along with kuberpult. If not, see <https://directory.fsf.org/wiki/License:Expat>.

Copyright freiheit.com*/

package cmd

import (
	"context"
	"fmt"
	"net/http"
	"os"
	"strings"
	"time"

	"github.com/freiheit-com/kuberpult/pkg/db"
	"github.com/freiheit-com/kuberpult/services/cd-service/pkg/argocd/reposerver"
	"github.com/freiheit-com/kuberpult/services/cd-service/pkg/cloudrun"

	"gopkg.in/DataDog/dd-trace-go.v1/profiler"

	"github.com/freiheit-com/kuberpult/services/cd-service/pkg/interceptors"

	"github.com/DataDog/datadog-go/v5/statsd"
	api "github.com/freiheit-com/kuberpult/pkg/api/v1"
	"github.com/freiheit-com/kuberpult/pkg/auth"
	"github.com/freiheit-com/kuberpult/pkg/logger"
	"github.com/freiheit-com/kuberpult/pkg/setup"
	"github.com/freiheit-com/kuberpult/pkg/tracing"
	"github.com/freiheit-com/kuberpult/services/cd-service/pkg/repository"
	"github.com/freiheit-com/kuberpult/services/cd-service/pkg/service"
	grpc_zap "github.com/grpc-ecosystem/go-grpc-middleware/logging/zap"
	"github.com/kelseyhightower/envconfig"
	"go.uber.org/zap"
	"google.golang.org/grpc"
	"google.golang.org/grpc/reflection"
	grpctrace "gopkg.in/DataDog/dd-trace-go.v1/contrib/google.golang.org/grpc"
	httptrace "gopkg.in/DataDog/dd-trace-go.v1/contrib/net/http"
	"gopkg.in/DataDog/dd-trace-go.v1/ddtrace/tracer"
)

const (
	datadogNameCd           = "kuberpult-cd-service"
	minReleaseVersionsLimit = 5
	maxReleaseVersionsLimit = 30
)

type Config struct {
	// these will be mapped to "KUBERPULT_GIT_URL", etc.
	GitUrl                     string        `required:"true" split_words:"true"`
	GitBranch                  string        `default:"master" split_words:"true"`
	BootstrapMode              bool          `default:"false" split_words:"true"`
	GitCommitterEmail          string        `default:"kuberpult@freiheit.com" split_words:"true"`
	GitCommitterName           string        `default:"kuberpult" split_words:"true"`
	GitSshKey                  string        `default:"/etc/ssh/identity" split_words:"true"`
	GitSshKnownHosts           string        `default:"/etc/ssh/ssh_known_hosts" split_words:"true"`
	GitNetworkTimeout          time.Duration `default:"1m" split_words:"true"`
	GitWriteCommitData         bool          `default:"false" split_words:"true"`
	PgpKeyRingPath             string        `split_words:"true"`
	AzureEnableAuth            bool          `default:"false" split_words:"true"`
	DexEnabled                 bool          `default:"false" split_words:"true"`
	DexRbacPolicyPath          string        `split_words:"true"`
	EnableTracing              bool          `default:"false" split_words:"true"`
	EnableMetrics              bool          `default:"false" split_words:"true"`
	EnableEvents               bool          `default:"false" split_words:"true"`
	DogstatsdAddr              string        `default:"127.0.0.1:8125" split_words:"true"`
	EnableProfiling            bool          `default:"false" split_words:"true"`
	DatadogApiKeyLocation      string        `default:"" split_words:"true"`
	EnableSqlite               bool          `default:"true" split_words:"true"`
	DexMock                    bool          `default:"false" split_words:"true"`
	DexMockRole                string        `default:"Developer" split_words:"true"`
	ArgoCdServer               string        `default:"" split_words:"true"`
	ArgoCdInsecure             bool          `default:"false" split_words:"true"`
	GitWebUrl                  string        `default:"" split_words:"true"`
	GitMaximumCommitsPerPush   uint          `default:"1" split_words:"true"`
	MaximumQueueSize           uint          `default:"5" split_words:"true"`
	AllowLongAppNames          bool          `default:"false" split_words:"true"`
	ArgoCdGenerateFiles        bool          `default:"true" split_words:"true"`
	DbOption                   string        `default:"NO_DB" split_words:"true"`
	DbLocation                 string        `default:"/kp/database" split_words:"true"`
	DbCloudSqlInstance         string        `default:"" split_words:"true"`
	DbName                     string        `default:"" split_words:"true"`
	DbUserName                 string        `default:"" split_words:"true"`
	DbUserPassword             string        `default:"" split_words:"true"`
	DbAuthProxyPort            string        `default:"5432" split_words:"true"`
	DbMigrationsLocation       string        `default:"" split_words:"true"`
	DexDefaultRoleEnabled      bool          `default:"false" split_words:"true"`
	DbWriteEslTableOnly        bool          `default:"false" split_words:"true"`
	ReleaseVersionsLimit       uint          `default:"20" split_words:"true"`
	GarbageCollectionFrequency uint          `default:"20" split_words:"true"`
	DeploymentType             string        `default:"k8s" split_words:"true"` // either k8s or cloudrun
	CloudRunServer             string        `default:"" split_words:"true"`
}

func (c *Config) storageBackend() repository.StorageBackend {
	if c.EnableSqlite {
		return repository.SqliteBackend
	} else {
		return repository.GitBackend
	}
}

func RunServer() {
	err := logger.Wrap(context.Background(), func(ctx context.Context) error {

		var c Config

		err := envconfig.Process("kuberpult", &c)
		if err != nil {
			logger.FromContext(ctx).Fatal("config.parse.error", zap.Error(err))
		}

		if c.EnableProfiling {
			ddFilename := c.DatadogApiKeyLocation
			if ddFilename == "" {
				logger.FromContext(ctx).Fatal("config.profiler.apikey.notfound", zap.Error(err))
			}
			fileContentBytes, err := os.ReadFile(ddFilename)
			if err != nil {
				logger.FromContext(ctx).Fatal("config.profiler.apikey.file", zap.Error(err))
			}
			fileContent := string(fileContentBytes)
			err = profiler.Start(profiler.WithAPIKey(fileContent), profiler.WithService(datadogNameCd))
			if err != nil {
				logger.FromContext(ctx).Fatal("config.profiler.error", zap.Error(err))
			}
			defer profiler.Stop()
		}

		var reader auth.GrpcContextReader
		if c.DexMock {
			if !c.DexEnabled {
				logger.FromContext(ctx).Fatal("dexEnabled must be true if dexMock is true")
			}
			if c.DexMockRole == "" {
				logger.FromContext(ctx).Fatal("dexMockRole must be set to a role (e.g 'DEVELOPER' because dexEnabled=true")
			}
			reader = &auth.DummyGrpcContextReader{Role: c.DexMockRole}
		} else {
			reader = &auth.DexGrpcContextReader{DexEnabled: c.DexEnabled, DexDefaultRoleEnabled: c.DexDefaultRoleEnabled}
		}
		dexRbacPolicy, err := auth.ReadRbacPolicy(c.DexEnabled, c.DexRbacPolicyPath)
		if err != nil {
			logger.FromContext(ctx).Fatal("dex.read.error", zap.Error(err))
		}

		grpcServerLogger := logger.FromContext(ctx).Named("grpc_server")
		httpServerLogger := logger.FromContext(ctx).Named("http_server")

		// Unary interceptor. Only parses the Role information if Dex is enabled.
		unaryUserContextInterceptor := func(ctx context.Context,
			req interface{},
			info *grpc.UnaryServerInfo,
			handler grpc.UnaryHandler) (interface{}, error) {
			return interceptors.UnaryUserContextInterceptor(ctx, req, info, handler, reader)
		}

		grpcStreamInterceptors := []grpc.StreamServerInterceptor{
			grpc_zap.StreamServerInterceptor(grpcServerLogger),
		}
		grpcUnaryInterceptors := []grpc.UnaryServerInterceptor{
			grpc_zap.UnaryServerInterceptor(grpcServerLogger),
			unaryUserContextInterceptor,
		}

		if c.EnableTracing {
			tracer.Start()
			defer tracer.Stop()

			grpcStreamInterceptors = append(grpcStreamInterceptors,
				grpctrace.StreamServerInterceptor(grpctrace.WithServiceName(tracing.ServiceName(datadogNameCd))),
			)
			grpcUnaryInterceptors = append(grpcUnaryInterceptors,
				grpctrace.UnaryServerInterceptor(grpctrace.WithServiceName(tracing.ServiceName(datadogNameCd))),
			)
		}

		if c.EnableMetrics {
			ddMetrics, err := statsd.New(c.DogstatsdAddr, statsd.WithNamespace("Kuberpult"))
			if err != nil {
				logger.FromContext(ctx).Fatal("datadog.metrics.error", zap.Error(err))
			}
			ctx = context.WithValue(ctx, repository.DdMetricsKey, ddMetrics)
		}

		// If the tracer is not started, calling this function is a no-op.
		span, ctx := tracer.StartSpanFromContext(ctx, "Start server")

		if strings.HasPrefix(c.GitUrl, "https") {
			logger.FromContext(ctx).Fatal("git.url.protocol.unsupported",
				zap.String("url", c.GitUrl),
				zap.String("details", "https is not supported for git communication, only ssh is supported"))
		}
		if c.GitMaximumCommitsPerPush == 0 {
			logger.FromContext(ctx).Fatal("git.config",
				zap.String("details", "the maximum number of commits per push must be at least 1"),
			)
		}
		if c.MaximumQueueSize < 2 || c.MaximumQueueSize > 100 {
			logger.FromContext(ctx).Fatal("cd.config",
				zap.String("details", "the size of the queue must be between 2 and 100"),
			)
		}
		if err := checkReleaseVersionLimit(c.ReleaseVersionsLimit); err != nil {
			logger.FromContext(ctx).Fatal("cd.config",
				zap.String("details", err.Error()),
			)
		}
		if err := checkDeploymentType(c); err != nil {
			logger.FromContext(ctx).Fatal("cd.config",
				zap.String("details", err.Error()),
			)
		}
		var cloudRunClient *cloudrun.CloudRunClient = nil
		if c.DeploymentType == "cloudrun" {
			cloudRunClient, err = cloudrun.InitCloudRunClient(c.CloudRunServer)
			if err != nil {
				logger.FromContext(ctx).Fatal("Unable to initialize CloudRunService", zap.Error(err))
			}
		}
		var dbHandler *db.DBHandler = nil
		if c.DbOption != "NO_DB" {
			var dbCfg db.DBConfig
			if c.DbOption == "cloudsql" {
				dbCfg = db.DBConfig{
					DbHost:         c.DbLocation,
					DbPort:         c.DbAuthProxyPort,
					DriverName:     "postgres",
					DbName:         c.DbName,
					DbPassword:     c.DbUserPassword,
					DbUser:         c.DbUserName,
					MigrationsPath: c.DbMigrationsLocation,
					WriteEslOnly:   c.DbWriteEslTableOnly,
				}
			} else if c.DbOption == "sqlite" {
				dbCfg = db.DBConfig{
					DbHost:         c.DbLocation,
					DbPort:         c.DbAuthProxyPort,
					DriverName:     "sqlite3",
					DbName:         c.DbName,
					DbPassword:     c.DbUserPassword,
					DbUser:         c.DbUserName,
					MigrationsPath: c.DbMigrationsLocation,
					WriteEslOnly:   c.DbWriteEslTableOnly,
				}
			} else {
				logger.FromContext(ctx).Fatal("Database was enabled but no valid DB option was provided.")
			}
			dbHandler, err = db.Connect(dbCfg)
			if err != nil {
				logger.FromContext(ctx).Fatal("Error establishing DB connection: ", zap.Error(err))
			}
			pErr := dbHandler.DB.Ping()
			if pErr != nil {
				logger.FromContext(ctx).Fatal("Error pinging DB: ", zap.Error(pErr))
			}

			migErr := db.RunDBMigrations(dbCfg)
			if migErr != nil {
				logger.FromContext(ctx).Fatal("Error running database migrations: ", zap.Error(migErr))
			}
			logger.FromContext(ctx).Info("Finished with basic database migration.")
		}

		cfg := repository.RepositoryConfig{
			WebhookResolver: nil,
			URL:             c.GitUrl,
			Path:            "./repository",
			CommitterEmail:  c.GitCommitterEmail,
			CommitterName:   c.GitCommitterName,
			Credentials: repository.Credentials{
				SshKey: c.GitSshKey,
			},
			Certificates: repository.Certificates{
				KnownHostsFile: c.GitSshKnownHosts,
			},
			Branch:                 c.GitBranch,
			GcFrequency:            c.GarbageCollectionFrequency,
			ReleaseVersionsLimit:   c.ReleaseVersionsLimit,
			BootstrapMode:          c.BootstrapMode,
			EnvironmentConfigsPath: "./environment_configs.json",
			StorageBackend:         c.storageBackend(),
			ArgoInsecure:           c.ArgoCdInsecure,
			ArgoWebhookUrl:         c.ArgoCdServer,
			WebURL:                 c.GitWebUrl,
			NetworkTimeout:         c.GitNetworkTimeout,
			DogstatsdEvents:        c.EnableMetrics,
			WriteCommitData:        c.GitWriteCommitData,
			MaximumCommitsPerPush:  c.GitMaximumCommitsPerPush,
			MaximumQueueSize:       c.MaximumQueueSize,
			AllowLongAppNames:      c.AllowLongAppNames,
			ArgoCdGenerateFiles:    c.ArgoCdGenerateFiles,
			DBHandler:              dbHandler,
			CloudRunClient:         cloudRunClient,
		}
		repo, repoQueue, err := repository.New2(ctx, cfg)
		if err != nil {
			logger.FromContext(ctx).Fatal("repository.new.error", zap.Error(err), zap.String("git.url", c.GitUrl), zap.String("git.branch", c.GitBranch))
		}

		repositoryService :=
			&service.Service{
				Repository: repo,
			}
		if dbHandler.ShouldUseOtherTables() {
			logger.FromContext(ctx).Sugar().Warnf("running custom migrations, because KUBERPULT_DB_WRITE_ESL_TABLE_ONLY=true")
			getAppsAndTeams := func() (map[string]string, error) {
				result, err := repo.State().GetApplicationsFromFile()
				if err != nil {
					return nil, fmt.Errorf("could not get apps from file: %v", err)
				}
				var teamByAppName = map[string]string{} // key: app, value: team
				for i := range result {
					app := result[i]

					team, err := repo.State().GetTeamNameFromManifest(app)
					if err != nil {
						// some apps do not have teams, that's not an error
						teamByAppName[app] = ""
					} else {
						teamByAppName[app] = team
					}
				}
				return teamByAppName, nil
			}
<<<<<<< HEAD
			migErr := dbHandler.RunCustomMigrations(ctx, getAppsAndTeams,
				repo.State().GetCurrentlyDeployed,
				repo.State().GetCurrentEnvironmentLocks,
				repo.State().GetCurrentApplicationLocks,
				repo.State().GetCurrentTeamLocks)

=======
			getAllReleases := func(ctx context.Context, app string) (db.AllReleases, error) {
				s := repo.State()
				releases, err := s.GetApplicationReleases(app)
				if err != nil {
					return nil, fmt.Errorf("cannot get releases of app %s: %v", app, err)
				}
				var result = db.AllReleases{}
				for i := range releases {
					releaseVersion := releases[i]
					repoRelease, err := s.GetApplicationRelease(app, releaseVersion)
					if err != nil {
						return nil, fmt.Errorf("cannot get app release of app %s and release %v: %v", app, releaseVersion, err)
					}
					manifests, err := s.GetApplicationReleaseManifests(app, releaseVersion)
					if err != nil {
						return nil, fmt.Errorf("cannot get manifest for app %s and release %v: %v", app, releaseVersion, err)
					}
					for index := range manifests {
						manifest := manifests[index]
						result[releaseVersion] = db.ReleaseWithManifest{
							Version:         releaseVersion,
							UndeployVersion: repoRelease.UndeployVersion,
							SourceAuthor:    repoRelease.SourceAuthor,
							SourceCommitId:  repoRelease.SourceCommitId,
							SourceMessage:   repoRelease.SourceMessage,
							CreatedAt:       repoRelease.CreatedAt,
							DisplayVersion:  repoRelease.DisplayVersion,
							Manifest:        manifest.Content,
							Environment:     manifest.Environment,
						}
					}
				}
				return result, nil
			}
			migErr := dbHandler.RunCustomMigrations(ctx, getAppsAndTeams, repo.State().GetCurrentlyDeployed, getAllReleases, repo.State().GetCurrentEnvironmentLocks, repo.State().GetCurrentApplicationLocks)
>>>>>>> c97352b5
			if migErr != nil {
				logger.FromContext(ctx).Fatal("Error running custom database migrations", zap.Error(migErr))
			} else {
				logger.FromContext(ctx).Sugar().Warnf("finished running custom migrations")
			}
		} else {
			logger.FromContext(ctx).Sugar().Warnf("Skipping custom migrations, because KUBERPULT_DB_WRITE_ESL_TABLE_ONLY=false")
		}

		span.Finish()

		// Shutdown channel is used to terminate server side streams.
		shutdownCh := make(chan struct{})
		setup.Run(ctx, setup.ServerConfig{
			HTTP: []setup.HTTPConfig{
				{
					BasicAuth: nil,
					Shutdown:  nil,
					Port:      "8080",
					Register: func(mux *http.ServeMux) {
						handler := logger.WithHttpLogger(httpServerLogger, repositoryService)
						if c.EnableTracing {
							handler = httptrace.WrapHandler(handler, datadogNameCd, "/")
						}
						mux.Handle("/", handler)
					},
				},
			},
			GRPC: &setup.GRPCConfig{
				Shutdown: nil,
				Port:     "8443",
				Opts: []grpc.ServerOption{
					grpc.ChainStreamInterceptor(grpcStreamInterceptors...),
					grpc.ChainUnaryInterceptor(grpcUnaryInterceptors...),
				},
				Register: func(srv *grpc.Server) {
					api.RegisterBatchServiceServer(srv, &service.BatchServer{
						Repository: repo,
						RBACConfig: auth.RBACConfig{
							DexEnabled: c.DexEnabled,
							Policy:     dexRbacPolicy,
						},
						Config: service.BatchServerConfig{
							WriteCommitData: c.GitWriteCommitData,
						},
					})

					overviewSrv := &service.OverviewServiceServer{
						Repository:       repo,
						RepositoryConfig: cfg,
						Shutdown:         shutdownCh,
					}
					api.RegisterOverviewServiceServer(srv, overviewSrv)
					api.RegisterGitServiceServer(srv, &service.GitServer{Config: cfg, OverviewService: overviewSrv})
					api.RegisterVersionServiceServer(srv, &service.VersionServiceServer{Repository: repo})
					api.RegisterEnvironmentServiceServer(srv, &service.EnvironmentServiceServer{Repository: repo})
					api.RegisterReleaseTrainPrognosisServiceServer(srv, &service.ReleaseTrainPrognosisServer{
						Repository: repo,
						RBACConfig: auth.RBACConfig{
							DexEnabled: c.DexEnabled,
							Policy:     dexRbacPolicy,
						},
					})
					reflection.Register(srv)
					reposerver.Register(srv, repo, cfg)

				},
			},
			Background: []setup.BackgroundTaskConfig{
				{
					Shutdown: nil,
					Name:     "ddmetrics",
					Run: func(ctx context.Context, reporter *setup.HealthReporter) error {
						reporter.ReportReady("sending metrics")
						repository.RegularlySendDatadogMetrics(repo, 300, func(repository2 repository.Repository) {
							repository.GetRepositoryStateAndUpdateMetrics(ctx, repository2)
						})
						return nil
					},
				},
				{
					Shutdown: nil,
					Name:     "push queue",
					Run:      repoQueue,
				},
			},
			Shutdown: func(ctx context.Context) error {
				close(shutdownCh)
				return nil
			},
		})

		return nil
	})
	if err != nil {
		fmt.Printf("error in logger.wrap: %v %#v", err, err)
	}
}

func checkReleaseVersionLimit(limit uint) error {
	if limit < minReleaseVersionsLimit || limit > maxReleaseVersionsLimit {
		return releaseVersionsLimitError{limit: limit}
	}
	return nil
}

func checkDeploymentType(c Config) error {
	if c.DeploymentType != "k8s" && c.DeploymentType != "cloudrun" {
		return deploymentTypeConfigError{deploymentTypeInvalid: true, cloudrunServerMissing: false}
	}
	if c.DeploymentType == "cloudrun" {
		if c.CloudRunServer == "" {
			return deploymentTypeConfigError{deploymentTypeInvalid: false, cloudrunServerMissing: true}
		}
	}
	return nil
}<|MERGE_RESOLUTION|>--- conflicted
+++ resolved
@@ -334,14 +334,6 @@
 				}
 				return teamByAppName, nil
 			}
-<<<<<<< HEAD
-			migErr := dbHandler.RunCustomMigrations(ctx, getAppsAndTeams,
-				repo.State().GetCurrentlyDeployed,
-				repo.State().GetCurrentEnvironmentLocks,
-				repo.State().GetCurrentApplicationLocks,
-				repo.State().GetCurrentTeamLocks)
-
-=======
 			getAllReleases := func(ctx context.Context, app string) (db.AllReleases, error) {
 				s := repo.State()
 				releases, err := s.GetApplicationReleases(app)
@@ -376,8 +368,7 @@
 				}
 				return result, nil
 			}
-			migErr := dbHandler.RunCustomMigrations(ctx, getAppsAndTeams, repo.State().GetCurrentlyDeployed, getAllReleases, repo.State().GetCurrentEnvironmentLocks, repo.State().GetCurrentApplicationLocks)
->>>>>>> c97352b5
+			migErr := dbHandler.RunCustomMigrations(ctx, getAppsAndTeams, repo.State().GetCurrentlyDeployed, getAllReleases, repo.State().GetCurrentEnvironmentLocks, repo.State().GetCurrentApplicationLocks, repo.State().GetCurrentTeamLocks)
 			if migErr != nil {
 				logger.FromContext(ctx).Fatal("Error running custom database migrations", zap.Error(migErr))
 			} else {
