--- conflicted
+++ resolved
@@ -323,13 +323,8 @@
 				migErr := dbHandler.RunCustomMigrations(
 					ctx,
 					repo.State().GetAppsAndTeams,
-<<<<<<< HEAD
-					repo.State().GetCurrentlyDeployed,
-					repo.State().WriteAllReleases,
-=======
 					repo.State().WriteCurrentlyDeployed,
-					repo.State().GetAllReleases,
->>>>>>> 1ae1e1a4
+          repo.State().WriteAllReleases,
 					repo.State().GetCurrentEnvironmentLocks,
 					repo.State().GetCurrentApplicationLocks,
 					repo.State().GetCurrentTeamLocks,
