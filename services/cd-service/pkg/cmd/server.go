/*This file is part of kuberpult.

Kuberpult is free software: you can redistribute it and/or modify
it under the terms of the Expat(MIT) License as published by
the Free Software Foundation.

Kuberpult is distributed in the hope that it will be useful,
but WITHOUT ANY WARRANTY; without even the implied warranty of
MERCHANTABILITY or FITNESS FOR A PARTICULAR PURPOSE.  See the
MIT License for more details.

You should have received a copy of the MIT License
along with kuberpult. If not, see <https://directory.fsf.org/wiki/License:Expat>.

Copyright freiheit.com*/

package cmd

import (
	"context"
	"fmt"
	"net/http"
	"os"
	"strings"
	"time"

	"github.com/freiheit-com/kuberpult/pkg/db"
	"github.com/freiheit-com/kuberpult/services/cd-service/pkg/argocd/reposerver"
	"github.com/freiheit-com/kuberpult/services/cd-service/pkg/cloudrun"

	"gopkg.in/DataDog/dd-trace-go.v1/profiler"

	"github.com/freiheit-com/kuberpult/services/cd-service/pkg/interceptors"

	"github.com/DataDog/datadog-go/v5/statsd"
	api "github.com/freiheit-com/kuberpult/pkg/api/v1"
	"github.com/freiheit-com/kuberpult/pkg/auth"
	"github.com/freiheit-com/kuberpult/pkg/logger"
	"github.com/freiheit-com/kuberpult/pkg/setup"
	"github.com/freiheit-com/kuberpult/pkg/tracing"
	"github.com/freiheit-com/kuberpult/services/cd-service/pkg/repository"
	"github.com/freiheit-com/kuberpult/services/cd-service/pkg/service"
	grpc_zap "github.com/grpc-ecosystem/go-grpc-middleware/logging/zap"
	"github.com/kelseyhightower/envconfig"
	"go.uber.org/zap"
	"google.golang.org/grpc"
	"google.golang.org/grpc/reflection"
	grpctrace "gopkg.in/DataDog/dd-trace-go.v1/contrib/google.golang.org/grpc"
	httptrace "gopkg.in/DataDog/dd-trace-go.v1/contrib/net/http"
	"gopkg.in/DataDog/dd-trace-go.v1/ddtrace/tracer"
)

const (
	datadogNameCd           = "kuberpult-cd-service"
	minReleaseVersionsLimit = 5
	maxReleaseVersionsLimit = 30
)

type Config struct {
	// these will be mapped to "KUBERPULT_GIT_URL", etc.
	GitUrl                   string        `required:"true" split_words:"true"`
	GitBranch                string        `default:"master" split_words:"true"`
	GitCommitterEmail        string        `default:"kuberpult@freiheit.com" split_words:"true"`
	GitCommitterName         string        `default:"kuberpult" split_words:"true"`
	GitSshKey                string        `default:"/etc/ssh/identity" split_words:"true"`
	GitSshKnownHosts         string        `default:"/etc/ssh/ssh_known_hosts" split_words:"true"`
	GitNetworkTimeout        time.Duration `default:"1m" split_words:"true"`
	GitWriteCommitData       bool          `default:"false" split_words:"true"`
	PgpKeyRingPath           string        `split_words:"true"`
	AzureEnableAuth          bool          `default:"false" split_words:"true"`
	DexEnabled               bool          `default:"false" split_words:"true"`
	DexRbacPolicyPath        string        `split_words:"true"`
	DexRbacTeamPath          string        `split_words:"true"`
	EnableTracing            bool          `default:"false" split_words:"true"`
	EnableMetrics            bool          `default:"false" split_words:"true"`
	EnableEvents             bool          `default:"false" split_words:"true"`
	DogstatsdAddr            string        `default:"127.0.0.1:8125" split_words:"true"`
	EnableProfiling          bool          `default:"false" split_words:"true"`
	DatadogApiKeyLocation    string        `default:"" split_words:"true"`
	EnableSqlite             bool          `default:"true" split_words:"true"`
	DexMock                  bool          `default:"false" split_words:"true"`
	DexMockRole              string        `default:"Developer" split_words:"true"`
	GitWebUrl                string        `default:"" split_words:"true"`
	GitMaximumCommitsPerPush uint          `default:"1" split_words:"true"`
	MaximumQueueSize         uint          `default:"5" split_words:"true"`
	AllowLongAppNames        bool          `default:"false" split_words:"true"`
	ArgoCdGenerateFiles      bool          `default:"true" split_words:"true"`
	DbOption                 string        `default:"NO_DB" split_words:"true"`
	DbLocation               string        `default:"/kp/database" split_words:"true"`
	DbCloudSqlInstance       string        `default:"" split_words:"true"`
	DbName                   string        `default:"" split_words:"true"`
	DbUserName               string        `default:"" split_words:"true"`
	DbUserPassword           string        `default:"" split_words:"true"`
	DbAuthProxyPort          string        `default:"5432" split_words:"true"`
	DbMigrationsLocation     string        `default:"" split_words:"true"`
	DexDefaultRoleEnabled    bool          `default:"false" split_words:"true"`
	DbWriteEslTableOnly      bool          `default:"false" split_words:"true"`
	ReleaseVersionsLimit     uint          `default:"20" split_words:"true"`
	DeploymentType           string        `default:"k8s" split_words:"true"` // either k8s or cloudrun
	CloudRunServer           string        `default:"" split_words:"true"`
	DbSslMode                string        `default:"verify-full" split_words:"true"`
}

func (c *Config) storageBackend() repository.StorageBackend {
	if c.EnableSqlite {
		return repository.SqliteBackend
	} else {
		return repository.GitBackend
	}
}

func RunServer() {
	err := logger.Wrap(context.Background(), func(ctx context.Context) error {

		var c Config

		err := envconfig.Process("kuberpult", &c)
		if err != nil {
			logger.FromContext(ctx).Fatal("config.parse.error", zap.Error(err))
		}
		if c.EnableProfiling {
			ddFilename := c.DatadogApiKeyLocation
			if ddFilename == "" {
				logger.FromContext(ctx).Fatal("config.profiler.apikey.notfound", zap.Error(err))
			}
			fileContentBytes, err := os.ReadFile(ddFilename)
			if err != nil {
				logger.FromContext(ctx).Fatal("config.profiler.apikey.file", zap.Error(err))
			}
			fileContent := string(fileContentBytes)
			err = profiler.Start(profiler.WithAPIKey(fileContent), profiler.WithService(datadogNameCd))
			if err != nil {
				logger.FromContext(ctx).Fatal("config.profiler.error", zap.Error(err))
			}
			defer profiler.Stop()
		}

		var reader auth.GrpcContextReader
		if c.DexMock {
			if !c.DexEnabled {
				logger.FromContext(ctx).Fatal("dexEnabled must be true if dexMock is true")
			}
			if c.DexMockRole == "" {
				logger.FromContext(ctx).Fatal("dexMockRole must be set to a role (e.g 'DEVELOPER' because dexEnabled=true")
			}
			reader = &auth.DummyGrpcContextReader{Role: c.DexMockRole}
		} else {
			reader = &auth.DexGrpcContextReader{DexEnabled: c.DexEnabled, DexDefaultRoleEnabled: c.DexDefaultRoleEnabled}
		}
		dexRbacPolicy, err := auth.ReadRbacPolicy(c.DexEnabled, c.DexRbacPolicyPath)
		if err != nil {
			logger.FromContext(ctx).Fatal("dex.read.error", zap.Error(err))
		}
		dexRbacTeam, err := auth.ReadRbacTeam(c.DexEnabled, c.DexRbacTeamPath)
		if err != nil {
			logger.FromContext(ctx).Fatal("dex.read.error", zap.Error(err))
		}

		grpcServerLogger := logger.FromContext(ctx).Named("grpc_server")
		httpServerLogger := logger.FromContext(ctx).Named("http_server")

		// Unary interceptor. Only parses the Role information if Dex is enabled.
		unaryUserContextInterceptor := func(ctx context.Context,
			req interface{},
			info *grpc.UnaryServerInfo,
			handler grpc.UnaryHandler) (interface{}, error) {
			return interceptors.UnaryUserContextInterceptor(ctx, req, info, handler, reader)
		}

		grpcStreamInterceptors := []grpc.StreamServerInterceptor{
			grpc_zap.StreamServerInterceptor(grpcServerLogger),
		}
		grpcUnaryInterceptors := []grpc.UnaryServerInterceptor{
			grpc_zap.UnaryServerInterceptor(grpcServerLogger),
			unaryUserContextInterceptor,
		}

		if c.EnableTracing {
			tracer.Start()
			defer tracer.Stop()

			grpcStreamInterceptors = append(grpcStreamInterceptors,
				grpctrace.StreamServerInterceptor(grpctrace.WithServiceName(tracing.ServiceName(datadogNameCd))),
			)
			grpcUnaryInterceptors = append(grpcUnaryInterceptors,
				grpctrace.UnaryServerInterceptor(grpctrace.WithServiceName(tracing.ServiceName(datadogNameCd))),
			)
		}

		if c.EnableMetrics {
			ddMetrics, err := statsd.New(c.DogstatsdAddr, statsd.WithNamespace("Kuberpult"))
			if err != nil {
				logger.FromContext(ctx).Fatal("datadog.metrics.error", zap.Error(err))
			}
			ctx = context.WithValue(ctx, repository.DdMetricsKey, ddMetrics)
		}

		// If the tracer is not started, calling this function is a no-op.
		span, ctx := tracer.StartSpanFromContext(ctx, "Start server")

		if strings.HasPrefix(c.GitUrl, "https") {
			logger.FromContext(ctx).Fatal("git.url.protocol.unsupported",
				zap.String("url", c.GitUrl),
				zap.String("details", "https is not supported for git communication, only ssh is supported"))
		}
		if c.GitMaximumCommitsPerPush == 0 {
			logger.FromContext(ctx).Fatal("git.config",
				zap.String("details", "the maximum number of commits per push must be at least 1"),
			)
		}
		if c.MaximumQueueSize < 2 || c.MaximumQueueSize > 100 {
			logger.FromContext(ctx).Fatal("cd.config",
				zap.String("details", "the size of the queue must be between 2 and 100"),
			)
		}
		if err := checkReleaseVersionLimit(c.ReleaseVersionsLimit); err != nil {
			logger.FromContext(ctx).Fatal("cd.config",
				zap.String("details", err.Error()),
			)
		}
		if err := checkDeploymentType(c); err != nil {
			logger.FromContext(ctx).Fatal("cd.config",
				zap.String("details", err.Error()),
			)
		}
		var cloudRunClient *cloudrun.CloudRunClient = nil
		if c.DeploymentType == "cloudrun" {
			cloudRunClient, err = cloudrun.InitCloudRunClient(c.CloudRunServer)
			if err != nil {
				logger.FromContext(ctx).Fatal("Unable to initialize CloudRunService", zap.Error(err))
			}
		}
		var dbHandler *db.DBHandler = nil
		if c.DbOption != "NO_DB" {
			var dbCfg db.DBConfig
			if c.DbOption == "postgreSQL" {
				dbCfg = db.DBConfig{
					DbHost:         c.DbLocation,
					DbPort:         c.DbAuthProxyPort,
					DriverName:     "postgres",
					DbName:         c.DbName,
					DbPassword:     c.DbUserPassword,
					DbUser:         c.DbUserName,
					MigrationsPath: c.DbMigrationsLocation,
					WriteEslOnly:   c.DbWriteEslTableOnly,
					SSLMode:        c.DbSslMode,
				}
			} else if c.DbOption == "sqlite" {
				dbCfg = db.DBConfig{
					DbHost:         c.DbLocation,
					DbPort:         c.DbAuthProxyPort,
					DriverName:     "sqlite3",
					DbName:         c.DbName,
					DbPassword:     c.DbUserPassword,
					DbUser:         c.DbUserName,
					MigrationsPath: c.DbMigrationsLocation,
					WriteEslOnly:   c.DbWriteEslTableOnly,
					SSLMode:        c.DbSslMode,
				}
			} else {
				logger.FromContext(ctx).Fatal("Database was enabled but no valid DB option was provided.")
			}
			dbHandler, err = db.Connect(ctx, dbCfg)
			if err != nil {
				logger.FromContext(ctx).Fatal("Error establishing DB connection: ", zap.Error(err))
			}
			pErr := dbHandler.DB.Ping()
			if pErr != nil {
				logger.FromContext(ctx).Fatal("Error pinging DB: ", zap.Error(pErr))
			}

			migErr := db.RunDBMigrations(ctx, dbCfg)
			if migErr != nil {
				logger.FromContext(ctx).Fatal("Error running database migrations: ", zap.Error(migErr))
			}
			logger.FromContext(ctx).Info("Finished with basic database migration.")
		}

		cfg := repository.RepositoryConfig{
			WebhookResolver: nil,
			URL:             c.GitUrl,
			Path:            "./repository",
			CommitterEmail:  c.GitCommitterEmail,
			CommitterName:   c.GitCommitterName,
			Credentials: repository.Credentials{
				SshKey: c.GitSshKey,
			},
			Certificates: repository.Certificates{
				KnownHostsFile: c.GitSshKnownHosts,
			},
			Branch:                c.GitBranch,
			ReleaseVersionsLimit:  c.ReleaseVersionsLimit,
			StorageBackend:        c.storageBackend(),
			WebURL:                c.GitWebUrl,
			NetworkTimeout:        c.GitNetworkTimeout,
			DogstatsdEvents:       c.EnableMetrics,
			WriteCommitData:       c.GitWriteCommitData,
			MaximumCommitsPerPush: c.GitMaximumCommitsPerPush,
			MaximumQueueSize:      c.MaximumQueueSize,
			AllowLongAppNames:     c.AllowLongAppNames,
			ArgoCdGenerateFiles:   c.ArgoCdGenerateFiles,
			DBHandler:             dbHandler,
			CloudRunClient:        cloudRunClient,
		}

		repo, repoQueue, err := repository.New2(ctx, cfg)
		if err != nil {
			logger.FromContext(ctx).Fatal("repository.new.error", zap.Error(err), zap.String("git.url", c.GitUrl), zap.String("git.branch", c.GitBranch))
		}

		repositoryService :=
			&service.Service{
				Repository: repo,
			}
		if dbHandler.ShouldUseOtherTables() {
			//Check for migrations -> for pulling
			if needsMigration, err := dbHandler.NeedsMigrations(ctx); err == nil && needsMigration {
				err := repo.Pull(ctx)
				if err != nil {
					logger.FromContext(ctx).Fatal("Could not pull repository to perform custom migrations", zap.Error(err))
				}
				logger.FromContext(ctx).Sugar().Warnf("running custom migrations, because KUBERPULT_DB_WRITE_ESL_TABLE_ONLY=false")
				migErr := dbHandler.RunCustomMigrations(
					ctx,
					repo.State().GetAppsAndTeams,
					repo.State().WriteCurrentlyDeployed,
					repo.State().WriteAllReleases,
					repo.State().GetCurrentEnvironmentLocks,
					repo.State().GetCurrentApplicationLocks,
					repo.State().GetCurrentTeamLocks,
					repo.State().GetAllEnvironments,
<<<<<<< HEAD
					repo.State().WriteAllQueuedAppVersions,
					repo.State().GetAllCommitEvents,
=======
					repo.State().GetAllQueuedAppVersions,
					repo.State().WriteAllCommitEvents,
>>>>>>> e68096c4
				)
				if migErr != nil {
					logger.FromContext(ctx).Fatal("Error running custom database migrations", zap.Error(migErr))
				} else {
					logger.FromContext(ctx).Sugar().Warnf("finished running custom migrations")
				}
			} else if err != nil {
				logger.FromContext(ctx).Fatal("Error running custom database migrations", zap.Error(err))
			}
			logger.FromContext(ctx).Sugar().Warnf("Skipping custom migrations, because all tables contain data.")
		} else {
			logger.FromContext(ctx).Sugar().Warnf("Skipping custom migrations, because KUBERPULT_DB_WRITE_ESL_TABLE_ONLY=false")
		}

		span.Finish()

		// Shutdown channel is used to terminate server side streams.
		shutdownCh := make(chan struct{})
		setup.Run(ctx, setup.ServerConfig{
			HTTP: []setup.HTTPConfig{
				{
					BasicAuth: nil,
					Shutdown:  nil,
					Port:      "8080",
					Register: func(mux *http.ServeMux) {
						handler := logger.WithHttpLogger(httpServerLogger, repositoryService)
						if c.EnableTracing {
							handler = httptrace.WrapHandler(handler, datadogNameCd, "/")
						}
						mux.Handle("/", handler)
					},
				},
			},
			GRPC: &setup.GRPCConfig{
				Shutdown: nil,
				Port:     "8443",
				Opts: []grpc.ServerOption{
					grpc.ChainStreamInterceptor(grpcStreamInterceptors...),
					grpc.ChainUnaryInterceptor(grpcUnaryInterceptors...),
				},
				Register: func(srv *grpc.Server) {
					api.RegisterBatchServiceServer(srv, &service.BatchServer{
						Repository: repo,
						RBACConfig: auth.RBACConfig{
							DexEnabled: c.DexEnabled,
							Policy:     dexRbacPolicy,
							Team:       dexRbacTeam,
						},
						Config: service.BatchServerConfig{
							WriteCommitData: c.GitWriteCommitData,
						},
					})

					overviewSrv := &service.OverviewServiceServer{
						Repository:       repo,
						RepositoryConfig: cfg,
						Shutdown:         shutdownCh,
					}
					api.RegisterOverviewServiceServer(srv, overviewSrv)
					api.RegisterGitServiceServer(srv, &service.GitServer{Config: cfg, OverviewService: overviewSrv, PageSize: 10})
					api.RegisterVersionServiceServer(srv, &service.VersionServiceServer{Repository: repo})
					api.RegisterEnvironmentServiceServer(srv, &service.EnvironmentServiceServer{Repository: repo})
					api.RegisterReleaseTrainPrognosisServiceServer(srv, &service.ReleaseTrainPrognosisServer{
						Repository: repo,
						RBACConfig: auth.RBACConfig{
							DexEnabled: c.DexEnabled,
							Policy:     dexRbacPolicy,
							Team:       dexRbacTeam,
						},
					})
					api.RegisterEslServiceServer(srv, &service.EslServiceServer{Repository: repo})
					reflection.Register(srv)
					reposerver.Register(srv, repo, cfg)

				},
			},
			Background: []setup.BackgroundTaskConfig{
				{
					Shutdown: nil,
					Name:     "ddmetrics",
					Run: func(ctx context.Context, reporter *setup.HealthReporter) error {
						reporter.ReportReady("sending metrics")
						repository.RegularlySendDatadogMetrics(repo, 300, func(repository2 repository.Repository) {
							repository.GetRepositoryStateAndUpdateMetrics(ctx, repository2)
						})
						return nil
					},
				},
				{
					Shutdown: nil,
					Name:     "push queue",
					Run:      repoQueue,
				},
			},
			Shutdown: func(ctx context.Context) error {
				close(shutdownCh)
				return nil
			},
		})

		return nil
	})
	if err != nil {
		fmt.Printf("error in logger.wrap: %v %#v", err, err)
	}
}

func checkReleaseVersionLimit(limit uint) error {
	if limit < minReleaseVersionsLimit || limit > maxReleaseVersionsLimit {
		return releaseVersionsLimitError{limit: limit}
	}
	return nil
}

func checkDeploymentType(c Config) error {
	if c.DeploymentType != "k8s" && c.DeploymentType != "cloudrun" {
		return deploymentTypeConfigError{deploymentTypeInvalid: true, cloudrunServerMissing: false}
	}
	if c.DeploymentType == "cloudrun" {
		if c.CloudRunServer == "" {
			return deploymentTypeConfigError{deploymentTypeInvalid: false, cloudrunServerMissing: true}
		}
	}
	return nil
}<|MERGE_RESOLUTION|>--- conflicted
+++ resolved
@@ -329,13 +329,8 @@
 					repo.State().GetCurrentApplicationLocks,
 					repo.State().GetCurrentTeamLocks,
 					repo.State().GetAllEnvironments,
-<<<<<<< HEAD
 					repo.State().WriteAllQueuedAppVersions,
-					repo.State().GetAllCommitEvents,
-=======
-					repo.State().GetAllQueuedAppVersions,
 					repo.State().WriteAllCommitEvents,
->>>>>>> e68096c4
 				)
 				if migErr != nil {
 					logger.FromContext(ctx).Fatal("Error running custom database migrations", zap.Error(migErr))
