/*This file is part of kuberpult.

Kuberpult is free software: you can redistribute it and/or modify
it under the terms of the Expat(MIT) License as published by
the Free Software Foundation.

Kuberpult is distributed in the hope that it will be useful,
but WITHOUT ANY WARRANTY; without even the implied warranty of
MERCHANTABILITY or FITNESS FOR A PARTICULAR PURPOSE.  See the
MIT License for more details.

You should have received a copy of the MIT License
along with kuberpult. If not, see <https://directory.fsf.org/wiki/License:Expat>.

Copyright freiheit.com*/

package notify

import (
	"sync"
)

type Notify struct {
	mx                 sync.Mutex
<<<<<<< HEAD
	listener           map[chan struct{}]struct{}
	changeAppsListener map[chan []string][]string
=======
	oveviewListener    map[chan struct{}]struct{}
	changeAppsListener map[chan ChangedAppNames]struct{}
>>>>>>> ddfd0a90
}

type Unsubscribe = func()

func (n *Notify) Subscribe() (<-chan struct{}, Unsubscribe) {
	ch := make(chan struct{}, 1)
	ch <- struct{}{}

	n.mx.Lock()
	defer n.mx.Unlock()
	if n.oveviewListener == nil {
		n.oveviewListener = map[chan struct{}]struct{}{}
	}

	n.oveviewListener[ch] = struct{}{}
	return ch, func() {
		n.mx.Lock()
		defer n.mx.Unlock()
		delete(n.oveviewListener, ch)
	}
}

func (n *Notify) Notify() {
	n.mx.Lock()
	defer n.mx.Unlock()
	for ch := range n.oveviewListener {
		select {
		case ch <- struct{}{}:
		default:
		}
	}
}

<<<<<<< HEAD
func (n *Notify) SubscribeChangesApps() (<-chan []string, Unsubscribe) {
	ch := make(chan []string, 1)
	ch <- []string{}
=======
type ChangedAppNames []string

func (n *Notify) SubscribeChangesApps() (<-chan ChangedAppNames, Unsubscribe) {
	ch := make(chan ChangedAppNames, 1)
	ch <- ChangedAppNames{}
>>>>>>> ddfd0a90

	n.mx.Lock()
	defer n.mx.Unlock()
	if n.changeAppsListener == nil {
<<<<<<< HEAD
		n.changeAppsListener = map[chan []string][]string{}
	}
	n.changeAppsListener[ch] = []string{}
=======
		n.changeAppsListener = map[chan ChangedAppNames]struct{}{}
	}
	n.changeAppsListener[ch] = struct{}{}
>>>>>>> ddfd0a90
	return ch, func() {
		n.mx.Lock()
		defer n.mx.Unlock()
		delete(n.changeAppsListener, ch)
	}
}

<<<<<<< HEAD
func (n *Notify) NotifyChangedApps(changedApps []string) {
=======
func (n *Notify) NotifyChangedApps(changedApps ChangedAppNames) {
>>>>>>> ddfd0a90
	n.mx.Lock()
	defer n.mx.Unlock()
	for ch := range n.changeAppsListener {
		select {
		case ch <- changedApps:
		default:
		}
	}
}<|MERGE_RESOLUTION|>--- conflicted
+++ resolved
@@ -22,13 +22,8 @@
 
 type Notify struct {
 	mx                 sync.Mutex
-<<<<<<< HEAD
-	listener           map[chan struct{}]struct{}
-	changeAppsListener map[chan []string][]string
-=======
 	oveviewListener    map[chan struct{}]struct{}
 	changeAppsListener map[chan ChangedAppNames]struct{}
->>>>>>> ddfd0a90
 }
 
 type Unsubscribe = func()
@@ -62,30 +57,18 @@
 	}
 }
 
-<<<<<<< HEAD
-func (n *Notify) SubscribeChangesApps() (<-chan []string, Unsubscribe) {
-	ch := make(chan []string, 1)
-	ch <- []string{}
-=======
 type ChangedAppNames []string
 
 func (n *Notify) SubscribeChangesApps() (<-chan ChangedAppNames, Unsubscribe) {
 	ch := make(chan ChangedAppNames, 1)
 	ch <- ChangedAppNames{}
->>>>>>> ddfd0a90
 
 	n.mx.Lock()
 	defer n.mx.Unlock()
 	if n.changeAppsListener == nil {
-<<<<<<< HEAD
-		n.changeAppsListener = map[chan []string][]string{}
-	}
-	n.changeAppsListener[ch] = []string{}
-=======
 		n.changeAppsListener = map[chan ChangedAppNames]struct{}{}
 	}
 	n.changeAppsListener[ch] = struct{}{}
->>>>>>> ddfd0a90
 	return ch, func() {
 		n.mx.Lock()
 		defer n.mx.Unlock()
@@ -93,11 +76,7 @@
 	}
 }
 
-<<<<<<< HEAD
-func (n *Notify) NotifyChangedApps(changedApps []string) {
-=======
 func (n *Notify) NotifyChangedApps(changedApps ChangedAppNames) {
->>>>>>> ddfd0a90
 	n.mx.Lock()
 	defer n.mx.Unlock()
 	for ch := range n.changeAppsListener {
