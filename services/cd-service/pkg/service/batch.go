/*This file is part of kuberpult.

Kuberpult is free software: you can redistribute it and/or modify
it under the terms of the Expat(MIT) License as published by
the Free Software Foundation.

Kuberpult is distributed in the hope that it will be useful,
but WITHOUT ANY WARRANTY; without even the implied warranty of
MERCHANTABILITY or FITNESS FOR A PARTICULAR PURPOSE.  See the
MIT License for more details.

You should have received a copy of the MIT License
along with kuberpult. If not, see <https://directory.fsf.org/wiki/License:Expat>.

Copyright freiheit.com*/

package service

import (
	"context"
	"errors"
	"fmt"
	"github.com/freiheit-com/kuberpult/pkg/logger"

	"github.com/freiheit-com/kuberpult/pkg/grpc"
	"github.com/freiheit-com/kuberpult/pkg/valid"

	api "github.com/freiheit-com/kuberpult/pkg/api/v1"
	"github.com/freiheit-com/kuberpult/pkg/auth"
	"github.com/freiheit-com/kuberpult/pkg/config"
	"github.com/freiheit-com/kuberpult/services/cd-service/pkg/repository"
	"google.golang.org/grpc/codes"
	"google.golang.org/grpc/status"
)

type BatchServerConfig struct {
	WriteCommitData      bool
	AllowedCILinkDomains []string //Transformers that create releases or deploy them can only accept CI links from these domains
}

type BatchServer struct {
	Repository repository.Repository
	RBACConfig auth.RBACConfig
	Config     BatchServerConfig
}

// see maxBatchActions in store.tsx
const maxBatchActions int = 100

func ValidateEnvironmentLock(
	actionType string, // "create" | "delete"
	env string,
	id string,
) error {
	if !valid.EnvironmentName(env) {
		return status.Error(codes.InvalidArgument, fmt.Sprintf("cannot %s environment lock: invalid environment: '%s'", actionType, env))
	}
	if !valid.LockId(id) {
		return status.Error(codes.InvalidArgument, fmt.Sprintf("cannot %s environment lock: invalid lock id: '%s'", actionType, id))
	}
	return nil
}

func ValidateEnvironmentApplicationLock(
	actionType string, // "create" | "delete"
	env string,
	app string,
	id string,
) error {
	if !valid.EnvironmentName(env) {
		return status.Error(codes.InvalidArgument, fmt.Sprintf("cannot %s environment application lock: invalid environment: '%s'", actionType, env))
	}
	if !valid.ApplicationName(app) {
		return status.Error(codes.InvalidArgument, fmt.Sprintf("cannot %s environment application lock: invalid application: '%s'", actionType, app))
	}
	if !valid.LockId(id) {
		return status.Error(codes.InvalidArgument, fmt.Sprintf("cannot %s environment application lock: invalid lock id: '%s'", actionType, id))
	}
	return nil
}

func ValidateEnvironmentTeamLock(
	actionType string, // "create" | "delete"
	env string,
	team string,
	id string,
) error {

	return nil
}

func ValidateDeployment(
	env string,
	app string,
) error {
	if !valid.EnvironmentName(env) {
		return status.Error(codes.InvalidArgument, fmt.Sprintf("cannot deploy environment application lock: invalid environment: '%s'", env))
	}
	if !valid.ApplicationName(app) {
		return status.Error(codes.InvalidArgument, fmt.Sprintf("cannot deploy environment application lock: invalid application: '%s'", app))
	}
	return nil
}

func ValidateApplication(
	app string,
) error {
	if !valid.ApplicationName(app) {
		return status.Error(codes.InvalidArgument, fmt.Sprintf("cannot create undeploy version: invalid application: '%s'", app))
	}
	return nil
}

func (d *BatchServer) processAction(
	batchAction *api.BatchAction,
) (repository.Transformer, *api.BatchResult, error) {
	switch action := batchAction.Action.(type) {
	case *api.BatchAction_CreateEnvironmentLock:
		act := action.CreateEnvironmentLock
		if err := ValidateEnvironmentLock("create", act.Environment, act.LockId); err != nil {
			return nil, nil, err
		}
		return &repository.CreateEnvironmentLock{
			Environment:           act.Environment,
			LockId:                act.LockId,
			Message:               act.Message,
			Authentication:        repository.Authentication{RBACConfig: d.RBACConfig},
			TransformerEslVersion: 0,
		}, nil, nil
	case *api.BatchAction_DeleteEnvironmentLock:
		act := action.DeleteEnvironmentLock
		if err := ValidateEnvironmentLock("delete", act.Environment, act.LockId); err != nil {
			return nil, nil, err
		}
		return &repository.DeleteEnvironmentLock{
			Environment:           act.Environment,
			LockId:                act.LockId,
			Authentication:        repository.Authentication{RBACConfig: d.RBACConfig},
			TransformerEslVersion: 0,
		}, nil, nil
	case *api.BatchAction_CreateEnvironmentApplicationLock:
		act := action.CreateEnvironmentApplicationLock
		if err := ValidateEnvironmentApplicationLock("create", act.Environment, act.Application, act.LockId); err != nil {
			return nil, nil, err
		}
		return &repository.CreateEnvironmentApplicationLock{
			Environment:           act.Environment,
			Application:           act.Application,
			LockId:                act.LockId,
			Message:               act.Message,
			Authentication:        repository.Authentication{RBACConfig: d.RBACConfig},
			TransformerEslVersion: 0,
		}, nil, nil
	case *api.BatchAction_DeleteEnvironmentApplicationLock:
		act := action.DeleteEnvironmentApplicationLock
		if err := ValidateEnvironmentApplicationLock("delete", act.Environment, act.Application, act.LockId); err != nil {
			return nil, nil, err
		}
		return &repository.DeleteEnvironmentApplicationLock{
			Environment:           act.Environment,
			Application:           act.Application,
			LockId:                act.LockId,
			Authentication:        repository.Authentication{RBACConfig: d.RBACConfig},
			TransformerEslVersion: 0,
		}, nil, nil
	case *api.BatchAction_CreateEnvironmentTeamLock:
		act := action.CreateEnvironmentTeamLock
		if err := ValidateEnvironmentTeamLock("create", act.Environment, act.Team, act.LockId); err != nil {
			return nil, nil, err
		}
		return &repository.CreateEnvironmentTeamLock{
			Environment:           act.Environment,
			Team:                  act.Team,
			LockId:                act.LockId,
			Message:               act.Message,
			Authentication:        repository.Authentication{RBACConfig: d.RBACConfig},
			TransformerEslVersion: 0,
		}, nil, nil
	case *api.BatchAction_DeleteEnvironmentTeamLock:
		act := action.DeleteEnvironmentTeamLock
		if err := ValidateEnvironmentTeamLock("delete", act.Environment, act.Team, act.LockId); err != nil {
			return nil, nil, err
		}
		return &repository.DeleteEnvironmentTeamLock{
			Environment:           act.Environment,
			Team:                  act.Team,
			LockId:                act.LockId,
			Authentication:        repository.Authentication{RBACConfig: d.RBACConfig},
			TransformerEslVersion: 0,
		}, nil, nil
	case *api.BatchAction_PrepareUndeploy:
		act := action.PrepareUndeploy
		if err := ValidateApplication(act.Application); err != nil {
			return nil, nil, err
		}
		return &repository.CreateUndeployApplicationVersion{
			Application:           act.Application,
			Authentication:        repository.Authentication{RBACConfig: d.RBACConfig},
			WriteCommitData:       d.Config.WriteCommitData,
			TransformerEslVersion: 0,
		}, nil, nil
	case *api.BatchAction_Undeploy:
		act := action.Undeploy
		if err := ValidateApplication(act.Application); err != nil {
			return nil, nil, err
		}
		return &repository.UndeployApplication{
			Application:           act.Application,
			Authentication:        repository.Authentication{RBACConfig: d.RBACConfig},
			TransformerEslVersion: 0,
		}, nil, nil
	case *api.BatchAction_Deploy:
		act := action.Deploy
		if err := ValidateDeployment(act.Environment, act.Application); err != nil {
			return nil, nil, err
		}
		b := act.LockBehavior
		if act.IgnoreAllLocks { //nolint: staticcheck
			// the UI currently sets this to true,
			// in that case, we still want to ignore locks (for emergency deployments)
			b = api.LockBehavior_IGNORE
		}
		return &repository.DeployApplicationVersion{
			SourceTrain:           nil,
			Environment:           act.Environment,
			Application:           act.Application,
			Version:               act.Version,
			LockBehaviour:         b,
			WriteCommitData:       d.Config.WriteCommitData,
			Authentication:        repository.Authentication{RBACConfig: d.RBACConfig},
			Author:                "",
<<<<<<< HEAD
			CiLink:                "", //Only gets populated when a release is created.
=======
			CiLink:                "", //Only gets populated when a release is created or release train is conducted.
>>>>>>> 527c39bc
			TransformerEslVersion: 0,
		}, nil, nil
	case *api.BatchAction_DeleteEnvFromApp:
		act := action.DeleteEnvFromApp
		return &repository.DeleteEnvFromApp{
			Environment:           act.Environment,
			Application:           act.Application,
			Authentication:        repository.Authentication{RBACConfig: d.RBACConfig},
			TransformerEslVersion: 0,
		}, nil, nil
	case *api.BatchAction_ReleaseTrain:
		in := action.ReleaseTrain
		if !valid.EnvironmentName(in.Target) {
			return nil, nil, status.Error(codes.InvalidArgument, "invalid environment")
		}
		if in.Team != "" && !valid.TeamName(in.Team) {
			return nil, nil, status.Error(codes.InvalidArgument, "invalid Team name")
		}
		return &repository.ReleaseTrain{
				Repo:                  d.Repository,
				Target:                in.Target,
				Team:                  in.Team,
				CommitHash:            in.CommitHash,
				WriteCommitData:       d.Config.WriteCommitData,
				TargetType:            in.TargetType.String(),
				Authentication:        repository.Authentication{RBACConfig: d.RBACConfig},
				TransformerEslVersion: 0,
				CiLink:                in.CiLink,
<<<<<<< HEAD
=======
				AllowedDomains:        d.Config.AllowedCILinkDomains,
>>>>>>> 527c39bc
			}, &api.BatchResult{
				Result: &api.BatchResult_ReleaseTrain{
					ReleaseTrain: &api.ReleaseTrainResponse{Target: in.Target, Team: in.Team},
				},
			}, nil
	case *api.BatchAction_CreateRelease:
		in := action.CreateRelease
		response := api.CreateReleaseResponseSuccess{}
		return &repository.CreateApplicationVersion{
				Version:               in.Version,
				Application:           in.Application,
				Manifests:             in.Manifests,
				SourceCommitId:        in.SourceCommitId,
				SourceAuthor:          in.SourceAuthor,
				SourceMessage:         in.SourceMessage,
				PreviousCommit:        in.PreviousCommitId,
				Team:                  in.Team,
				DisplayVersion:        in.DisplayVersion,
				Authentication:        repository.Authentication{RBACConfig: d.RBACConfig},
				WriteCommitData:       d.Config.WriteCommitData,
				CiLink:                in.CiLink,
<<<<<<< HEAD
=======
				AllowedDomains:        d.Config.AllowedCILinkDomains,
>>>>>>> 527c39bc
				TransformerEslVersion: 0,
			}, &api.BatchResult{
				Result: &api.BatchResult_CreateReleaseResponse{
					CreateReleaseResponse: &api.CreateReleaseResponse{
						Response: &api.CreateReleaseResponse_Success{
							Success: &response,
						},
					},
				},
			}, nil
	case *api.BatchAction_CreateEnvironment:
		in := action.CreateEnvironment
		conf := in.Config
		if conf == nil {
			//exhaustruct:ignore
			conf = &api.EnvironmentConfig{}
		}
		var argocd *config.EnvironmentConfigArgoCd
		if conf.Argocd != nil {
			syncWindows := transformSyncWindowsToConfig(conf.Argocd.SyncWindows)
			clusterResourceWhitelist := transformAccessListToConfig(conf.Argocd.AccessList)
			ignoreDifferences := transformIgnoreDifferencesToConfig(conf.Argocd.IgnoreDifferences)
			argocd = &config.EnvironmentConfigArgoCd{
				Destination:              transformDestinationToConfig(conf.Argocd.Destination),
				SyncWindows:              syncWindows,
				ClusterResourceWhitelist: clusterResourceWhitelist,
				ApplicationAnnotations:   conf.Argocd.ApplicationAnnotations,
				IgnoreDifferences:        ignoreDifferences,
				SyncOptions:              conf.Argocd.SyncOptions,
			}
		}
		upstream := transformUpstreamToConfig(conf.Upstream)
		transformer := &repository.CreateEnvironment{
			Environment: in.Environment,
			Config: config.EnvironmentConfig{
				Upstream:         upstream,
				ArgoCd:           argocd,
				EnvironmentGroup: conf.EnvironmentGroup,
			},
			TransformerEslVersion: 0,
			Authentication:        repository.Authentication{RBACConfig: d.RBACConfig},
		}
		return transformer, nil, nil
	case *api.BatchAction_CreateEnvironmentGroupLock:
		act := action.CreateEnvironmentGroupLock
		return &repository.CreateEnvironmentGroupLock{
			EnvironmentGroup:      act.EnvironmentGroup,
			LockId:                act.LockId,
			Message:               act.Message,
			Authentication:        repository.Authentication{RBACConfig: d.RBACConfig},
			TransformerEslVersion: 0,
		}, nil, nil
	case *api.BatchAction_DeleteEnvironmentGroupLock:
		act := action.DeleteEnvironmentGroupLock
		return &repository.DeleteEnvironmentGroupLock{
			EnvironmentGroup:      act.EnvironmentGroup,
			LockId:                act.LockId,
			Authentication:        repository.Authentication{RBACConfig: d.RBACConfig},
			TransformerEslVersion: 0,
		}, nil, nil
	}
	return nil, nil, status.Error(codes.InvalidArgument, "processAction: cannot process action: invalid action type")
}

func (d *BatchServer) ProcessBatch(
	ctx context.Context,
	in *api.BatchRequest,
) (*api.BatchResponse, error) {
	user, err := auth.ReadUserFromContext(ctx)
	if err != nil {
		return nil, grpc.AuthError(ctx, fmt.Errorf("batch requires user to be provided %v", err))
	}
	ctx = auth.WriteUserToContext(ctx, *user)
	if len(in.GetActions()) > maxBatchActions {
		return nil, status.Error(codes.InvalidArgument, fmt.Sprintf("cannot process batch: too many actions. limit is %d", maxBatchActions))
	}

	results := make([]*api.BatchResult, 0, len(in.GetActions()))
	transformers := make([]repository.Transformer, 0, maxBatchActions)
	for _, batchAction := range in.GetActions() {
		transformer, result, err := d.processAction(batchAction)
		if err != nil {
			// Validation error
			return nil, err
		}
		transformers = append(transformers, transformer)
		results = append(results, result)
	}
	err = d.Repository.Apply(ctx, transformers...)
	if err != nil {
		logger.FromContext(ctx).Sugar().Warnf("error in Repository.Apply: %v", err)
		if errors.Is(err, repository.ErrQueueFull) {
			return nil, status.Error(codes.ResourceExhausted, fmt.Sprintf("Could not process ProcessBatch request. Err: %s", err.Error()))
		}
		var applyErr *repository.TransformerBatchApplyError = repository.UnwrapUntilTransformerBatchApplyError(err)
		if applyErr != nil {
			return d.handleError(applyErr, err)
		}
		return nil, err
	}
	return &api.BatchResponse{Results: results}, nil
}

func (d *BatchServer) handleError(applyErr *repository.TransformerBatchApplyError, err error) (*api.BatchResponse, error) {
	switch transformerError := applyErr.TransformerError.(type) {
	case *repository.CreateReleaseError:
		{
			errorResults := make([]*api.BatchResult, 1)
			errorResults[0] = &api.BatchResult{
				Result: &api.BatchResult_CreateReleaseResponse{
					CreateReleaseResponse: transformerError.Response(),
				},
			}
			return &api.BatchResponse{Results: errorResults}, nil
		}
	case *repository.TeamNotFoundErr:
		return nil, status.Error(codes.FailedPrecondition, fmt.Sprintf("Could not process ProcessBatch request. Err: %s", applyErr.TransformerError.Error()))
	default:
		tmp, ok := status.FromError(applyErr.TransformerError)
		if tmp != nil && ok {
			// in order to pass the right status code, we need to return the inner error:
			return nil, applyErr.TransformerError
		}
		return nil, err
	}
}

var _ api.BatchServiceServer = (*BatchServer)(nil)<|MERGE_RESOLUTION|>--- conflicted
+++ resolved
@@ -229,11 +229,7 @@
 			WriteCommitData:       d.Config.WriteCommitData,
 			Authentication:        repository.Authentication{RBACConfig: d.RBACConfig},
 			Author:                "",
-<<<<<<< HEAD
-			CiLink:                "", //Only gets populated when a release is created.
-=======
 			CiLink:                "", //Only gets populated when a release is created or release train is conducted.
->>>>>>> 527c39bc
 			TransformerEslVersion: 0,
 		}, nil, nil
 	case *api.BatchAction_DeleteEnvFromApp:
@@ -262,10 +258,7 @@
 				Authentication:        repository.Authentication{RBACConfig: d.RBACConfig},
 				TransformerEslVersion: 0,
 				CiLink:                in.CiLink,
-<<<<<<< HEAD
-=======
 				AllowedDomains:        d.Config.AllowedCILinkDomains,
->>>>>>> 527c39bc
 			}, &api.BatchResult{
 				Result: &api.BatchResult_ReleaseTrain{
 					ReleaseTrain: &api.ReleaseTrainResponse{Target: in.Target, Team: in.Team},
@@ -287,10 +280,7 @@
 				Authentication:        repository.Authentication{RBACConfig: d.RBACConfig},
 				WriteCommitData:       d.Config.WriteCommitData,
 				CiLink:                in.CiLink,
-<<<<<<< HEAD
-=======
 				AllowedDomains:        d.Config.AllowedCILinkDomains,
->>>>>>> 527c39bc
 				TransformerEslVersion: 0,
 			}, &api.BatchResult{
 				Result: &api.BatchResult_CreateReleaseResponse{
