--- conflicted
+++ resolved
@@ -63,7 +63,6 @@
 	defer GaugeQueueSize(ctx, q)
 	select {
 	case q.transformerBatches <- e:
-		GaugeQueueSize(ctx, len(q.transformerBatches))
 		return resultChannel
 	default:
 		//Channel is full, we don't want to put anything else there.
@@ -79,14 +78,10 @@
 	}
 }
 
-<<<<<<< HEAD
 func GaugeQueueSize(ctx context.Context, q *queue) {
 	if ddMetrics != nil {
 		queueSize := len(q.transformerBatches)
-=======
-func GaugeQueueSize(ctx context.Context, queueSize int) {
-	if ddMetrics != nil {
->>>>>>> 315d5630
+
 		err := ddMetrics.Gauge("request_queue_size", float64(queueSize), []string{}, 1)
 
 		if err != nil {
