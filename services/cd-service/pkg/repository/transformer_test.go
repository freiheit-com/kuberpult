/*This file is part of kuberpult.

Kuberpult is free software: you can redistribute it and/or modify
it under the terms of the Expat(MIT) License as published by
the Free Software Foundation.

Kuberpult is distributed in the hope that it will be useful,
but WITHOUT ANY WARRANTY; without even the implied warranty of
MERCHANTABILITY or FITNESS FOR A PARTICULAR PURPOSE.  See the
MIT License for more details.

You should have received a copy of the MIT License
along with kuberpult. If not, see <https://directory.fsf.org/wiki/License:Expat>.

Copyright 2023 freiheit.com*/

package repository

import (
	"context"
	"encoding/hex"
	"errors"
	"fmt"
	"io"
	"math/rand"
	"os/exec"
	"path"
	"reflect"
	"regexp"
	"sort"
	"strconv"
	"strings"
	"testing"
	"time"

	"github.com/google/go-cmp/cmp/cmpopts"
	"google.golang.org/grpc/codes"
	"google.golang.org/grpc/status"

	"github.com/freiheit-com/kuberpult/services/cd-service/pkg/repository/testutil"

	"github.com/DataDog/datadog-go/v5/statsd"

	api "github.com/freiheit-com/kuberpult/pkg/api/v1"
	"github.com/freiheit-com/kuberpult/pkg/auth"
	"github.com/freiheit-com/kuberpult/pkg/ptr"
	"github.com/freiheit-com/kuberpult/pkg/testfs"
	"github.com/freiheit-com/kuberpult/pkg/valid"
	"github.com/freiheit-com/kuberpult/services/cd-service/pkg/config"
	"github.com/go-git/go-billy/v5"
	"github.com/go-git/go-billy/v5/util"
	"github.com/google/go-cmp/cmp"

	godebug "github.com/kylelemons/godebug/diff"
)

const (
	envAcceptance      = "acceptance"
	envProduction      = "production"
	additionalVersions = 7
)

var timeNowOld = time.Date(1999, 01, 02, 03, 04, 05, 0, time.UTC)

func TestUndeployApplicationErrors(t *testing.T) {
	tcs := []struct {
		Name              string
		Transformers      []Transformer
		expectedError     *TransformerBatchApplyError
		expectedCommitMsg string
	}{
		{
			Name: "Delete non-existent application",
			Transformers: []Transformer{
				&UndeployApplication{
					Application: "app1",
				},
			},
			expectedError: &TransformerBatchApplyError{
				Index:            0,
				TransformerError: errMatcher{"UndeployApplication: error cannot undeploy non-existing application 'app1'"},
			},
			expectedCommitMsg: "",
		},
		{
			Name: "Success",
			Transformers: []Transformer{
				&CreateApplicationVersion{
					Application: "app1",
					Manifests: map[string]string{
						envProduction: "productionmanifest",
					},
					WriteCommitData: true,
				},
				&CreateUndeployApplicationVersion{
					Application: "app1",
				},
				&UndeployApplication{
					Application: "app1",
				},
			},
			expectedCommitMsg: "application 'app1' was deleted successfully",
		},
		{
			Name: "Create un-deploy Version for un-deployed application should not work",
			Transformers: []Transformer{
				&CreateApplicationVersion{
					Application: "app1",
					Manifests: map[string]string{
						envProduction: "productionmanifest",
					},
					WriteCommitData: true,
				},
				&CreateUndeployApplicationVersion{
					Application: "app1",
				},
				&UndeployApplication{
					Application: "app1",
				},
				&CreateUndeployApplicationVersion{
					Application: "app1",
				},
			},
			expectedError: &TransformerBatchApplyError{
				Index:            3,
				TransformerError: errMatcher{"cannot undeploy non-existing application 'app1'"},
			},
			expectedCommitMsg: "",
		},
		{
			Name: "Undeploy application where there is an application lock should not work",
			Transformers: []Transformer{
				&CreateEnvironment{
					Environment: "acceptance",
					Config:      config.EnvironmentConfig{Upstream: &config.EnvironmentConfigUpstream{Environment: envAcceptance, Latest: true}},
				},
				&CreateApplicationVersion{
					Application: "app1",
					Manifests: map[string]string{
						envAcceptance: "acceptance",
					},
					WriteCommitData: true,
				},
				&CreateUndeployApplicationVersion{
					Application: "app1",
				},
				&CreateEnvironmentApplicationLock{
					Environment: "acceptance",
					Application: "app1",
					LockId:      "22133",
					Message:     "test",
				},
				&UndeployApplication{
					Application: "app1",
				},
			},
			expectedCommitMsg: "application 'app1' was deleted successfully",
		},
		{
			Name: "Undeploy application where there is an application lock created after the un-deploy version creation should",
			Transformers: []Transformer{
				&CreateEnvironment{
					Environment: "acceptance",
					Config:      config.EnvironmentConfig{Upstream: &config.EnvironmentConfigUpstream{Environment: envAcceptance, Latest: true}},
				},
				&CreateApplicationVersion{
					Application: "app1",
					Manifests: map[string]string{
						envAcceptance: "acceptance",
					},
					WriteCommitData: true,
				},
				&CreateUndeployApplicationVersion{
					Application: "app1",
				},
				&CreateEnvironmentApplicationLock{
					Environment: "acceptance",
					Application: "app1",
					LockId:      "22133",
					Message:     "test",
				},
				&UndeployApplication{
					Application: "app1",
				},
			},
			expectedCommitMsg: "application 'app1' was deleted successfully",
		},
		{
			Name: "Undeploy application where there current releases are not undeploy shouldn't work",
			Transformers: []Transformer{
				&CreateEnvironment{
					Environment: "acceptance",
					Config:      config.EnvironmentConfig{Upstream: &config.EnvironmentConfigUpstream{Environment: envAcceptance, Latest: true}},
				},
				&CreateApplicationVersion{
					Application: "app1",
					Manifests: map[string]string{
						envAcceptance: "acceptance",
					},
					WriteCommitData: true,
				},
				&CreateEnvironmentLock{
					Environment: "acceptance",
					LockId:      "22133",
					Message:     "test",
				},
				&CreateUndeployApplicationVersion{
					Application: "app1",
				},
				&UndeployApplication{
					Application: "app1",
				},
			},
			expectedError: &TransformerBatchApplyError{
				Index:            4,
				TransformerError: errMatcher{"UndeployApplication: error cannot un-deploy application 'app1' the release 'acceptance' is not un-deployed: 'environments/acceptance/applications/app1/version/undeploy'"},
			},
			expectedCommitMsg: "",
		},
		{
			Name: "Undeploy application where the app does not have a release in all envs must work",
			Transformers: []Transformer{
				&CreateEnvironment{
					Environment: "acceptance",
					Config:      config.EnvironmentConfig{Upstream: &config.EnvironmentConfigUpstream{Latest: true}},
				},
				&CreateEnvironment{
					Environment: "production",
					Config:      config.EnvironmentConfig{Upstream: &config.EnvironmentConfigUpstream{Environment: envAcceptance, Latest: false}},
				},
				&CreateApplicationVersion{
					Application: "app1",
					Manifests: map[string]string{
						envAcceptance: "acceptance",
					},
					WriteCommitData: true,
				},
				&CreateUndeployApplicationVersion{
					Application: "app1",
				},
				&UndeployApplication{
					Application: "app1",
				},
			},
			expectedCommitMsg: "application 'app1' was deleted successfully",
		},
		{
			Name: "Undeploy application where there is an environment lock should work",
			Transformers: []Transformer{
				&CreateEnvironment{
					Environment: "acceptance",
					Config:      config.EnvironmentConfig{Upstream: &config.EnvironmentConfigUpstream{Environment: envAcceptance, Latest: true}},
				},
				&CreateApplicationVersion{
					Application: "app1",
					Manifests: map[string]string{
						envAcceptance: "acceptance",
					},
					WriteCommitData: true,
				},
				&CreateUndeployApplicationVersion{
					Application: "app1",
				},
				&CreateEnvironmentLock{
					Environment: "acceptance",
					LockId:      "22133",
					Message:     "test",
				},
				&UndeployApplication{
					Application: "app1",
				},
			},
			expectedCommitMsg: "application 'app1' was deleted successfully",
		},
		{
			Name: "Undeploy application where the last release is not Undeploy shouldn't work",
			Transformers: []Transformer{
				&CreateApplicationVersion{
					Application: "app1",
					Manifests: map[string]string{
						envProduction: "productionmanifest",
					},
					WriteCommitData: true,
				},
				&CreateUndeployApplicationVersion{
					Application: "app1",
				},
				&CreateApplicationVersion{
					Application:     "app1",
					Manifests:       nil,
					SourceCommitId:  "",
					SourceAuthor:    "",
					SourceMessage:   "",
					WriteCommitData: true,
				},
				&UndeployApplication{
					Application: "app1",
				},
			},
			expectedError: &TransformerBatchApplyError{
				Index:            3,
				TransformerError: errMatcher{"UndeployApplication: error last release is not un-deployed application version of 'app1'"},
			},
			expectedCommitMsg: "",
		},
	}
	for _, tc := range tcs {
		tc := tc
		t.Run(tc.Name, func(t *testing.T) {
			t.Parallel()

			repo := setupRepositoryTest(t)
			commitMsg, _, _, err := repo.ApplyTransformersInternal(testutil.MakeTestContext(), tc.Transformers...)
			if diff := cmp.Diff(tc.expectedError, err, cmpopts.EquateErrors()); diff != "" {
				t.Fatalf("error mismatch (-want, +got):\n%s", diff)
			}

			actualMsg := ""
			if len(commitMsg) > 0 {
				actualMsg = commitMsg[len(commitMsg)-1]
			}
			if diff := cmp.Diff(tc.expectedCommitMsg, actualMsg); diff != "" {
				t.Errorf("commit message mismatch (-want, +got):\n%s", diff)
			}
		})
	}
}

func TestCreateUndeployApplicationVersionErrors(t *testing.T) {
	tcs := []struct {
		Name             string
		Transformers     []Transformer
		expectedError    error
		expectedPath     string
		expectedFileData []byte
	}{
		{
			Name: "successfully undeploy - should work",
			Transformers: []Transformer{
				&CreateEnvironment{
					Environment: "acceptance",
					Config:      config.EnvironmentConfig{Upstream: &config.EnvironmentConfigUpstream{Environment: envAcceptance, Latest: true}},
				},
				&CreateApplicationVersion{
					Application: "app1",
					Manifests: map[string]string{
						envAcceptance: "acceptance",
					},
					WriteCommitData: true,
				},
				&CreateUndeployApplicationVersion{
					Application: "app1",
				},
			},
			expectedPath:     "applications/app1/releases/2/environments/acceptance/manifests.yaml",
			expectedFileData: []byte(" "),
		},
		{
			Name: "Does not undeploy - should not succeed",
			Transformers: []Transformer{
				&CreateEnvironment{
					Environment: "acceptance",
					Config:      config.EnvironmentConfig{Upstream: &config.EnvironmentConfigUpstream{Environment: envAcceptance, Latest: true}},
				},
				&CreateApplicationVersion{
					Application: "app1",
					Manifests: map[string]string{
						envAcceptance: "acceptance",
					},
					WriteCommitData: true,
				},
			},
			expectedError: errMatcher{"file does not exist"},
			expectedPath:  "",
		},
	}
	for _, tc := range tcs {
		tc := tc
		t.Run(tc.Name, func(t *testing.T) {
			t.Parallel()
			repo := setupRepositoryTest(t)
			_, updatedState, _, _ := repo.ApplyTransformersInternal(testutil.MakeTestContext(), tc.Transformers...)

			fileData, err := util.ReadFile(updatedState.Filesystem, updatedState.Filesystem.Join(updatedState.Filesystem.Root(), tc.expectedPath))
			if diff := cmp.Diff(tc.expectedError, err, cmpopts.EquateErrors()); diff != "" {
				t.Fatalf("error mismatch (-want, +got):\n%s", diff)
			}
			if diff := cmp.Diff(tc.expectedFileData, fileData); diff != "" {
				t.Errorf("file data mismatch (-want, +got):\n%s", diff)
			}
		})
	}
}

func TestCreateApplicationVersionEvents(t *testing.T) {
	fakeGen := testutil.TestGenerator{
		Time: timeNowOld,
	}

	tcs := []struct {
		Name          string
		Transformers  []Transformer
		expectedPaths []string
	}{
		{
			Name: "createRelease event should write files",
			Transformers: []Transformer{
				&CreateEnvironment{
					Environment: envAcceptance,
					Config:      config.EnvironmentConfig{Upstream: &config.EnvironmentConfigUpstream{Environment: envAcceptance, Latest: false}},
				},
				&CreateEnvironment{
					Environment: envProduction,
					Config:      config.EnvironmentConfig{Upstream: &config.EnvironmentConfigUpstream{Environment: envAcceptance, Latest: false}},
				},
				&CreateApplicationVersion{
					Authentication: Authentication{},
					Version:        42,
					Application:    "app1",
					Manifests: map[string]string{
						envAcceptance: envAcceptance,
						envProduction: envProduction,
					},
					SourceCommitId:  "cafe1cafe2cafe1cafe2cafe1cafe2cafe1cafe2",
					SourceAuthor:    "best Author",
					SourceMessage:   "smart message",
					SourceRepoUrl:   "",
					Team:            "",
					DisplayVersion:  "",
					WriteCommitData: true,
				},
			},
			expectedPaths: []string{
				"environments/acceptance/.gitkeep",
				"environments/production/.gitkeep",
				"eventType",
			},
		},
	}
	for _, tc := range tcs {
		tc := tc
		t.Run(tc.Name, func(t *testing.T) {
			t.Parallel()
			repo := setupRepositoryTest(t)
			ctx := testutil.MakeTestContext()
			ctx = AddGeneratorToContext(ctx, fakeGen)
			_, updatedState, _, applyErr := repo.ApplyTransformersInternal(ctx, tc.Transformers...)
			if applyErr != nil {
				t.Fatalf("expected no error but transformer failed with %v", applyErr)
			}
			// find out the name of the events directory:
			baseDir := "commits/ca/fe1cafe2cafe1cafe2cafe1cafe2cafe1cafe2/events/"
			fs := updatedState.Filesystem
			files, err := fs.ReadDir(baseDir)
			if err != nil {
				t.Fatalf("Error reading baseDir: %s", err.Error())
			}
			if len(files) != 1 {
				t.Fatalf("Expected one event: %s - bot got %d", baseDir, len(files))
			}

			file := files[0]
			eventId := file.Name()

			for i := range tc.expectedPaths {
				expectedPath := tc.expectedPaths[i]
				expectedFullPath := fs.Join(baseDir, eventId, expectedPath)
				filename := updatedState.Filesystem.Join(updatedState.Filesystem.Root(), expectedFullPath)
				_, err := util.ReadFile(updatedState.Filesystem, filename)
				if err != nil {
					t.Fatalf("Expected no error: %v - file issue %s", err, filename)
				}
			}
		})
	}
}

func TestDeployOnSelectedEnvs(t *testing.T) {
	type Expected struct {
		Path     string
		fileData *string
	}
	tcs := []struct {
		Name         string
		Transformers []Transformer
		Expected     []Expected
	}{
		{
			Name: "generates multiple manifests",
			Transformers: []Transformer{
				&CreateEnvironment{
					Environment: envAcceptance,
					Config:      testutil.MakeEnvConfigLatest(&config.EnvironmentConfigArgoCd{}),
				},
				&CreateEnvironment{
					Environment: envProduction,
					Config:      testutil.MakeEnvConfigLatest(&config.EnvironmentConfigArgoCd{}),
				},
				&CreateApplicationVersion{
					Application: "app1",
					Manifests: map[string]string{
						envAcceptance: "acc1",
						envProduction: "prod1",
					},
					WriteCommitData: true,
				},
			},
			Expected: []Expected{
				{
					Path: "argocd/v1alpha1/acceptance.yaml",
					fileData: ptr.FromString(`apiVersion: argoproj.io/v1alpha1
kind: AppProject
metadata:
  name: acceptance
spec:
  description: acceptance
  destinations:
  - {}
  sourceRepos:
  - '*'
---
apiVersion: argoproj.io/v1alpha1
kind: Application
metadata:
  annotations:
    argocd.argoproj.io/manifest-generate-paths: /environments/acceptance/applications/app1/manifests
    com.freiheit.kuberpult/application: app1
    com.freiheit.kuberpult/environment: acceptance
    com.freiheit.kuberpult/team: ""
  finalizers:
  - resources-finalizer.argocd.argoproj.io
  labels:
    com.freiheit.kuberpult/team: ""
  name: acceptance-app1
spec:
  destination: {}
  project: acceptance
  source:
    path: environments/acceptance/applications/app1/manifests
    repoURL: %%%REPO%%%
    targetRevision: master
  syncPolicy:
    automated:
      allowEmpty: true
      prune: true
      selfHeal: true
`),
				},
				{
					Path: "argocd/v1alpha1/production.yaml",
					fileData: ptr.FromString(`apiVersion: argoproj.io/v1alpha1
kind: AppProject
metadata:
  name: production
spec:
  description: production
  destinations:
  - {}
  sourceRepos:
  - '*'
---
apiVersion: argoproj.io/v1alpha1
kind: Application
metadata:
  annotations:
    argocd.argoproj.io/manifest-generate-paths: /environments/production/applications/app1/manifests
    com.freiheit.kuberpult/application: app1
    com.freiheit.kuberpult/environment: production
    com.freiheit.kuberpult/team: ""
  finalizers:
  - resources-finalizer.argocd.argoproj.io
  labels:
    com.freiheit.kuberpult/team: ""
  name: production-app1
spec:
  destination: {}
  project: production
  source:
    path: environments/production/applications/app1/manifests
    repoURL: %%%REPO%%%
    targetRevision: master
  syncPolicy:
    automated:
      allowEmpty: true
      prune: true
      selfHeal: true
`),
				},
			},
		},
		{
			Name: "generates only deployed manifest",
			Transformers: []Transformer{
				&CreateEnvironment{
					Environment: envAcceptance,
					Config:      testutil.MakeEnvConfigLatest(&config.EnvironmentConfigArgoCd{}),
				},
				&CreateEnvironment{
					Environment: envProduction,
					Config:      testutil.MakeEnvConfigUpstream(envAcceptance, &config.EnvironmentConfigArgoCd{}),
				},
				&CreateApplicationVersion{
					Application: "app1",
					Manifests: map[string]string{
						envAcceptance: "acc2",
						envProduction: "prod2",
					},
					WriteCommitData: true,
				},
			},
			Expected: []Expected{
				{
					Path: "argocd/v1alpha1/acceptance.yaml",
					fileData: ptr.FromString(`apiVersion: argoproj.io/v1alpha1
kind: AppProject
metadata:
  name: acceptance
spec:
  description: acceptance
  destinations:
  - {}
  sourceRepos:
  - '*'
---
apiVersion: argoproj.io/v1alpha1
kind: Application
metadata:
  annotations:
    argocd.argoproj.io/manifest-generate-paths: /environments/acceptance/applications/app1/manifests
    com.freiheit.kuberpult/application: app1
    com.freiheit.kuberpult/environment: acceptance
    com.freiheit.kuberpult/team: ""
  finalizers:
  - resources-finalizer.argocd.argoproj.io
  labels:
    com.freiheit.kuberpult/team: ""
  name: acceptance-app1
spec:
  destination: {}
  project: acceptance
  source:
    path: environments/acceptance/applications/app1/manifests
    repoURL: %%%REPO%%%
    targetRevision: master
  syncPolicy:
    automated:
      allowEmpty: true
      prune: true
      selfHeal: true
`),
				},
				{
					Path: "argocd/v1alpha1/production.yaml",
					// here we expect only the appProject with the app, because it hasn't been deployed yet
					fileData: ptr.FromString(`apiVersion: argoproj.io/v1alpha1
kind: AppProject
metadata:
  name: production
spec:
  description: production
  destinations:
  - {}
  sourceRepos:
  - '*'
`),
				},
			},
		},
	}
	for _, tc := range tcs {
		tc := tc
		t.Run(tc.Name, func(t *testing.T) {
			t.Parallel()
			repo, repoUrl := setupRepositoryTestWithPath(t)

			err := repo.Apply(testutil.MakeTestContext(), tc.Transformers...)
			if err != nil {
				t.Fatalf("Unexpected error ApplyTransformersInternal: %v", err)
			}
			for i, expected := range tc.Expected {
				fileData, err := util.ReadFile(repo.State().Filesystem, repo.State().Filesystem.Join(repo.State().Filesystem.Root(), expected.Path))
				if err == nil {
					if expected.fileData == nil {
						t.Fatalf("Expected [%d] an error but got content: '%s'", i, string(fileData))
					}
					var actual = string(fileData)
					var exp = strings.ReplaceAll(ptr.ToString(expected.fileData), "%%%REPO%%%", repoUrl)
					if diff := cmp.Diff(actual, exp); diff != "" {
						t.Errorf("got %v, want %v, diff (-want +got) %s", actual, exp, diff)
					}
				} else {
					// there is an error
					if expected.fileData != nil {
						t.Fatalf("Expected [%d] file data '%s' but got error: %v", i, ptr.ToString(expected.fileData), err)
					}
				}
			}
		})
	}
}

func TestCreateApplicationVersionIdempotency(t *testing.T) {
	tcs := []struct {
		Name          string
		Transformers  []Transformer
		expectedError *TransformerBatchApplyError
	}{
		{
			Name: "recreate same version with idempotence",
			Transformers: []Transformer{
				&CreateEnvironment{
					Environment: "acceptance",
					Config:      config.EnvironmentConfig{Upstream: &config.EnvironmentConfigUpstream{Environment: envAcceptance, Latest: false}},
				},
				&CreateApplicationVersion{
					Application: "app1",
					Version:     10000,
					Manifests: map[string]string{
						envAcceptance: "{}",
					},
					WriteCommitData: true,
				},
				&CreateApplicationVersion{
					Application: "app1",
					Version:     10000,
					Manifests: map[string]string{
						envAcceptance: "{}",
					},
					WriteCommitData: true,
				},
			},
			expectedError: &TransformerBatchApplyError{
				Index:            2,
				TransformerError: errMatcher{"already_exists_same:{}"},
			},
		},
		{
			Name: "recreate same version without idempotence",
			Transformers: []Transformer{
				&CreateEnvironment{
					Environment: "acceptance",
					Config:      config.EnvironmentConfig{Upstream: &config.EnvironmentConfigUpstream{Environment: envAcceptance, Latest: false}},
				},
				&CreateApplicationVersion{
					Application: "app1",
					Version:     10000,
					Manifests: map[string]string{
						envAcceptance: `{}`,
					},
					WriteCommitData: true,
				},
				&CreateApplicationVersion{
					Application: "app1",
					Version:     10000,
					Manifests: map[string]string{
						envAcceptance: `{ "different": "yes" }`,
					},
					WriteCommitData: true,
				},
			},
			expectedError: &TransformerBatchApplyError{
				Index: 2,
				TransformerError: &CreateReleaseError{
					response: api.CreateReleaseResponse{
						Response: &api.CreateReleaseResponse_AlreadyExistsDifferent{
							AlreadyExistsDifferent: &api.CreateReleaseResponseAlreadyExistsDifferent{
								FirstDifferingField: api.DifferingField_MANIFESTS,
								Diff:                "--- acceptance-existing\n+++ acceptance-request\n@@ -1 +1 @@\n-{}\n\\ No newline at end of file\n+{ \"different\": \"yes\" }\n\\ No newline at end of file\n",
							},
						},
					},
				},
			},
		},
		{
			Name: "recreate same version with idempotence, but different formatting of yaml",
			Transformers: []Transformer{
				&CreateEnvironment{
					Environment: "acceptance",
					Config:      config.EnvironmentConfig{Upstream: &config.EnvironmentConfigUpstream{Environment: envAcceptance, Latest: false}},
				},
				&CreateApplicationVersion{
					Application: "app1",
					Version:     10000,
					Manifests: map[string]string{
						envAcceptance: `{ "different":                  "yes" }`,
					},
					WriteCommitData: true,
				},
				&CreateApplicationVersion{
					Application: "app1",
					Version:     10000,
					Manifests: map[string]string{
						envAcceptance: `{ "different": "yes" }`,
					},
					WriteCommitData: true,
				},
			},
			expectedError: &TransformerBatchApplyError{
				Index: 2,
				TransformerError: &CreateReleaseError{
					response: api.CreateReleaseResponse{
						Response: &api.CreateReleaseResponse_AlreadyExistsSame{
							AlreadyExistsSame: &api.CreateReleaseResponseAlreadyExistsSame{},
						},
					},
				},
			},
		},
	}
	for _, tc := range tcs {
		tc := tc
		t.Run(tc.Name, func(t *testing.T) {
			ctxWithTime := WithTimeNow(testutil.MakeTestContext(), timeNowOld)
			t.Parallel()

			// optimization: no need to set up the repository if this fails
			repo := setupRepositoryTest(t)
			_, _, _, err := repo.ApplyTransformersInternal(ctxWithTime, tc.Transformers...)
			if err == nil {
				t.Fatalf("expected error, got none.")
			}
			if diff := cmp.Diff(tc.expectedError, err, cmpopts.EquateErrors()); diff != "" {
				t.Errorf("error mismatch (-want, +got):\n%s", diff)
			}
		})
	}
}

func listFilesHelper(fs billy.Filesystem, path string) []string {
	ret := make([]string, 0)

	files, err := fs.ReadDir(path)
	if err == nil {
		for _, file := range files {
			ret = append(ret, listFilesHelper(fs, fs.Join(path, file.Name()))...)
		}
	} else {
		ret = append(ret, path)
	}

	return ret
}

func listFiles(fs billy.Filesystem) []string {
	paths := listFilesHelper(fs, ".")
	sort.Slice(paths, func(i, j int) bool { return paths[i] < paths[j] })
	return paths
}

func verifyCommitPathsExist(fs billy.Filesystem, paths []string) error {
	for _, path := range paths {
		_, err := fs.Stat(path)
		if err != nil {
			return fmt.Errorf(`error verifying commit path exists. path: %s, error: %v
directory tree: %s`, path, err, strings.Join(listFiles(fs), "\n"))
		}
	}
	return nil
}

func verifyCommitPathsDontExist(fs billy.Filesystem, paths []string) error {
	for _, path := range paths {
		_, err := fs.Stat(path)
		if err == nil {
			return fmt.Errorf(`error verifying commit path doesn't exist. path:
%s
error expected but none was raised
directory tree: %s`, path, strings.Join(listFiles(fs), "\n"))
		}
	}
	return nil
}

func verifyConsistency(fs billy.Filesystem) error {
	type ApplicationDirectoryContent struct {
		application    string
		sourceCommitID string
	}
	extractAppCommitPairsFromApplications := func(fs billy.Filesystem) ([]ApplicationDirectoryContent, error) {
		applications := make([]ApplicationDirectoryContent, 0)
		applicationsDir, err := fs.ReadDir("applications")
		if err != nil {
			return nil, fmt.Errorf("could not open the applications directory: %w", err)
		}

		for _, applicationDir := range applicationsDir {
			releasesDir, err := fs.ReadDir(fs.Join("applications", applicationDir.Name(), "releases"))
			if err != nil {
				return nil, fmt.Errorf("could not open the releases directory: %w", err)
			}
			for _, releaseDir := range releasesDir {
				commitIDFile, err := util.ReadFile(fs, fs.Join("applications", applicationDir.Name(), "releases", releaseDir.Name(), "source_commit_id"))

				if err != nil {
					return nil, fmt.Errorf("could not read the source commit ID file: %w", err)
				}

				sourceCommitID := string(commitIDFile)
				if valid.SHA1CommitID(sourceCommitID) {
					applications = append(applications, ApplicationDirectoryContent{
						application:    applicationDir.Name(),
						sourceCommitID: sourceCommitID,
					})
				}
			}
		}
		return applications, nil
	}

	applications, err := extractAppCommitPairsFromApplications(fs)
	if err != nil {
		return fmt.Errorf("unable to extract (application, commit) pairs from applications directory, error: %w", err)
	}

	type CommitDirectoryContent struct {
		application    string
		sourceCommitID string
	}

	extractAppCommitPairsFromCommits := func(fs billy.Filesystem) ([]CommitDirectoryContent, error) {
		commits := make([]CommitDirectoryContent, 0)

		commitsDir1, err := fs.ReadDir("commits")
		if err != nil {
			return nil, fmt.Errorf("could not open the commits directory: %w", err)
		}

		for _, commitDir1 := range commitsDir1 {
			commitsDir2, err := fs.ReadDir(fs.Join("commits", commitDir1.Name()))
			if err != nil {
				return nil, fmt.Errorf("could not open the commit directory 1")
			}

			for _, commitDir2 := range commitsDir2 {
				applicationsDir, err := fs.ReadDir(fs.Join("commits", commitDir1.Name(), commitDir2.Name(), "applications"))
				if err != nil {
					return nil, fmt.Errorf("could not open the applications directory in the commits tree: %w", err)
				}

				for _, applicationDir := range applicationsDir {
					commits = append(commits, CommitDirectoryContent{
						application:    applicationDir.Name(),
						sourceCommitID: commitDir1.Name() + commitDir2.Name(),
					})
				}
			}
		}

		return commits, nil
	}

	commits, err := extractAppCommitPairsFromCommits(fs)
	if err != nil {
		return fmt.Errorf("unable to extract (application, commit) pairs from commits directory, error: %w", err)
	}

	for _, app := range applications {
		commitFound := false
		for _, commit := range commits {
			if app.application == commit.application && app.sourceCommitID == commit.sourceCommitID {
				commitFound = true
			}
		}
		if !commitFound {
			return fmt.Errorf(`an (app, commit) combination was found in the application tree but not in the commits tree:
application tree pairs: %v
commit tree pairs: %v
missing: %v
directory tree: %v`, applications, commits, app, strings.Join(listFiles(fs), "\n"))
		}
	}
	for _, commit := range commits {
		appFound := false
		for _, app := range applications {
			if app.application == commit.application && app.sourceCommitID == commit.sourceCommitID {
				appFound = true
			}
		}
		if !appFound {
			return fmt.Errorf(`an (app, commit) combination was found in the commits tree but not in the applications tree:
application tree pairs: %v
commit tree pairs: %v
missing: %v
directory tree: %v`, applications, commits, commit, strings.Join(listFiles(fs), "\n"))
		}
	}
	return nil
}

func randomCommitID() string {
	commitID := make([]byte, 20)
	rand.Read(commitID)
	return hex.EncodeToString(commitID)
}

func concatenate[T any](slices ...[]T) []T {
	var totalLen int
	for _, s := range slices {
		totalLen += len(s)
	}

	result := make([]T, totalLen)

	var i int
	for _, s := range slices {
		i += copy(result[i:], s)
	}

	return result
}

func TestCreateApplicationVersionCommitPath(t *testing.T) {
	type TestCase struct {
		Name                   string
		Transformers           []Transformer
		ExistentCommitPaths    []string
		NonExistentCommitPaths []string
	}

	intToSHA1 := func(n int) string {
		ret := strconv.Itoa(n)
		ret = strings.Repeat("0", 40-len(ret)) + ret
		return ret
	}

	manyCreateApplication := func(app string, n int) []Transformer {
		ret := make([]Transformer, 0)

		for i := 1; i <= n; i++ {
			ret = append(ret, &CreateApplicationVersion{
				Application:    app,
				SourceCommitId: intToSHA1(i),
				Manifests: map[string]string{
					envAcceptance: "acceptance",
				},
				WriteCommitData: true,
			})
		}
		return ret
	}

	tcs := []TestCase{
		{
			Name: "Create one application with SHA1 commit ID",
			Transformers: []Transformer{
				&CreateEnvironment{
					Environment: "acceptance",
					Config:      config.EnvironmentConfig{Upstream: &config.EnvironmentConfigUpstream{Environment: envAcceptance, Latest: false}},
				},
				&CreateApplicationVersion{
					Application:    "app",
					SourceCommitId: "aaaaaaaaaaaaaaaaaaaaaaaaaaaaaaaaaaaaaaaa",
					Manifests: map[string]string{
						envAcceptance: "acceptance",
					},
					WriteCommitData: true,
				},
				&DeployApplicationVersion{
					Environment:   envAcceptance,
					Application:   "app",
					Version:       1,
					LockBehaviour: api.LockBehavior_FAIL,
				},
			},
			ExistentCommitPaths: []string{
				"commits/aa/aaaaaaaaaaaaaaaaaaaaaaaaaaaaaaaaaaaaaa/applications/app/.gitkeep",
			},
		},
		{
			Name: "Create several applications with different SHA1 commit ID's",
			Transformers: []Transformer{
				&CreateEnvironment{
					Environment: "acceptance",
					Config:      config.EnvironmentConfig{Upstream: &config.EnvironmentConfigUpstream{Environment: envAcceptance, Latest: false}},
				},
				&CreateApplicationVersion{
					Application:    "app1",
					SourceCommitId: "aaaaaaaaaaaaaaaaaaaaaaaaaaaaaaaaaaaaaaaa",
					Manifests: map[string]string{
						envAcceptance: "acceptance",
					},
					WriteCommitData: true,
				},
				&CreateApplicationVersion{
					Application:    "app2",
					SourceCommitId: "bbbbbbbbbbbbbbbbbbbbbbbbbbbbbbbbbbbbbbbb",
					Manifests: map[string]string{
						envAcceptance: "acceptance",
					},
					WriteCommitData: true,
				},
				&CreateApplicationVersion{
					Application:    "app3",
					SourceCommitId: "cccccccccccccccccccccccccccccccccccccccc",
					Manifests: map[string]string{
						envAcceptance: "acceptance",
					},
					WriteCommitData: true,
				},
				&DeployApplicationVersion{
					Environment:   envAcceptance,
					Application:   "app1",
					Version:       1,
					LockBehaviour: api.LockBehavior_FAIL,
				},
				&DeployApplicationVersion{
					Environment:   envAcceptance,
					Application:   "app2",
					Version:       1,
					LockBehaviour: api.LockBehavior_FAIL,
				},
				&DeployApplicationVersion{
					Environment:   envAcceptance,
					Application:   "app3",
					Version:       1,
					LockBehaviour: api.LockBehavior_FAIL,
				},
			},
			ExistentCommitPaths: []string{
				"commits/aa/aaaaaaaaaaaaaaaaaaaaaaaaaaaaaaaaaaaaaa/applications/app1/.gitkeep",
				"commits/bb/bbbbbbbbbbbbbbbbbbbbbbbbbbbbbbbbbbbbbb/applications/app2/.gitkeep",
				"commits/cc/cccccccccccccccccccccccccccccccccccccc/applications/app3/.gitkeep",
			},
		},
		{
			Name: "Create several applications with different SHA1 commit ID's but the first 2 letters of the commitID's are the same",
			Transformers: []Transformer{
				&CreateEnvironment{
					Environment: "acceptance",
					Config:      config.EnvironmentConfig{Upstream: &config.EnvironmentConfigUpstream{Environment: envAcceptance, Latest: false}},
				},
				&CreateApplicationVersion{
					Application:    "app1",
					SourceCommitId: "aaaaaaaaaaaaaaaaaaaaaaaaaaaaaaaaaaaaaaaa",
					Manifests: map[string]string{
						envAcceptance: "acceptance",
					},
					WriteCommitData: true,
				},
				&CreateApplicationVersion{
					Application:    "app2",
					SourceCommitId: "aabbbbbbbbbbbbbbbbbbbbbbbbbbbbbbbbbbbbbb",
					Manifests: map[string]string{
						envAcceptance: "acceptance",
					},
					WriteCommitData: true,
				},
				&CreateApplicationVersion{
					Application:    "app3",
					SourceCommitId: "aacccccccccccccccccccccccccccccccccccccc",
					Manifests: map[string]string{
						envAcceptance: "acceptance",
					},
					WriteCommitData: true,
				},
				&DeployApplicationVersion{
					Environment:   envAcceptance,
					Application:   "app1",
					Version:       1,
					LockBehaviour: api.LockBehavior_FAIL,
				},
				&DeployApplicationVersion{
					Environment:   envAcceptance,
					Application:   "app2",
					Version:       1,
					LockBehaviour: api.LockBehavior_FAIL,
				},
				&DeployApplicationVersion{
					Environment:   envAcceptance,
					Application:   "app3",
					Version:       1,
					LockBehaviour: api.LockBehavior_FAIL,
				},
			},
			ExistentCommitPaths: []string{
				"commits/aa/aaaaaaaaaaaaaaaaaaaaaaaaaaaaaaaaaaaaaa/applications/app1/.gitkeep",
				"commits/aa/bbbbbbbbbbbbbbbbbbbbbbbbbbbbbbbbbbbbbb/applications/app2/.gitkeep",
				"commits/aa/cccccccccccccccccccccccccccccccccccccc/applications/app3/.gitkeep",
			},
		},
		{
			Name: "Create several applications from the same SHA1 commit ID",
			Transformers: []Transformer{
				&CreateEnvironment{
					Environment: "acceptance",
					Config:      config.EnvironmentConfig{Upstream: &config.EnvironmentConfigUpstream{Environment: envAcceptance, Latest: false}},
				},
				&CreateApplicationVersion{
					Application:    "app1",
					SourceCommitId: "aaaaaaaaaaaaaaaaaaaaaaaaaaaaaaaaaaaaaaaa",
					Manifests: map[string]string{
						envAcceptance: "acceptance",
					},
					WriteCommitData: true,
				},
				&CreateApplicationVersion{
					Application:    "app2",
					SourceCommitId: "aaaaaaaaaaaaaaaaaaaaaaaaaaaaaaaaaaaaaaaa",
					Manifests: map[string]string{
						envAcceptance: "acceptance",
					},
					WriteCommitData: true,
				},
				&CreateApplicationVersion{
					Application:    "app3",
					SourceCommitId: "aaaaaaaaaaaaaaaaaaaaaaaaaaaaaaaaaaaaaaaa",
					Manifests: map[string]string{
						envAcceptance: "acceptance",
					},
					WriteCommitData: true,
				},
				&DeployApplicationVersion{
					Environment:   envAcceptance,
					Application:   "app1",
					Version:       1,
					LockBehaviour: api.LockBehavior_FAIL,
				},
				&DeployApplicationVersion{
					Environment:   envAcceptance,
					Application:   "app2",
					Version:       1,
					LockBehaviour: api.LockBehavior_FAIL,
				},
				&DeployApplicationVersion{
					Environment:   envAcceptance,
					Application:   "app3",
					Version:       1,
					LockBehaviour: api.LockBehavior_FAIL,
				},
			},
			ExistentCommitPaths: []string{
				"commits/aa/aaaaaaaaaaaaaaaaaaaaaaaaaaaaaaaaaaaaaa/applications/app1/.gitkeep",
				"commits/aa/aaaaaaaaaaaaaaaaaaaaaaaaaaaaaaaaaaaaaa/applications/app2/.gitkeep",
				"commits/aa/aaaaaaaaaaaaaaaaaaaaaaaaaaaaaaaaaaaaaa/applications/app3/.gitkeep",
			},
		},
		{
			Name: "Create application with non SHA1 commit ID",
			Transformers: []Transformer{
				&CreateEnvironment{
					Environment: "acceptance",
					Config:      config.EnvironmentConfig{Upstream: &config.EnvironmentConfigUpstream{Environment: envAcceptance, Latest: false}},
				},
				&CreateApplicationVersion{
					Application:    "app",
					SourceCommitId: "nonsense",
					Manifests: map[string]string{
						envAcceptance: "acceptance",
					},
					WriteCommitData: true,
				},
				&DeployApplicationVersion{
					Environment:   envAcceptance,
					Application:   "app",
					Version:       1,
					LockBehaviour: api.LockBehavior_FAIL,
				},
			},
			NonExistentCommitPaths: []string{
				"commits/no/nsense/applications/app/.gitkeep",
			},
		},
		{
			Name: "Create application with SHA1 commit ID with uppercase letters",
			Transformers: []Transformer{
				&CreateEnvironment{
					Environment: "acceptance",
					Config:      config.EnvironmentConfig{Upstream: &config.EnvironmentConfigUpstream{Environment: envAcceptance, Latest: false}},
				},
				&CreateApplicationVersion{
					Application:    "app",
					SourceCommitId: "aaaaaaAAaaaaaaaaaaaaaaaaaaaaaaaaaaAaaaaa",
					Manifests: map[string]string{
						envAcceptance: "acceptance",
					},
					WriteCommitData: true,
				},
				&DeployApplicationVersion{
					Environment:   envAcceptance,
					Application:   "app",
					Version:       1,
					LockBehaviour: api.LockBehavior_FAIL,
				},
			},
			ExistentCommitPaths: []string{
				"commits/aa/aaaaaaaaaaaaaaaaaaaaaaaaaaaaaaaaaaaaaa/applications/app/.gitkeep",
			},
			NonExistentCommitPaths: []string{
				"commits/aa/aaaaAAaaaaaaaaaaaaaaaaaaaaaaaaaaAaaaaa/applications/app/.gitkeep",
			},
		},
		{
			Name: "Create the same application many times and deploy the last one",
			Transformers: concatenate(
				[]Transformer{
					&CreateEnvironment{
						Environment: "acceptance",
						Config:      config.EnvironmentConfig{Upstream: &config.EnvironmentConfigUpstream{Environment: envAcceptance, Latest: false}},
					},
				},
				manyCreateApplication("app", 21),
				[]Transformer{
					&DeployApplicationVersion{
						Environment:   envAcceptance,
						Application:   "app",
						Version:       uint64(21),
						LockBehaviour: api.LockBehavior_FAIL,
					},
				},
			),
			ExistentCommitPaths: []string{
				"commits/00/00000000000000000000000000000000000002",
			},
			NonExistentCommitPaths: []string{
				"commits/00/00000000000000000000000000000000000001",
			},
		},
		{
			Name: "Create the same application many times and deploy the last one but with another application in an old commit",
			Transformers: concatenate(
				[]Transformer{
					&CreateEnvironment{
						Environment: "acceptance",
						Config:      config.EnvironmentConfig{Upstream: &config.EnvironmentConfigUpstream{Environment: envAcceptance, Latest: false}},
					},
					&CreateApplicationVersion{
						Application:    "app1",
						SourceCommitId: intToSHA1(1),
						Manifests: map[string]string{
							envAcceptance: "acceptance",
						},
						WriteCommitData: true,
					},
				},
				manyCreateApplication("app2", 21),
				[]Transformer{
					&DeployApplicationVersion{
						Environment:   envAcceptance,
						Application:   "app2",
						Version:       uint64(21),
						LockBehaviour: api.LockBehavior_FAIL,
					},
				},
			),
			ExistentCommitPaths: []string{
				"commits/00/00000000000000000000000000000000000001/applications/app1/.gitkeep",
			},
			NonExistentCommitPaths: []string{
				"commits/00/00000000000000000000000000000000000001/applications/app2/.gitkeep",
			},
		},
	}

	for _, tc := range tcs {
		tc := tc
		t.Run(tc.Name, func(t *testing.T) {
			ctx := testutil.MakeTestContext()
			t.Parallel()
			repo := setupRepositoryTest(t)
			_, updatedState, _, applyErr := repo.ApplyTransformersInternal(ctx, tc.Transformers...)
			if applyErr != nil {
				t.Fatalf("encountered error but no error is expected here: %v", applyErr)
			}
			fs := updatedState.Filesystem

			err := verifyCommitPathsExist(fs, tc.ExistentCommitPaths)
			if err != nil {
				t.Fatalf("some paths failed to create: %v", err)
			}

			err = verifyCommitPathsDontExist(fs, tc.NonExistentCommitPaths)
			if err != nil {
				t.Fatalf("some paths failed to delete: %v", err)
			}

			err = verifyConsistency(fs)
			if err != nil {
				t.Fatalf("inconsistent manifet repo: %v", err)
			}
		})
	}
}

type FileWithContent struct {
	Path    string
	Content string
}

func verifyContent(fs billy.Filesystem, required []FileWithContent) error {
	for _, contentRequirement := range required {
		if data, err := util.ReadFile(fs, contentRequirement.Path); err != nil {
			return fmt.Errorf("error while opening file %s, error: %w", contentRequirement.Path, err)
		} else if string(data) != contentRequirement.Content {
			return fmt.Errorf("actual file content of file '%s' is not equal to required content. Expected: '%s', actual: '%s'", contentRequirement.Path, contentRequirement.Content, string(data))
		}
	}
	return nil
}

func TestApplicationDeploymentEvent(t *testing.T) {
	type TestCase struct {
		Name            string
		Transformers    []Transformer
		expectedContent []FileWithContent
	}

	tcs := []TestCase{
		{
			Name: "Create a single application version and deploy it",
			// no need to bother with environments here
			Transformers: []Transformer{
				&CreateApplicationVersion{
					Application:    "app",
					SourceCommitId: "aaaaaaaaaaaaaaaaaaaaaaaaaaaaaaaaaaaaaaaa",
					Manifests: map[string]string{
						"staging": "doesn't matter",
					},
					WriteCommitData: true,
				},
				&DeployApplicationVersion{
					Application:     "app",
					Environment:     "staging",
					WriteCommitData: true,
					Version:         1,
				},
			},
			expectedContent: []FileWithContent{
				{
					Path:    "commits/aa/aaaaaaaaaaaaaaaaaaaaaaaaaaaaaaaaaaaaaa/events/00000000-0000-0000-0000-000000000001/application",
					Content: "app",
				},
				{
					Path:    "commits/aa/aaaaaaaaaaaaaaaaaaaaaaaaaaaaaaaaaaaaaa/events/00000000-0000-0000-0000-000000000001/environment",
					Content: "staging",
				},
				{
					Path:    "commits/aa/aaaaaaaaaaaaaaaaaaaaaaaaaaaaaaaaaaaaaa/events/00000000-0000-0000-0000-000000000001/eventType",
					Content: "deployment",
				},
			},
		},
		{
			Name: "Trigger a deployment via a relase train with environment target",
			Transformers: []Transformer{
				&CreateEnvironment{
					Environment: "production",
					Config: config.EnvironmentConfig{
						Upstream: &config.EnvironmentConfigUpstream{
							Environment: "staging",
						},
					},
				},
				&CreateEnvironment{
					Environment: "staging",
					Config: config.EnvironmentConfig{
						Upstream: &config.EnvironmentConfigUpstream{
							Environment: "staging",
							Latest:      true,
						},
					},
				},
				&CreateApplicationVersion{
					Application:    "app",
					SourceCommitId: "aaaaaaaaaaaaaaaaaaaaaaaaaaaaaaaaaaaaaaab",
					Manifests: map[string]string{
						"production": "some production manifest 2",
						"staging":    "some staging manifest 2",
					},
					WriteCommitData: true,
				},
				&DeployApplicationVersion{
					Environment:     "staging",
					Application:     "app",
					Version:         1,
					WriteCommitData: true,
				},
				&ReleaseTrain{
					Target:          "production",
					WriteCommitData: true,
				},
			},
			expectedContent: []FileWithContent{
				{
					Path:    "commits/aa/aaaaaaaaaaaaaaaaaaaaaaaaaaaaaaaaaaaaab/events/00000000-0000-0000-0000-000000000004/application",
					Content: "app",
				},
				{
					Path:    "commits/aa/aaaaaaaaaaaaaaaaaaaaaaaaaaaaaaaaaaaaab/events/00000000-0000-0000-0000-000000000004/environment",
					Content: "production",
				},
				{
					Path:    "commits/aa/aaaaaaaaaaaaaaaaaaaaaaaaaaaaaaaaaaaaab/events/00000000-0000-0000-0000-000000000004/eventType",
					Content: "deployment",
				},
				{
					Path:    "commits/aa/aaaaaaaaaaaaaaaaaaaaaaaaaaaaaaaaaaaaab/events/00000000-0000-0000-0000-000000000004/source_train_upstream",
					Content: "staging",
				},
			},
		},

		{
			Name: "Trigger a deployment via a relase train with environment group target",
			Transformers: []Transformer{
				&CreateEnvironment{
					Environment: "production",
					Config: config.EnvironmentConfig{
						Upstream: &config.EnvironmentConfigUpstream{
							Environment: "staging",
						},
						EnvironmentGroup: ptr.FromString("production-group"),
					},
				},
				&CreateEnvironment{
					Environment: "staging",
					Config: config.EnvironmentConfig{
						Upstream: &config.EnvironmentConfigUpstream{
							Environment: "staging",
							Latest:      true,
						},
					},
				},
				&CreateApplicationVersion{
					Application:    "app",
					SourceCommitId: "aaaaaaaaaaaaaaaaaaaaaaaaaaaaaaaaaaaaaaab",
					Manifests: map[string]string{
						"production": "some production manifest 2",
						"staging":    "some staging manifest 2",
					},
					WriteCommitData: true,
				},
				&DeployApplicationVersion{
					Environment:     "staging",
					Application:     "app",
					Version:         1,
					WriteCommitData: true,
				},
				&ReleaseTrain{
					Target:          "production-group",
					WriteCommitData: true,
				},
			},
			expectedContent: []FileWithContent{
				{
					Path:    "commits/aa/aaaaaaaaaaaaaaaaaaaaaaaaaaaaaaaaaaaaab/events/00000000-0000-0000-0000-000000000004/application",
					Content: "app",
				},
				{
					Path:    "commits/aa/aaaaaaaaaaaaaaaaaaaaaaaaaaaaaaaaaaaaab/events/00000000-0000-0000-0000-000000000004/environment",
					Content: "production",
				},
				{
					Path:    "commits/aa/aaaaaaaaaaaaaaaaaaaaaaaaaaaaaaaaaaaaab/events/00000000-0000-0000-0000-000000000004/eventType",
					Content: "deployment",
				},
				{
					Path:    "commits/aa/aaaaaaaaaaaaaaaaaaaaaaaaaaaaaaaaaaaaab/events/00000000-0000-0000-0000-000000000004/source_train_upstream",
					Content: "staging",
				},
				{
					Path:    "commits/aa/aaaaaaaaaaaaaaaaaaaaaaaaaaaaaaaaaaaaab/events/00000000-0000-0000-0000-000000000004/source_train_environment_group",
					Content: "production-group",
				},
			},
		},
		{
			Name: "Block deployments using env lock",
			Transformers: []Transformer{
				&CreateEnvironment{
					Environment: "dev",
					Config: config.EnvironmentConfig{
						Upstream: &config.EnvironmentConfigUpstream{
							Latest: true,
						},
					},
				},
				&CreateEnvironment{
					Environment: "staging",
					Config: config.EnvironmentConfig{
						Upstream: &config.EnvironmentConfigUpstream{
							Latest: true,
						},
					},
				},
				&CreateEnvironmentLock{
					Environment: "staging",
					LockId:      "lock1",
					Message:     "lock staging",
				},
				&CreateApplicationVersion{
					Application:    "myapp",
					SourceCommitId: "aaaaaaaaaaaaaaaaaaaaaaaaaaaaaaaaaaaaaaab",
					Manifests: map[string]string{
						"dev":     "some dev manifest",
						"staging": "some staging manifest",
					},
					WriteCommitData: true,
				},
			},
			expectedContent: []FileWithContent{
				{
					Path:    "commits/aa/aaaaaaaaaaaaaaaaaaaaaaaaaaaaaaaaaaaaab/events/00000000-0000-0000-0000-000000000001/eventType",
					Content: "deployment",
				},
				{
					Path:    "commits/aa/aaaaaaaaaaaaaaaaaaaaaaaaaaaaaaaaaaaaab/events/00000000-0000-0000-0000-000000000001/application",
					Content: "myapp",
				},
				{
					Path:    "commits/aa/aaaaaaaaaaaaaaaaaaaaaaaaaaaaaaaaaaaaab/events/00000000-0000-0000-0000-000000000001/environment",
					Content: "dev",
				},
				{
					Path:    "commits/aa/aaaaaaaaaaaaaaaaaaaaaaaaaaaaaaaaaaaaab/events/00000000-0000-0000-0000-000000000002/eventType",
					Content: "lock-prevented-deployment",
				},
				{
					Path:    "commits/aa/aaaaaaaaaaaaaaaaaaaaaaaaaaaaaaaaaaaaab/events/00000000-0000-0000-0000-000000000002/application",
					Content: "myapp",
				},
				{
					Path:    "commits/aa/aaaaaaaaaaaaaaaaaaaaaaaaaaaaaaaaaaaaab/events/00000000-0000-0000-0000-000000000002/environment",
					Content: "staging",
				},
				{
					Path:    "commits/aa/aaaaaaaaaaaaaaaaaaaaaaaaaaaaaaaaaaaaab/events/00000000-0000-0000-0000-000000000002/lock_message",
					Content: "lock staging",
				},
				{
					Path:    "commits/aa/aaaaaaaaaaaaaaaaaaaaaaaaaaaaaaaaaaaaab/events/00000000-0000-0000-0000-000000000002/lock_type",
					Content: "environment",
				},
			},
		},
		{
			Name: "Block deployments using app lock",
			Transformers: []Transformer{
				&CreateEnvironment{
					Environment: "dev",
					Config: config.EnvironmentConfig{
						Upstream: &config.EnvironmentConfigUpstream{
							Latest: true,
						},
					},
				},
				&CreateEnvironment{
					Environment: "staging",
					Config: config.EnvironmentConfig{
						Upstream: &config.EnvironmentConfigUpstream{
							Latest: true,
						},
					},
				},
				//&CreateEnvironmentLock{
				//	Environment: "staging",
				//	LockId:      "lock1",
				//	Message:     "lock staging",
				//},
				&CreateEnvironmentApplicationLock{
					Environment: "staging",
					Application: "myapp",
					LockId:      "lock2",
					Message:     "lock myapp",
				},
				&CreateApplicationVersion{
					Application:    "myapp",
					SourceCommitId: "aaaaaaaaaaaaaaaaaaaaaaaaaaaaaaaaaaaaaaab",
					Manifests: map[string]string{
						"dev":     "some dev manifest",
						"staging": "some staging manifest",
					},
					WriteCommitData: true,
				},
			},
			expectedContent: []FileWithContent{
				{
					Path:    "commits/aa/aaaaaaaaaaaaaaaaaaaaaaaaaaaaaaaaaaaaab/events/00000000-0000-0000-0000-000000000001/eventType",
					Content: "deployment",
				},
				{
					Path:    "commits/aa/aaaaaaaaaaaaaaaaaaaaaaaaaaaaaaaaaaaaab/events/00000000-0000-0000-0000-000000000001/application",
					Content: "myapp",
				},
				{
					Path:    "commits/aa/aaaaaaaaaaaaaaaaaaaaaaaaaaaaaaaaaaaaab/events/00000000-0000-0000-0000-000000000001/environment",
					Content: "dev",
				},
				{
					Path:    "commits/aa/aaaaaaaaaaaaaaaaaaaaaaaaaaaaaaaaaaaaab/events/00000000-0000-0000-0000-000000000002/eventType",
					Content: "lock-prevented-deployment",
				},
				{
					Path:    "commits/aa/aaaaaaaaaaaaaaaaaaaaaaaaaaaaaaaaaaaaab/events/00000000-0000-0000-0000-000000000002/application",
					Content: "myapp",
				},
				{
					Path:    "commits/aa/aaaaaaaaaaaaaaaaaaaaaaaaaaaaaaaaaaaaab/events/00000000-0000-0000-0000-000000000002/environment",
					Content: "staging",
				},
				{
					Path:    "commits/aa/aaaaaaaaaaaaaaaaaaaaaaaaaaaaaaaaaaaaab/events/00000000-0000-0000-0000-000000000002/lock_message",
					Content: "lock myapp",
				},
				{
					Path:    "commits/aa/aaaaaaaaaaaaaaaaaaaaaaaaaaaaaaaaaaaaab/events/00000000-0000-0000-0000-000000000002/lock_type",
					Content: "application",
				},
			},
		},
	}

	for _, tc := range tcs {
		t.Run(tc.Name, func(t *testing.T) {
			tc := tc
			t.Parallel()

			fakeGen := testutil.NewIncrementalUUIDGenerator()
			ctx := testutil.MakeTestContext()
			ctx = AddGeneratorToContext(ctx, fakeGen)

			repo := setupRepositoryTest(t)
			_, updatedState, _, err := repo.ApplyTransformersInternal(ctx, tc.Transformers...)
			if err != nil {
				t.Fatalf("encountered error but no error is expected here: %v", err)
			}
			fs := updatedState.Filesystem
			if err := verifyContent(fs, tc.expectedContent); err != nil {
				t.Fatalf("Error while verifying content: %v. Filesystem content:\n%s", err, strings.Join(listFiles(fs), "\n"))
			}
		})
	}
}
func TestNextAndPreviousCommitCreation(t *testing.T) {
	type TestCase struct {
		Name            string
		Transformers    []Transformer
		expectedContent []FileWithContent
		expectedError   error
	}

	tcs := []TestCase{
		{
			Name: "Create a single application Version",
			// no need to bother with environments here
			Transformers: []Transformer{
				&CreateApplicationVersion{
					Application:    "app",
					SourceCommitId: "aaaaaaaaaaaaaaaaaaaaaaaaaaaaaaaaaaaaaaaa",
					Manifests: map[string]string{
						"staging": "doesn't matter",
					},
					WriteCommitData: true,
					NextCommit:      "",
					PreviousCommit:  "",
				},
				&CreateApplicationVersion{
					Application:    "app",
					SourceCommitId: "aaaaaaaaaaaaaaaaaaaaaaaaaaaaaaaaaaaaaaab",
					Manifests: map[string]string{
						"staging": "doesn't matter",
					},
					WriteCommitData: true,
					NextCommit:      "",
					PreviousCommit:  "",
				},
				&CreateApplicationVersion{
					Application:    "app",
					SourceCommitId: "aaaaaaaaaaaaaaaaaaaaaaaaaaaaaaaaaaaaaaac",
					Manifests: map[string]string{
						"staging": "doesn't matter",
					},
					WriteCommitData: true,
					NextCommit:      "aaaaaaaaaaaaaaaaaaaaaaaaaaaaaaaaaaaaaaab",
					PreviousCommit:  "aaaaaaaaaaaaaaaaaaaaaaaaaaaaaaaaaaaaaaaa",
				},
			},
			expectedContent: []FileWithContent{
				{
					Path:    "commits/aa/aaaaaaaaaaaaaaaaaaaaaaaaaaaaaaaaaaaaac/nextCommit",
					Content: "aaaaaaaaaaaaaaaaaaaaaaaaaaaaaaaaaaaaaaab",
				},
				{
					Path:    "commits/aa/aaaaaaaaaaaaaaaaaaaaaaaaaaaaaaaaaaaaac/previousCommit",
					Content: "aaaaaaaaaaaaaaaaaaaaaaaaaaaaaaaaaaaaaaaa",
				},
			},
		},
		{
			Name: "Create a circle of next and prev",
			// no need to bother with environments here
			Transformers: []Transformer{
				&CreateApplicationVersion{
					Application:    "app",
					SourceCommitId: "aaaaaaaaaaaaaaaaaaaaaaaaaaaaaaaaaaaaaaaa",
					Manifests: map[string]string{
						"staging": "doesn't matter",
					},
					WriteCommitData: true,
					NextCommit:      "",
					PreviousCommit:  "",
				},
				&CreateApplicationVersion{
					Application:    "app",
					SourceCommitId: "aaaaaaaaaaaaaaaaaaaaaaaaaaaaaaaaaaaaaaab",
					Manifests: map[string]string{
						"staging": "doesn't matter",
					},
					WriteCommitData: true,
					NextCommit:      "",
					PreviousCommit:  "aaaaaaaaaaaaaaaaaaaaaaaaaaaaaaaaaaaaaaaa",
				},
				&CreateApplicationVersion{
					Application:    "app",
					SourceCommitId: "aaaaaaaaaaaaaaaaaaaaaaaaaaaaaaaaaaaaaaac",
					Manifests: map[string]string{
						"staging": "doesn't matter",
					},
					WriteCommitData: true,
					NextCommit:      "aaaaaaaaaaaaaaaaaaaaaaaaaaaaaaaaaaaaaaaa",
					PreviousCommit:  "aaaaaaaaaaaaaaaaaaaaaaaaaaaaaaaaaaaaaaab",
				},
			},
			expectedContent: []FileWithContent{
				{
					Path:    "commits/aa/aaaaaaaaaaaaaaaaaaaaaaaaaaaaaaaaaaaaaa/nextCommit",
					Content: "aaaaaaaaaaaaaaaaaaaaaaaaaaaaaaaaaaaaaaab",
				},
				{
					Path:    "commits/aa/aaaaaaaaaaaaaaaaaaaaaaaaaaaaaaaaaaaaaa/previousCommit",
					Content: "aaaaaaaaaaaaaaaaaaaaaaaaaaaaaaaaaaaaaaac",
				},
				{
					Path:    "commits/aa/aaaaaaaaaaaaaaaaaaaaaaaaaaaaaaaaaaaaab/nextCommit",
					Content: "aaaaaaaaaaaaaaaaaaaaaaaaaaaaaaaaaaaaaaac",
				},
				{
					Path:    "commits/aa/aaaaaaaaaaaaaaaaaaaaaaaaaaaaaaaaaaaaab/previousCommit",
					Content: "aaaaaaaaaaaaaaaaaaaaaaaaaaaaaaaaaaaaaaaa",
				},
				{
					Path:    "commits/aa/aaaaaaaaaaaaaaaaaaaaaaaaaaaaaaaaaaaaac/nextCommit",
					Content: "aaaaaaaaaaaaaaaaaaaaaaaaaaaaaaaaaaaaaaaa",
				},
				{
					Path:    "commits/aa/aaaaaaaaaaaaaaaaaaaaaaaaaaaaaaaaaaaaac/previousCommit",
					Content: "aaaaaaaaaaaaaaaaaaaaaaaaaaaaaaaaaaaaaaab",
				},
			},
		},
		{
			Name: "New Release overwrites",
			// no need to bother with environments here
			Transformers: []Transformer{
				&CreateApplicationVersion{
					Application:    "app",
					SourceCommitId: "aaaaaaaaaaaaaaaaaaaaaaaaaaaaaaaaaaaaaaaa",
					Manifests: map[string]string{
						"staging": "doesn't matter",
					},
					WriteCommitData: true,
					NextCommit:      "",
					PreviousCommit:  "",
				},
				&CreateApplicationVersion{
					Application:    "app",
					SourceCommitId: "aaaaaaaaaaaaaaaaaaaaaaaaaaaaaaaaaaaaaaab",
					Manifests: map[string]string{
						"staging": "doesn't matter",
					},
					WriteCommitData: true,
					NextCommit:      "",
					PreviousCommit:  "aaaaaaaaaaaaaaaaaaaaaaaaaaaaaaaaaaaaaaaa",
				},
				&CreateApplicationVersion{
					Application:    "app",
					SourceCommitId: "aaaaaaaaaaaaaaaaaaaaaaaaaaaaaaaaaaaaaaac",
					Manifests: map[string]string{
						"staging": "doesn't matter",
					},
					WriteCommitData: true,
					NextCommit:      "aaaaaaaaaaaaaaaaaaaaaaaaaaaaaaaaaaaaaaab",
					PreviousCommit:  "aaaaaaaaaaaaaaaaaaaaaaaaaaaaaaaaaaaaaaaa",
				},
			},
			expectedContent: []FileWithContent{
				{
					Path:    "commits/aa/aaaaaaaaaaaaaaaaaaaaaaaaaaaaaaaaaaaaac/nextCommit",
					Content: "aaaaaaaaaaaaaaaaaaaaaaaaaaaaaaaaaaaaaaab",
				},
				{
					Path:    "commits/aa/aaaaaaaaaaaaaaaaaaaaaaaaaaaaaaaaaaaaac/previousCommit",
					Content: "aaaaaaaaaaaaaaaaaaaaaaaaaaaaaaaaaaaaaaaa",
				},
				{
					Path:    "commits/aa/aaaaaaaaaaaaaaaaaaaaaaaaaaaaaaaaaaaaaa/nextCommit",
					Content: "aaaaaaaaaaaaaaaaaaaaaaaaaaaaaaaaaaaaaaac",
				},
			},
		},
		{
			Name: "Invalid commit IDS do not create files",
			// no need to bother with environments here
			Transformers: []Transformer{
				&CreateApplicationVersion{
					Application:    "app",
					SourceCommitId: "aaaaaaaaaaaaaaaaaaaaaaaaaaaaaaaaaaaaaaaa",
					Manifests: map[string]string{
						"staging": "doesn't matter",
					},
					WriteCommitData: true,
					NextCommit:      "1",
					PreviousCommit:  "1234",
				},
			},
			expectedContent: []FileWithContent{
				{
					Path:    "commits/12/34/nextCommit",
					Content: "aaaaaaaaaaaaaaaaaaaaaaaaaaaaaaaaaaaaaaaa",
				},
			},
			expectedError: errMatcher{"error while opening file commits/12/34/nextCommit, error: file does not exist"},
		},
	}

	for _, tc := range tcs {
		t.Run(tc.Name, func(t *testing.T) {
			tc := tc
			t.Parallel()

			fakeGen := testutil.NewIncrementalUUIDGenerator()
			ctx := testutil.MakeTestContext()
			ctx = AddGeneratorToContext(ctx, fakeGen)

			repo := setupRepositoryTest(t)
			_, updatedState, _, err := repo.ApplyTransformersInternal(ctx, tc.Transformers...)
			if err != nil {
				t.Fatalf("encountered error but no error is expected here: %v", err)
			}
			fs := updatedState.Filesystem

			verErr := verifyContent(fs, tc.expectedContent)

			if diff := cmp.Diff(tc.expectedError, verErr, cmpopts.EquateErrors()); diff != "" {
				t.Fatalf("error mismatch (-want, +got):\n%s", diff)
			}
		})
	}
}

func TestReplacedByEvent(t *testing.T) {
	type TestCase struct {
		Name            string
		Transformers    []Transformer
		expectedContent []FileWithContent
		ExpectedError   error
	}

	tcs := []TestCase{
		{
			Name: "Create a single application version and deploy it, no replaced by event should be generated",
			// no need to bother with environments here
			Transformers: []Transformer{
				&CreateApplicationVersion{
					Application:    "app",
					SourceCommitId: "aaaaaaaaaaaaaaaaaaaaaaaaaaaaaaaaaaaaaaaa",
					Manifests: map[string]string{
						"staging": "doesn't matter",
					},
					WriteCommitData: true,
				},
				&DeployApplicationVersion{
					Application:     "app",
					Environment:     "staging",
					WriteCommitData: true,
					Version:         1,
				},
			},
			expectedContent: []FileWithContent{
				{
					Path:    "commits/aa/aaaaaaaaaaaaaaaaaaaaaaaaaaaaaaaaaaaaaa/events/00000000-0000-0000-0000-000000000001/commit",
					Content: "does-not-matter",
				},
			},
			ExpectedError: errMatcher{"error while opening file commits/aa/aaaaaaaaaaaaaaaaaaaaaaaaaaaaaaaaaaaaaa/events/00000000-0000-0000-0000-000000000001/commit, error: file does not exist"},
		},
		{
			Name: "Replace an already existing version on some environment",
			Transformers: []Transformer{
				&CreateEnvironment{
					Environment: "staging",
					Config: config.EnvironmentConfig{
						Upstream: &config.EnvironmentConfigUpstream{
							Environment: "staging",
						},
					},
				},
				&CreateApplicationVersion{
					Application:    "app",
					SourceCommitId: "aaaaaaaaaaaaaaaaaaaaaaaaaaaaaaaaaaaaaaab",
					Manifests: map[string]string{
						"staging": "some staging manifest 2",
					},
					WriteCommitData: true,
				},
				&DeployApplicationVersion{
					Environment:     "staging",
					Application:     "app",
					Version:         1,
					WriteCommitData: true,
				},
				&CreateApplicationVersion{
					Application:    "app",
					SourceCommitId: "aaaaaaaaaaaaaaaaaaaaaaaaaaaaaaaaaaaaaaac",
					Manifests: map[string]string{
						"staging": "some staging manifest 2",
					},
					WriteCommitData: true,
				},
				&DeployApplicationVersion{
					Environment:     "staging",
					Application:     "app",
					Version:         2,
					WriteCommitData: true,
				},
			},
			expectedContent: []FileWithContent{
				{
					Path:    "commits/aa/aaaaaaaaaaaaaaaaaaaaaaaaaaaaaaaaaaaaab/events/00000000-0000-0000-0000-000000000001/application",
					Content: "app",
				},
				{
					Path:    "commits/aa/aaaaaaaaaaaaaaaaaaaaaaaaaaaaaaaaaaaaab/events/00000000-0000-0000-0000-000000000001/environment",
					Content: "staging",
				},
				{
					Path:    "commits/aa/aaaaaaaaaaaaaaaaaaaaaaaaaaaaaaaaaaaaab/events/00000000-0000-0000-0000-000000000001/eventType",
					Content: "deployment",
				},
				{
					Path:    "commits/aa/aaaaaaaaaaaaaaaaaaaaaaaaaaaaaaaaaaaaab/events/00000000-0000-0000-0000-000000000004/application",
					Content: "app",
				},
				{
					Path:    "commits/aa/aaaaaaaaaaaaaaaaaaaaaaaaaaaaaaaaaaaaab/events/00000000-0000-0000-0000-000000000004/environment",
					Content: "staging",
				},
				{
					Path:    "commits/aa/aaaaaaaaaaaaaaaaaaaaaaaaaaaaaaaaaaaaab/events/00000000-0000-0000-0000-000000000004/eventType",
					Content: "replaced-by",
				},
				{
					Path:    "commits/aa/aaaaaaaaaaaaaaaaaaaaaaaaaaaaaaaaaaaaab/events/00000000-0000-0000-0000-000000000004/commit",
					Content: "aaaaaaaaaaaaaaaaaaaaaaaaaaaaaaaaaaaaaaac",
				},
			},
		},
	}

	for _, tc := range tcs {
		t.Run(tc.Name, func(t *testing.T) {
			tc := tc
			t.Parallel()

			fakeGen := testutil.NewIncrementalUUIDGenerator()
			ctx := testutil.MakeTestContext()
			ctx = AddGeneratorToContext(ctx, fakeGen)

			repo := setupRepositoryTest(t)
			_, updatedState, _, err := repo.ApplyTransformersInternal(ctx, tc.Transformers...)
			if err != nil {
				t.Fatalf("encountered error but no error is expected here: %v", err)
			}
			fs := updatedState.Filesystem

			verErr := verifyContent(fs, tc.expectedContent)
			if diff := cmp.Diff(tc.ExpectedError, verErr, cmpopts.EquateErrors()); diff != "" {
				t.Errorf("error mismatch (-want, +got):\n%s", diff)
			}
		})
	}
}

func TestUndeployApplicationCommitPath(t *testing.T) {
	type TestCase struct {
		Name                   string
		Transformers           []Transformer
		ExistentCommitPaths    []string
		NonExistentCommitPaths []string
	}

	intToSHA1 := func(n int) string {
		ret := strconv.Itoa(n)
		ret = strings.Repeat("0", 40-len(ret)) + ret
		return ret
	}

	manyCreateApplication := func(app string, n int) []Transformer {
		ret := make([]Transformer, 0)

		for i := 1; i <= n; i++ {
			ret = append(ret, &CreateApplicationVersion{
				Application:    app,
				SourceCommitId: intToSHA1(i),
				Manifests: map[string]string{
					envAcceptance: "acceptance",
				},
				WriteCommitData: true,
			})
		}
		return ret
	}

	tcs := []TestCase{
		{
			Name: "Create one application with SHA1 commit ID and then undeploy it",
			Transformers: []Transformer{
				&CreateApplicationVersion{
					Application:     "app",
					SourceCommitId:  "aaaaaaaaaaaaaaaaaaaaaaaaaaaaaaaaaaaaaaaa",
					WriteCommitData: true,
				},
				&CreateUndeployApplicationVersion{
					Application: "app",
				},
				&UndeployApplication{
					Application: "app",
				},
			},
			NonExistentCommitPaths: []string{
				"commits/aa/aaaaaaaaaaaaaaaaaaaaaaaaaaaaaaaaaaaaaa/applications/app/.gitkeep",
			},
		},
		{
			Name: "Create two applications and then undeploy one of them",
			Transformers: []Transformer{
				&CreateApplicationVersion{
					Application:     "app1",
					SourceCommitId:  "aaaaaaaaaaaaaaaaaaaaaaaaaaaaaaaaaaaaaaaa",
					WriteCommitData: true,
				},
				&CreateApplicationVersion{
					Application:     "app2",
					SourceCommitId:  "aaaaaaaaaaaaaaaaaaaaaaaaaaaaaaaaaaaaaaaa",
					WriteCommitData: true,
				},
				&CreateUndeployApplicationVersion{
					Application: "app1",
				},
				&UndeployApplication{
					Application: "app1",
				},
			},
			ExistentCommitPaths: []string{
				"commits/aa/aaaaaaaaaaaaaaaaaaaaaaaaaaaaaaaaaaaaaa/applications/app2/.gitkeep",
			},
			NonExistentCommitPaths: []string{
				"commits/aa/aaaaaaaaaaaaaaaaaaaaaaaaaaaaaaaaaaaaaa/applications/app1/.gitkeep",
			},
		},
		{
			Name: "Create two applications many times and then undeploy one of them",
			Transformers: concatenate(
				manyCreateApplication("app1", 20),
				manyCreateApplication("app2", 20),
				[]Transformer{
					&CreateUndeployApplicationVersion{
						Application: "app2",
					},
					&UndeployApplication{
						Application: "app2",
					},
				},
			),
			ExistentCommitPaths: []string{
				"commits/00/00000000000000000000000000000000000001/applications/app1/.gitkeep",
				"commits/00/00000000000000000000000000000000000020/applications/app1/.gitkeep",
			},
			NonExistentCommitPaths: []string{
				"commits/00/00000000000000000000000000000000000001/applications/app2/.gitkeep",
				"commits/00/00000000000000000000000000000000000020/applications/app2/.gitkeep",
			},
		},
	}

	for _, tc := range tcs {
		t.Run(tc.Name, func(t *testing.T) {
			tc := tc
			ctx := testutil.MakeTestContext()
			t.Parallel()
			repo := setupRepositoryTest(t)
			_, updatedState, _, applyErr := repo.ApplyTransformersInternal(ctx, tc.Transformers...)
			if applyErr != nil {
				t.Fatalf("encountered error but no error is expected here: %v", applyErr)
			}
			fs := updatedState.Filesystem

			err := verifyCommitPathsExist(fs, tc.ExistentCommitPaths)
			if err != nil {
				t.Fatalf("some paths failed to create: %v", err)
			}

			err = verifyCommitPathsDontExist(fs, tc.NonExistentCommitPaths)
			if err != nil {
				t.Fatalf("some paths failed to delete: %v", err)
			}

			err = verifyConsistency(fs)
			if err != nil {
				t.Fatalf("inconsistent manifet repo: %v", err)
			}
		})
	}
}

func TestDeployApplicationVersion(t *testing.T) {
	tcs := []struct {
		Name                        string
		Transformers                []Transformer
		expectedPath                string
		expectedFileData            []byte
		expectedDeployedByPath      string
		expectedDeployedByData      []byte
		expectedDeployedByEmailPath string
		expectedDeployedByEmailData []byte
		expectedDeployedAtPath      string
		expectedDeployedAtData      []byte
	}{
		{
			Name: "successfully deploy a full manifest",
			Transformers: []Transformer{
				&CreateEnvironment{
					Environment: "acceptance",
					Config:      config.EnvironmentConfig{Upstream: &config.EnvironmentConfigUpstream{Environment: envAcceptance, Latest: false}},
				},
				&CreateApplicationVersion{
					Application: "app1",
					Manifests: map[string]string{
						envAcceptance: "acceptance", // not empty
					},
					WriteCommitData: true,
				},
				&DeployApplicationVersion{
					Environment:   envAcceptance,
					Application:   "app1",
					Version:       1,
					LockBehaviour: api.LockBehavior_FAIL,
				},
			},
			expectedPath:                "environments/acceptance/applications/app1/manifests/manifests.yaml",
			expectedFileData:            []byte("acceptance"),
			expectedDeployedByPath:      "environments/acceptance/applications/app1/deployed_by",
			expectedDeployedByData:      []byte("test tester"),
			expectedDeployedAtPath:      "environments/acceptance/applications/app1/deployed_at_utc",
			expectedDeployedAtData:      []byte(timeNowOld.UTC().String()),
			expectedDeployedByEmailPath: "environments/acceptance/applications/app1/deployed_by_email",
			expectedDeployedByEmailData: []byte("testmail@example.com"),
		},
		{
			Name: "successfully deploy an empty manifest",
			Transformers: []Transformer{
				&CreateEnvironment{
					Environment: "acceptance",
					Config:      config.EnvironmentConfig{Upstream: &config.EnvironmentConfigUpstream{Environment: envAcceptance, Latest: false}},
				},
				&CreateApplicationVersion{
					Application: "app1",
					Manifests: map[string]string{
						envAcceptance: "", // empty!
					},
					WriteCommitData: true,
				},
				&DeployApplicationVersion{
					Environment:   envAcceptance,
					Application:   "app1",
					Version:       1,
					LockBehaviour: api.LockBehavior_FAIL,
				},
			},
			expectedPath:                "environments/acceptance/applications/app1/manifests/manifests.yaml",
			expectedFileData:            []byte(" "),
			expectedDeployedByPath:      "environments/acceptance/applications/app1/deployed_by",
			expectedDeployedByData:      []byte("test tester"),
			expectedDeployedAtPath:      "environments/acceptance/applications/app1/deployed_at_utc",
			expectedDeployedAtData:      []byte(timeNowOld.UTC().String()),
			expectedDeployedByEmailPath: "environments/acceptance/applications/app1/deployed_by_email",
			expectedDeployedByEmailData: []byte("testmail@example.com"),
		},
	}
	for _, tc := range tcs {
		tc := tc
		t.Run(tc.Name, func(t *testing.T) {
			ctxWithTime := WithTimeNow(testutil.MakeTestContext(), timeNowOld)
			t.Parallel()
			repo := setupRepositoryTest(t)
			_, updatedState, _, applyErr := repo.ApplyTransformersInternal(ctxWithTime, tc.Transformers...)
			if applyErr != nil {
				t.Fatalf("Expected no error when applying: %v", applyErr)
			}

			fullPath := updatedState.Filesystem.Join(updatedState.Filesystem.Root(), tc.expectedPath)
			fileData, err := util.ReadFile(updatedState.Filesystem, fullPath)

			if err != nil {
				t.Fatalf("Expected no error: %v path=%s", err, fullPath)
			}
			if !cmp.Equal(fileData, tc.expectedFileData) {
				t.Fatalf("Expected '%v', got '%v'", string(tc.expectedFileData), string(fileData))
			}

			fullDeployedByPath := updatedState.Filesystem.Join(updatedState.Filesystem.Root(), tc.expectedDeployedByPath)
			deployedByData, err := util.ReadFile(updatedState.Filesystem, fullDeployedByPath)

			if err != nil {
				t.Fatalf("Expected no error: %v path=%s", err, fullDeployedByPath)
			}
			if !cmp.Equal(deployedByData, tc.expectedDeployedByData) {
				t.Fatalf("Expected '%v', got '%v'", string(tc.expectedDeployedByData), string(deployedByData))
			}

			fullDeployedByEmailPath := updatedState.Filesystem.Join(updatedState.Filesystem.Root(), tc.expectedDeployedByEmailPath)
			deployedByEmailData, err := util.ReadFile(updatedState.Filesystem, fullDeployedByEmailPath)

			if err != nil {
				t.Fatalf("Expected no error: %v path=%s", err, fullDeployedByEmailPath)
			}
			if !cmp.Equal(deployedByEmailData, tc.expectedDeployedByEmailData) {
				t.Fatalf("Expected '%v', got '%v'", string(tc.expectedDeployedByEmailData), string(deployedByEmailData))
			}

			fullDeployedAtPath := updatedState.Filesystem.Join(updatedState.Filesystem.Root(), tc.expectedDeployedAtPath)
			DeployedAtData, err := util.ReadFile(updatedState.Filesystem, fullDeployedAtPath)

			if err != nil {
				t.Fatalf("Expected no error: %v path=%s", err, fullDeployedAtPath)
			}
			if !cmp.Equal(DeployedAtData, tc.expectedDeployedAtData) {
				t.Fatalf("Expected '%v', got '%v'", string(tc.expectedDeployedAtData), string(DeployedAtData))
			}
		})
	}
}

func TestCreateApplicationVersionWithVersion(t *testing.T) {
	tcs := []struct {
		Name             string
		Transformers     []Transformer
		expectedPath     string
		expectedFileData []byte
	}{
		{
			Name: "successfully create app version with right order - should work",
			Transformers: []Transformer{
				&CreateEnvironment{
					Environment: "acceptance",
					Config:      config.EnvironmentConfig{Upstream: &config.EnvironmentConfigUpstream{Environment: envAcceptance, Latest: true}},
				},
				&CreateApplicationVersion{
					Application: "app1",
					Manifests: map[string]string{
						envAcceptance: "first version (100) manifest",
					},
					Version:         100,
					WriteCommitData: true,
				},
				&CreateApplicationVersion{
					Application: "app1",
					Manifests: map[string]string{
						envAcceptance: "second version (101) manifest",
					},
					Version:         101,
					WriteCommitData: true,
				},
			},
			expectedPath:     "applications/app1/releases/101/environments/acceptance/manifests.yaml",
			expectedFileData: []byte("second version (101) manifest"),
		},
		{
			Name: "successfully create 2 app versions in wrong order - should work",
			Transformers: []Transformer{
				&CreateEnvironment{
					Environment: "acceptance",
					Config:      config.EnvironmentConfig{Upstream: &config.EnvironmentConfigUpstream{Environment: envAcceptance, Latest: true}},
				},
				&CreateApplicationVersion{
					Application: "app1",
					Manifests: map[string]string{
						envAcceptance: "first version (100) manifest",
					},
					Version:         100,
					WriteCommitData: true,
				},
				&CreateApplicationVersion{
					Application: "app1",
					Manifests: map[string]string{
						envAcceptance: "second version (99) manifest",
					},
					Version:         99,
					WriteCommitData: true,
				},
			},
			expectedPath:     "applications/app1/releases/99/environments/acceptance/manifests.yaml",
			expectedFileData: []byte("second version (99) manifest"),
		},
		{
			Name: "successfully create app version with displayVersion",
			Transformers: []Transformer{
				&CreateEnvironment{
					Environment: "acceptance",
					Config:      config.EnvironmentConfig{Upstream: &config.EnvironmentConfigUpstream{Environment: envAcceptance, Latest: true}},
				},
				&CreateApplicationVersion{
					Application: "app1",
					Manifests: map[string]string{
						envAcceptance: "manifest",
					},
					Version:         100,
					DisplayVersion:  "1.3.1",
					WriteCommitData: true,
				},
			},
			expectedPath:     "applications/app1/releases/100/display_version",
			expectedFileData: []byte("1.3.1"),
		},
	}
	for _, tc := range tcs {
		tc := tc
		t.Run(tc.Name, func(t *testing.T) {
			t.Parallel()
			repo := setupRepositoryTest(t)
			_, updatedState, _, _ := repo.ApplyTransformersInternal(testutil.MakeTestContext(), tc.Transformers...)

			fileData, err := util.ReadFile(updatedState.Filesystem, updatedState.Filesystem.Join(updatedState.Filesystem.Root(), tc.expectedPath))

			if err != nil {
				t.Fatalf("Expected no error: %v", err)
			}
			if !cmp.Equal(fileData, tc.expectedFileData) {
				t.Fatalf("Expected %v, got %v", string(tc.expectedFileData), string(fileData))
			}
		})
	}
}

// Tests various error cases in the prepare-Undeploy endpoint, specifically the error messages returned.
func TestUndeployErrors(t *testing.T) {
	tcs := []struct {
		Name              string
		Transformers      []Transformer
		expectedError     *TransformerBatchApplyError
		expectedCommitMsg string
	}{
		{
			Name: "Access non-existent application",
			Transformers: []Transformer{
				&CreateUndeployApplicationVersion{
					Application: "app1",
				},
			},
			expectedError: &TransformerBatchApplyError{
				Index:            0,
				TransformerError: errMatcher{"cannot undeploy non-existing application 'app1'"},
			},
			expectedCommitMsg: "",
		},
		{
			Name: "Success",
			Transformers: []Transformer{
				&CreateApplicationVersion{
					Application: "app1",
					Manifests: map[string]string{
						envProduction: "productionmanifest",
					},
					WriteCommitData: true,
				},
				&CreateUndeployApplicationVersion{
					Application: "app1",
				},
			},
			expectedCommitMsg: "created undeploy-version 2 of 'app1'",
		},
		{
			Name: "Deploy after Undeploy should work",
			Transformers: []Transformer{
				&CreateApplicationVersion{
					Application: "app1",
					Manifests: map[string]string{
						envProduction: "productionmanifest",
					},
					WriteCommitData: true,
				},
				&CreateUndeployApplicationVersion{
					Application: "app1",
				},
				&CreateApplicationVersion{
					Application:     "app1",
					Manifests:       nil,
					SourceCommitId:  "",
					SourceAuthor:    "",
					SourceMessage:   "",
					WriteCommitData: true,
				},
			},
			expectedCommitMsg: "created version 3 of \"app1\"",
		},
		{
			Name: "Undeploy twice should succeed",
			Transformers: []Transformer{
				&CreateApplicationVersion{
					Application: "app1",
					Manifests: map[string]string{
						envProduction: "productionmanifest",
					},
					WriteCommitData: true,
				},
				&CreateUndeployApplicationVersion{
					Application: "app1",
				},
				&CreateUndeployApplicationVersion{
					Application: "app1",
				},
			},
			expectedCommitMsg: "created undeploy-version 3 of 'app1'",
		},
	}
	for _, tc := range tcs {
		tc := tc
		t.Run(tc.Name, func(t *testing.T) {
			t.Parallel()
			repo := setupRepositoryTest(t)
			commitMsg, _, _, err := repo.ApplyTransformersInternal(testutil.MakeTestContext(), tc.Transformers...)
			if diff := cmp.Diff(tc.expectedError, err, cmpopts.EquateErrors()); diff != "" {
				t.Fatalf("error mismatch (-want, +got):\n%s", diff)
			}

			actualMsg := ""
			if len(commitMsg) > 0 {
				actualMsg = commitMsg[len(commitMsg)-1]
			}
			if diff := cmp.Diff(tc.expectedCommitMsg, actualMsg); diff != "" {
				t.Errorf("commit message mismatch (-want, +got):\n%s", diff)
			}
		})
	}
}

// Tests various error cases in the release train, specifically the error messages returned.
func TestReleaseTrainErrors(t *testing.T) {
	tcs := []struct {
		Name              string
		Setup             []Transformer
		ReleaseTrain      ReleaseTrain
		expectedError     *TransformerBatchApplyError
		expectedPrognosis ReleaseTrainPrognosis
		expectedCommitMsg string
	}{
		{
			Name:  "Access non-existent environment",
			Setup: []Transformer{},
			ReleaseTrain: ReleaseTrain{
				Target: "doesnotexistenvironment",
			},
			expectedError: &TransformerBatchApplyError{
				Index: 0,
				TransformerError: status.Error(
					codes.InvalidArgument,
					"error: could not find environment group or environment configs for 'doesnotexistenvironment'",
				),
			},
			expectedPrognosis: ReleaseTrainPrognosis{
				Error: status.Error(
					codes.InvalidArgument,
					"error: could not find environment group or environment configs for 'doesnotexistenvironment'",
				),
				EnvironmentPrognoses: nil,
			},
			expectedCommitMsg: "",
		},
		{
			Name: "Environment is locked - but train continues in other env",
			Setup: []Transformer{
				&CreateEnvironment{
					Environment: envAcceptance + "-de",
					Config: config.EnvironmentConfig{
						Upstream: &config.EnvironmentConfigUpstream{
							Latest: true,
						},
						EnvironmentGroup: ptr.FromString(envAcceptance),
					},
				},
				&CreateEnvironment{
					Environment: envAcceptance + "-ca",
					Config: config.EnvironmentConfig{
						Upstream: &config.EnvironmentConfigUpstream{
							Latest: true,
						},
						EnvironmentGroup: ptr.FromString(envAcceptance),
					},
				},
				&CreateEnvironmentLock{
					Environment: envAcceptance + "-ca",
					Message:     "don't",
					LockId:      "care",
				},
				&CreateEnvironmentLock{
					Environment: envAcceptance + "-de",
					Message:     "do not",
					LockId:      "care either",
				},
			},
			ReleaseTrain: ReleaseTrain{
				Target: envAcceptance,
			},
			expectedPrognosis: ReleaseTrainPrognosis{
				Error: nil,
				EnvironmentPrognoses: map[string]ReleaseTrainEnvironmentPrognosis{
					"acceptance-ca": ReleaseTrainEnvironmentPrognosis{
						SkipCause: &api.ReleaseTrainEnvPrognosis_SkipCause{
							SkipCause: api.ReleaseTrainEnvSkipCause_ENV_IS_LOCKED,
						},
						Error:         nil,
						AppsPrognoses: nil,
					},
					"acceptance-de": ReleaseTrainEnvironmentPrognosis{
						SkipCause: &api.ReleaseTrainEnvPrognosis_SkipCause{
							SkipCause: api.ReleaseTrainEnvSkipCause_ENV_IS_LOCKED,
						},
						Error:         nil,
						AppsPrognoses: nil,
					},
				},
			},
			expectedCommitMsg: `Release Train to environment/environment group 'acceptance':

Target Environment 'acceptance-ca' is locked - skipping.
Target Environment 'acceptance-de' is locked - skipping.`,
		},
		{
			Name: "Environment has no upstream - but train continues in other env",
			Setup: []Transformer{
				&CreateEnvironment{
					Environment: envAcceptance + "-ca",
					Config: config.EnvironmentConfig{
						Upstream:         nil,
						EnvironmentGroup: ptr.FromString(envAcceptance),
					},
				},
				&CreateEnvironment{
					Environment: envAcceptance + "-de",
					Config: config.EnvironmentConfig{
						Upstream:         nil,
						EnvironmentGroup: ptr.FromString(envAcceptance),
					},
				},
			},
			ReleaseTrain: ReleaseTrain{
				Target: envAcceptance,
			},
			expectedPrognosis: ReleaseTrainPrognosis{
				Error: nil,
				EnvironmentPrognoses: map[string]ReleaseTrainEnvironmentPrognosis{
					"acceptance-ca": ReleaseTrainEnvironmentPrognosis{
						SkipCause: &api.ReleaseTrainEnvPrognosis_SkipCause{
							SkipCause: api.ReleaseTrainEnvSkipCause_ENV_HAS_NO_UPSTREAM,
						},
						Error:         nil,
						AppsPrognoses: nil,
					},
					"acceptance-de": ReleaseTrainEnvironmentPrognosis{
						SkipCause: &api.ReleaseTrainEnvPrognosis_SkipCause{
							SkipCause: api.ReleaseTrainEnvSkipCause_ENV_HAS_NO_UPSTREAM,
						},
						Error:         nil,
						AppsPrognoses: nil,
					},
				},
			},
			expectedCommitMsg: `Release Train to environment/environment group 'acceptance':

Environment '"acceptance-ca"' does not have upstream configured - skipping.
Environment '"acceptance-de"' does not have upstream configured - skipping.`,
		},
		{
			Name: "Environment has no upstream.latest or env - but train continues in other env",
			Setup: []Transformer{
				&CreateEnvironment{
					Environment: envAcceptance + "-ca",
					Config: config.EnvironmentConfig{
						Upstream: &config.EnvironmentConfigUpstream{
							Environment: "",
							Latest:      false,
						},
						EnvironmentGroup: ptr.FromString(envAcceptance),
					},
				},
				&CreateEnvironment{
					Environment: envAcceptance + "-de",
					Config: config.EnvironmentConfig{
						Upstream: &config.EnvironmentConfigUpstream{
							Environment: "",
							Latest:      false,
						},
						EnvironmentGroup: ptr.FromString(envAcceptance),
					},
				},
			},
			ReleaseTrain: ReleaseTrain{
				Target: envAcceptance,
			},
			expectedPrognosis: ReleaseTrainPrognosis{
				Error: nil,
				EnvironmentPrognoses: map[string]ReleaseTrainEnvironmentPrognosis{
					"acceptance-ca": ReleaseTrainEnvironmentPrognosis{
						SkipCause: &api.ReleaseTrainEnvPrognosis_SkipCause{
							SkipCause: api.ReleaseTrainEnvSkipCause_ENV_HAS_NO_UPSTREAM_LATEST_OR_UPSTREAM_ENV,
						},
						Error:         nil,
						AppsPrognoses: nil,
					},
					"acceptance-de": ReleaseTrainEnvironmentPrognosis{
						SkipCause: &api.ReleaseTrainEnvPrognosis_SkipCause{
							SkipCause: api.ReleaseTrainEnvSkipCause_ENV_HAS_NO_UPSTREAM_LATEST_OR_UPSTREAM_ENV,
						},
						Error:         nil,
						AppsPrognoses: nil,
					},
				},
			},
			expectedCommitMsg: `Release Train to environment/environment group 'acceptance':

Environment "acceptance-ca" does not have upstream.latest or upstream.environment configured - skipping.
Environment "acceptance-de" does not have upstream.latest or upstream.environment configured - skipping.`,
		},
		{
			Name: "Environment has both upstream.latest and env - but train continues in other env",
			Setup: []Transformer{
				&CreateEnvironment{
					Environment: envAcceptance + "-ca",
					Config: config.EnvironmentConfig{
						Upstream: &config.EnvironmentConfigUpstream{
							Environment: "dev",
							Latest:      true,
						},
						EnvironmentGroup: ptr.FromString(envAcceptance),
					},
				},
				&CreateEnvironment{
					Environment: envAcceptance + "-de",
					Config: config.EnvironmentConfig{
						Upstream: &config.EnvironmentConfigUpstream{
							Environment: "dev",
							Latest:      true,
						},
						EnvironmentGroup: ptr.FromString(envAcceptance),
					},
				},
			},
			expectedPrognosis: ReleaseTrainPrognosis{
				Error: nil,
				EnvironmentPrognoses: map[string]ReleaseTrainEnvironmentPrognosis{
					"acceptance-ca": ReleaseTrainEnvironmentPrognosis{
						SkipCause: &api.ReleaseTrainEnvPrognosis_SkipCause{
							SkipCause: api.ReleaseTrainEnvSkipCause_ENV_HAS_BOTH_UPSTREAM_LATEST_AND_UPSTREAM_ENV,
						},
						Error:         nil,
						AppsPrognoses: nil,
					},
					"acceptance-de": ReleaseTrainEnvironmentPrognosis{
						SkipCause: &api.ReleaseTrainEnvPrognosis_SkipCause{
							SkipCause: api.ReleaseTrainEnvSkipCause_ENV_HAS_BOTH_UPSTREAM_LATEST_AND_UPSTREAM_ENV,
						},
						Error:         nil,
						AppsPrognoses: nil,
					},
				},
			},
			ReleaseTrain: ReleaseTrain{
				Target: envAcceptance,
			},
			expectedCommitMsg: `Release Train to environment/environment group 'acceptance':

Environment "acceptance-ca" has both upstream.latest and upstream.environment configured - skipping.
Environment "acceptance-de" has both upstream.latest and upstream.environment configured - skipping.`,
		},
	}
	for _, tc := range tcs {
		tc := tc
		t.Run(tc.Name, func(t *testing.T) {
			t.Parallel()
			repo := setupRepositoryTest(t)
			ctx := testutil.MakeTestContext()

			err := repo.Apply(ctx, tc.Setup...)
			if err != nil {
				t.Fatalf("error encountered during setup, but none was expected here, error: %v", err)
			}

			prognosis := tc.ReleaseTrain.Prognosis(ctx, repo.State())

			if !cmp.Equal(prognosis.EnvironmentPrognoses, tc.expectedPrognosis.EnvironmentPrognoses) || !cmp.Equal(prognosis.Error, tc.expectedPrognosis.Error, cmpopts.EquateErrors()) {
				t.Fatalf("release train prognosis is wrong, wanted %v, got %v", tc.expectedPrognosis, prognosis)
			}

			commitMsg, _, _, err := repo.ApplyTransformersInternal(testutil.MakeTestContext(), []Transformer{&tc.ReleaseTrain}...)

			if diff := cmp.Diff(tc.expectedError, err, cmpopts.EquateErrors()); diff != "" {
				t.Errorf("error mismatch (-want, +got):\n%s", diff)
			}
			// note that we only check the LAST error here:
			actualMsg := ""
			if len(commitMsg) > 0 {
				actualMsg = commitMsg[len(commitMsg)-1]
			}
			if diff := cmp.Diff(tc.expectedCommitMsg, actualMsg); diff != "" {
				t.Errorf("got \n%s\n, want \n%s\n, diff (-want +got)\n%s\n", actualMsg, tc.expectedCommitMsg, diff)
			}
		})
	}
}

func TestReleaseTrainWithCommit(t *testing.T) {
	tcs := []struct {
		Name               string
		SetupTransformers  []Transformer
		ReleaseTrainEnv    string
		expectedError      *TransformerBatchApplyError
		expectedCommitMsg  string
		overrideCommitHash string
		ExpectedPrognosis  ReleaseTrainPrognosis
	}{
		{
			Name: "Release train done without commit Hash",
			SetupTransformers: []Transformer{
				&CreateEnvironment{
					Environment: "dev",
					Config:      testutil.MakeEnvConfigLatest(nil),
				},
				&CreateApplicationVersion{
					Application: "test",
					Version:     1,
					Manifests: map[string]string{
						"dev":     "dev",
						"staging": "staging",
					},
				},
				&CreateEnvironment{
					Environment: "staging",
					Config: config.EnvironmentConfig{
						Upstream: &config.EnvironmentConfigUpstream{
							Latest:      false,
							Environment: "dev",
						},
					},
				},
			},
			ReleaseTrainEnv:    "staging",
			expectedCommitMsg:  "Release Train to environment/environment group 'staging':\n\nRelease Train to 'staging' environment:\n\nThe release train deployed 1 services from 'dev' to 'staging'\ndeployed version 1 of \"test\" to \"staging\"",
			overrideCommitHash: "",
			ExpectedPrognosis: ReleaseTrainPrognosis{
				Error: nil,
				EnvironmentPrognoses: map[string]ReleaseTrainEnvironmentPrognosis{
					"staging": ReleaseTrainEnvironmentPrognosis{
						SkipCause: nil,
						Error:     nil,
						AppsPrognoses: map[string]ReleaseTrainApplicationPrognosis{
							"test": ReleaseTrainApplicationPrognosis{
								SkipCause: nil,
								Version:   1,
							},
						},
					},
				},
			},
		},
		{
			Name: "Release train done with commit Hash",
			SetupTransformers: []Transformer{
				&CreateEnvironment{
					Environment: "dev",
					Config:      testutil.MakeEnvConfigLatest(nil),
				},
				&CreateApplicationVersion{
					Application: "test",
					Version:     1,
					Manifests: map[string]string{
						"dev":     "dev",
						"staging": "staging",
					},
				},
				&CreateEnvironment{
					Environment: "staging",
					Config: config.EnvironmentConfig{
						Upstream: &config.EnvironmentConfigUpstream{
							Latest:      false,
							Environment: "dev",
						},
					},
				},
				&DeployApplicationVersion{
					Application: "test",
					Environment: "dev",
					Version:     1,
				},
			},
			ReleaseTrainEnv:    "staging",
			overrideCommitHash: "TO_BE_REPLACED",
			expectedCommitMsg: `Release Train to environment/environment group 'staging':

Release Train to 'staging' environment:

The release train deployed 1 services from 'dev' to 'staging'
deployed version 1 of "test" to "staging"`,
			ExpectedPrognosis: ReleaseTrainPrognosis{
				Error: nil,
				EnvironmentPrognoses: map[string]ReleaseTrainEnvironmentPrognosis{
					"staging": ReleaseTrainEnvironmentPrognosis{
						SkipCause: nil,
						Error:     nil,
						AppsPrognoses: map[string]ReleaseTrainApplicationPrognosis{
							"test": ReleaseTrainApplicationPrognosis{
								SkipCause: nil,
								Version:   1,
							},
						},
					},
				},
			},
		},
		{
			Name: "Release train done with commit but nothing to deploy",
			SetupTransformers: []Transformer{
				&CreateEnvironment{
					Environment: "dev",
					Config:      testutil.MakeEnvConfigLatest(nil),
				},
				&CreateApplicationVersion{
					Application: "test",
					Version:     1,
					Manifests: map[string]string{
						"dev": "dev",
					},
				},
				&DeployApplicationVersion{
					Application: "test",
					Environment: "dev",
					Version:     1,
				},
			},
			ReleaseTrainEnv:    "dev",
			overrideCommitHash: "TO_BE_REPLACED",
			expectedCommitMsg: `Release Train to environment/environment group 'dev':

Release Train to 'dev' environment:

The release train deployed 0 services from 'latest' to 'dev'`,
			ExpectedPrognosis: ReleaseTrainPrognosis{
				Error: nil,
				EnvironmentPrognoses: map[string]ReleaseTrainEnvironmentPrognosis{
					"dev": ReleaseTrainEnvironmentPrognosis{
						SkipCause:     nil,
						Error:         nil,
						AppsPrognoses: map[string]ReleaseTrainApplicationPrognosis{},
					},
				},
			},
		},
		{
			Name: "Release train with invalid commitHash",
			SetupTransformers: []Transformer{
				&CreateEnvironment{
					Environment: "dev",
					Config:      testutil.MakeEnvConfigLatest(nil),
				},
				&CreateApplicationVersion{
					Application: "test",
					Version:     1,
					Manifests: map[string]string{
						"dev": "dev",
					},
				},
				&DeployApplicationVersion{
					Application: "test",
					Environment: "dev",
					Version:     1,
				},
			},
			ReleaseTrainEnv: "dev",
			expectedError: &TransformerBatchApplyError{
				Index: 0,
				TransformerError: status.Error(
					codes.InvalidArgument,
					"error: could not get app version for commitHash 3f1debc97f5880c59caab9b36ad31f52604ce4dd for dev: ErrNotFound: object not found - no match for id (3f1debc97f5880c59caab9b36ad31f52604ce4dd)",
				),
			},
			overrideCommitHash: "3f1debc97f5880c59caab9b36ad31f52604ce4dd",
			ExpectedPrognosis: ReleaseTrainPrognosis{
				Error: status.Error(
					codes.InvalidArgument,
					"error: could not get app version for commitHash 3f1debc97f5880c59caab9b36ad31f52604ce4dd for dev: ErrNotFound: object not found - no match for id (3f1debc97f5880c59caab9b36ad31f52604ce4dd)",
				),
				EnvironmentPrognoses: nil,
			},
		},
		{
			Name: "Release train with invalid oid value",
			SetupTransformers: []Transformer{
				&CreateEnvironment{
					Environment: "dev",
					Config:      testutil.MakeEnvConfigLatest(nil),
				},
				&CreateApplicationVersion{
					Application: "test",
					Version:     1,
					Manifests: map[string]string{
						"dev": "dev",
					},
				},
				&DeployApplicationVersion{
					Application: "test",
					Environment: "dev",
					Version:     1,
				},
			},
			ReleaseTrainEnv: "dev",
			expectedError: &TransformerBatchApplyError{
				Index: 0,
				TransformerError: status.Error(
					codes.InvalidArgument,
					"error: could not get app version for commitHash aa for dev: Error creating new oid for commitHash aa: invalid oid",
				),
			},
			ExpectedPrognosis: ReleaseTrainPrognosis{
				Error: status.Error(
					codes.InvalidArgument,
					"error: could not get app version for commitHash aa for dev: Error creating new oid for commitHash aa: invalid oid",
				),
				EnvironmentPrognoses: nil,
			},
			overrideCommitHash: "aa",
		},
	}
	for _, tc := range tcs {
		tc := tc
		t.Run(tc.Name, func(t *testing.T) {
			t.Parallel()
			dir := t.TempDir()
			remoteDir := path.Join(dir, "remote")
			localDir := path.Join(dir, "local")
			cmd := exec.Command("git", "init", "--bare", remoteDir)
			err := cmd.Start()
			if err != nil {
				t.Errorf("could not start git init")
			}
			err = cmd.Wait()
			if err != nil {
				t.Errorf("could not wait for git init to finish")
			}
			ctx := testutil.MakeTestContext()
			repo, err := New(
				ctx,
				RepositoryConfig{
					URL:                 "file://" + remoteDir,
					Path:                localDir,
					CommitterEmail:      "kuberpult@freiheit.com",
					CommitterName:       "kuberpult",
					Branch:              "main",
					ArgoCdGenerateFiles: true,
				},
			)
			if err != nil {
				t.Fatal(err)
			}

			err = repo.Apply(ctx, tc.SetupTransformers...)
			if err != nil {
				t.Fatal(err)
			}
			cmd2 := exec.Command("git", "-C", remoteDir, "rev-parse", "main")
			out2, err := cmd2.Output()
			if err != nil {
				if exitErr, ok := err.(*exec.ExitError); ok {
					t.Logf("stderr: %s\n", exitErr.Stderr)
				}
				t.Fatal(err)
			}
			commitHash := strings.TrimSpace(string(out2))
			if tc.overrideCommitHash != "TO_BE_REPLACED" {
				commitHash = tc.overrideCommitHash
			}
			releaseTrain := &ReleaseTrain{
				CommitHash: commitHash,
				Target:     tc.ReleaseTrainEnv,
				Repo:       repo,
			}

			prognosis := releaseTrain.Prognosis(ctx, repo.State())

			if !cmp.Equal(prognosis.EnvironmentPrognoses, tc.ExpectedPrognosis.EnvironmentPrognoses) || !cmp.Equal(prognosis.Error, tc.ExpectedPrognosis.Error, cmpopts.EquateErrors()) {
				t.Fatalf("release train prognosis is wrong, wanted %v, got %v", tc.ExpectedPrognosis, prognosis)
			}

			commitMsg, _, _, applyErr := repo.ApplyTransformersInternal(testutil.MakeTestContext(), releaseTrain)

			if diff := cmp.Diff(tc.expectedError, applyErr, cmpopts.EquateErrors()); diff != "" {
				t.Errorf("error mismatch (-want, +got):\n%s", diff)
			}

			actualMsg := ""
			if len(commitMsg) > 0 {
				actualMsg = commitMsg[len(commitMsg)-1]
			}
			if diff := cmp.Diff(tc.expectedCommitMsg, actualMsg); diff != "" {
				t.Errorf("commit message mismatch (-want, +got):\n%s", diff)
			}
		})
	}
}

func TestTransformerChanges(t *testing.T) {
	tcs := []struct {
		Name              string
		Transformers      []Transformer
		expectedCommitMsg string
		expectedChanges   *TransformerResult
	}{
		{
			Name: "Deploy 1 app, another app locked by app lock",
			Transformers: []Transformer{
				&CreateEnvironment{
					Environment: envProduction,
					Config:      testutil.MakeEnvConfigUpstream(envAcceptance, nil),
				},
				&CreateEnvironment{
					Environment: envAcceptance,
					Config:      testutil.MakeEnvConfigLatest(nil),
				},
				&CreateEnvironmentApplicationLock{
					Environment: envProduction,
					Application: "foo",
					LockId:      "foo-id",
					Message:     "foo",
				},
				&CreateApplicationVersion{
					Application: "foo",
					Manifests: map[string]string{
						envProduction: envProduction,
						envAcceptance: envAcceptance,
					},
					WriteCommitData: true,
				},
				&CreateApplicationVersion{
					Application: "bar",
					Manifests: map[string]string{
						envProduction: envProduction,
						envAcceptance: envAcceptance,
					},
					WriteCommitData: true,
				},
				&ReleaseTrain{
					Target: envProduction,
				},
			},
			expectedChanges: &TransformerResult{
				ChangedApps: []AppEnv{
					// foo is locked, so it should not appear here
					{
						App: "bar",
						Env: envProduction,
					},
				},
			},
		},
		{
			Name: "env lock",
			Transformers: []Transformer{
				&CreateEnvironment{
					Environment: envProduction,
					Config:      testutil.MakeEnvConfigUpstream(envAcceptance, nil),
				},
				&CreateEnvironment{
					Environment: envAcceptance,
					Config:      testutil.MakeEnvConfigLatest(nil),
				},
				&CreateEnvironmentLock{
					Environment: envProduction,
					LockId:      "foo-id",
					Message:     "foo",
				},
				&CreateApplicationVersion{
					Application: "foo",
					Manifests: map[string]string{
						envProduction: envProduction,
						envAcceptance: envAcceptance,
					},
					WriteCommitData: true,
				},
				&CreateApplicationVersion{
					Application: "bar",
					Manifests: map[string]string{
						envProduction: envProduction,
						envAcceptance: envAcceptance,
					},
					WriteCommitData: true,
				},
				&ReleaseTrain{
					Target: envProduction,
				},
			},
			expectedChanges: &TransformerResult{
				ChangedApps: nil,
			},
		},
		{
			Name: "create env lock",
			Transformers: []Transformer{
				&CreateEnvironment{
					Environment: envProduction,
					Config:      testutil.MakeEnvConfigUpstream(envAcceptance, nil),
				},
				&CreateEnvironmentLock{
					Environment: envProduction,
					LockId:      "foo-id",
					Message:     "foo",
				},
			},
			expectedChanges: &TransformerResult{
				ChangedApps: nil,
			},
		},
		{
			Name: "create env",
			Transformers: []Transformer{
				&CreateEnvironment{
					Environment: envProduction,
					Config:      testutil.MakeEnvConfigUpstream(envAcceptance, nil),
				},
			},
			expectedChanges: &TransformerResult{
				ChangedApps: nil,
			},
		},
		{
			Name: "delete env from app",
			Transformers: []Transformer{
				&CreateEnvironment{
					Environment: envAcceptance,
					Config:      testutil.MakeEnvConfigLatest(nil),
				},
				&CreateEnvironment{
					Environment: envProduction,
					Config:      testutil.MakeEnvConfigUpstream(envAcceptance, nil),
				},
				&CreateApplicationVersion{
					Application: "foo",
					Manifests: map[string]string{
						envProduction: envProduction,
						envAcceptance: envAcceptance,
					},
					WriteCommitData: true,
				},
				&DeleteEnvFromApp{
					Application: "foo",
					Environment: envAcceptance,
				},
			},
			expectedChanges: &TransformerResult{
				ChangedApps: []AppEnv{
					{
						App: "foo",
						Env: envAcceptance,
					},
				},
				DeletedRootApps: []RootApp{
					{
						Env: envAcceptance,
					},
				},
			},
		},
		{
			Name: "deploy",
			Transformers: []Transformer{
				&CreateEnvironment{
					Environment: envAcceptance,
					Config:      testutil.MakeEnvConfigLatest(nil),
				},
				&CreateEnvironment{
					Environment: envProduction,
					Config:      testutil.MakeEnvConfigUpstream(envAcceptance, nil),
				},
				&CreateApplicationVersion{
					Application: "foo",
					Manifests: map[string]string{
						envProduction: envProduction,
						envAcceptance: envAcceptance,
					},
					WriteCommitData: true,
				},
				&DeployApplicationVersion{
					Authentication: Authentication{},
					Environment:    envProduction,
					Application:    "foo",
					Version:        1,
				},
			},
			expectedChanges: &TransformerResult{
				ChangedApps: []AppEnv{
					{
						App: "foo",
						Env: envProduction,
					},
				},
			},
		},
	}
	for _, tc := range tcs {
		tc := tc
		t.Run(tc.Name, func(t *testing.T) {
			t.Parallel()
			repo := setupRepositoryTest(t)
			msgs, _, actualChanges, err := repo.ApplyTransformersInternal(testutil.MakeTestContext(), tc.Transformers...)
			// we only diff the changes from the last transformer here:
			lastChanges := actualChanges[len(actualChanges)-1]
			// note that we only check the LAST error here:
			if err != nil {
				t.Fatalf("Expected no error: %v", err)
			}

			if diff := cmp.Diff(lastChanges, tc.expectedChanges); diff != "" {
				t.Log("Commit message:\n", msgs[len(msgs)-1])
				t.Errorf("got %v, want %v, diff (-want +got) %s", lastChanges, tc.expectedChanges, diff)
			}
		})
	}
}

func TestRbacTransformerTest(t *testing.T) {
	envGroupProduction := "production"
	fixtureWrapTransformError := func(err error) *TransformerBatchApplyError {
		return &TransformerBatchApplyError{
			Index:            0,
			TransformerError: err,
		}
	}
	fixtureWrapGeneralFailure := func(err error) *CreateReleaseError {
		return &CreateReleaseError{
			response: api.CreateReleaseResponse{
				Response: &api.CreateReleaseResponse_GeneralFailure{
					GeneralFailure: &api.CreateReleaseResponseGeneralFailure{
						Message: err.Error(),
					},
				},
			},
		}
	}
	tcs := []struct {
		Name          string
		ctx           context.Context
		Transformers  []Transformer
		ExpectedError error
	}{
		{
			Name: "able to undeploy application with permissions policy",
			Transformers: []Transformer{
				&CreateEnvironment{
					Environment:    "staging",
					Config:         config.EnvironmentConfig{Upstream: &config.EnvironmentConfigUpstream{Latest: true}},
					Authentication: Authentication{RBACConfig: auth.RBACConfig{DexEnabled: false}},
				},
				&CreateEnvironment{
					Environment:    "production",
					Config:         config.EnvironmentConfig{Upstream: &config.EnvironmentConfigUpstream{Environment: "staging"}},
					Authentication: Authentication{RBACConfig: auth.RBACConfig{DexEnabled: false}},
				},
				&CreateApplicationVersion{
					Application: "app1",
					Manifests: map[string]string{
						"production": "production",
						"staging":    "staging",
					},
					Authentication:  Authentication{RBACConfig: auth.RBACConfig{DexEnabled: false}},
					WriteCommitData: true,
				},
				&CreateUndeployApplicationVersion{
					Application:    "app1",
					Authentication: Authentication{RBACConfig: auth.RBACConfig{DexEnabled: false}},
				},
				&UndeployApplication{
					Application: "app1",
					Authentication: Authentication{RBACConfig: auth.RBACConfig{DexEnabled: true, Policy: map[string]*auth.Permission{
						"developer,DeployUndeploy,staging:*,app1,allow":    {Role: "developer"},
						"developer,DeployUndeploy,production:*,app1,allow": {Role: "developer"},
					}}},
				},
			},
		},
		{
			Name: "unable to undeploy application without permissions policy",
			Transformers: []Transformer{
				&CreateEnvironment{
					Environment:    "staging",
					Config:         config.EnvironmentConfig{Upstream: &config.EnvironmentConfigUpstream{Latest: true}},
					Authentication: Authentication{RBACConfig: auth.RBACConfig{DexEnabled: false}},
				},
				&CreateEnvironment{
					Environment:    "production",
					Config:         config.EnvironmentConfig{Upstream: &config.EnvironmentConfigUpstream{Environment: "staging"}},
					Authentication: Authentication{RBACConfig: auth.RBACConfig{DexEnabled: false}},
				},
				&CreateApplicationVersion{
					Application: "app1",
					Manifests: map[string]string{
						"production": "production",
						"staging":    "staging",
					},
					Authentication:  Authentication{RBACConfig: auth.RBACConfig{DexEnabled: false}},
					WriteCommitData: true,
				},
				&CreateUndeployApplicationVersion{
					Application:    "app1",
					Authentication: Authentication{RBACConfig: auth.RBACConfig{DexEnabled: false}},
				},
				&UndeployApplication{
					Application: "app1",
					Authentication: Authentication{RBACConfig: auth.RBACConfig{DexEnabled: true, Policy: map[string]*auth.Permission{
						"developer,DeployUndeploy,production:*,app1,allow": {Role: "developer"},
					}}},
				},
			},
			ExpectedError: fixtureWrapTransformError(auth.PermissionError{
				User:        "test tester",
				Role:        "developer",
				Action:      "DeployUndeploy",
				Environment: "*",
			}),
		},
		{
			Name: "able to create environment with permissions policy",
			Transformers: []Transformer{
				&CreateEnvironment{
					Environment: "production-p1",
					Config:      config.EnvironmentConfig{EnvironmentGroup: nil},
					Authentication: Authentication{RBACConfig: auth.RBACConfig{DexEnabled: true, Policy: map[string]*auth.Permission{
						"developer,CreateEnvironment,*:*,*,allow": {Role: "developer"}}}}},
			},
		},
		{
			Name: "able to create environment inside environment group with permissions policy",
			Transformers: []Transformer{
				&CreateEnvironment{
					Environment: "production-p2",
					Config:      config.EnvironmentConfig{EnvironmentGroup: &envGroupProduction},
					Authentication: Authentication{RBACConfig: auth.RBACConfig{DexEnabled: true, Policy: map[string]*auth.Permission{
						"developer,CreateEnvironment,production:*,*,allow": {Role: "developer"}}}}},
			},
		},
		{
			Name: "unable to create environment without permissions policy",
			Transformers: []Transformer{
				&CreateEnvironment{
					Environment:    "production-p2",
					Config:         config.EnvironmentConfig{EnvironmentGroup: &envGroupProduction},
					Authentication: Authentication{RBACConfig: auth.RBACConfig{DexEnabled: true, Policy: map[string]*auth.Permission{}}}},
			},
			ExpectedError: fixtureWrapTransformError(auth.PermissionError{
				User:        "test tester",
				Role:        "developer",
				Action:      "CreateEnvironment",
				Environment: "*",
			}),
		},
		{
			Name: "able to create undeploy with permissions policy",
			Transformers: []Transformer{
				&CreateEnvironment{
					Environment:    "staging",
					Config:         config.EnvironmentConfig{Upstream: &config.EnvironmentConfigUpstream{Latest: true}},
					Authentication: Authentication{RBACConfig: auth.RBACConfig{DexEnabled: false}},
				},
				&CreateEnvironment{
					Environment:    "production",
					Config:         config.EnvironmentConfig{Upstream: &config.EnvironmentConfigUpstream{Environment: "staging"}},
					Authentication: Authentication{RBACConfig: auth.RBACConfig{DexEnabled: false}},
				},
				&CreateApplicationVersion{
					Application: "app1",
					Manifests: map[string]string{
						"production": "production",
						"staging":    "staging",
					},
					Authentication:  Authentication{RBACConfig: auth.RBACConfig{DexEnabled: false}},
					WriteCommitData: true,
				},
				&CreateUndeployApplicationVersion{
					Application: "app1",
					Authentication: Authentication{RBACConfig: auth.RBACConfig{DexEnabled: true, Policy: map[string]*auth.Permission{
						"developer,CreateUndeploy,production:*,app1,allow": {Role: "developer"},
						"developer,CreateUndeploy,staging:*,app1,allow":    {Role: "developer"},
						"developer,DeployRelease,staging:*,app1,allow":     {Role: "developer"},
					}}},
				},
			},
		},
		{
			Name: "unable to create undeploy without permissions policy: Missing DeployRelease permission",
			Transformers: []Transformer{
				&CreateEnvironment{
					Environment:    "staging",
					Config:         config.EnvironmentConfig{Upstream: &config.EnvironmentConfigUpstream{Latest: true}},
					Authentication: Authentication{RBACConfig: auth.RBACConfig{DexEnabled: false}},
				},
				&CreateEnvironment{
					Environment:    "production",
					Config:         config.EnvironmentConfig{Upstream: &config.EnvironmentConfigUpstream{Environment: "staging"}},
					Authentication: Authentication{RBACConfig: auth.RBACConfig{DexEnabled: false}},
				},
				&CreateApplicationVersion{
					Application: "app1",
					Manifests: map[string]string{
						"production": "production",
						"staging":    "staging",
					},
					Authentication:  Authentication{RBACConfig: auth.RBACConfig{DexEnabled: false}},
					WriteCommitData: true,
				},
				&CreateUndeployApplicationVersion{
					Application: "app1",
					Authentication: Authentication{RBACConfig: auth.RBACConfig{DexEnabled: true, Policy: map[string]*auth.Permission{
						"developer,CreateUndeploy,production:*,app1,allow": {Role: "developer"},
						"developer,CreateUndeploy,staging:*,app1,allow":    {Role: "developer"},
					}}},
				},
			},
			ExpectedError: fixtureWrapTransformError(auth.PermissionError{
				User:        "test tester",
				Role:        "developer",
				Action:      "DeployRelease",
				Environment: "staging",
			}),
		},
		{
			Name: "unable to create undeploy without permissions policy: Missing CreateUndeploy permission",
			Transformers: []Transformer{
				&CreateEnvironment{
					Environment:    "staging",
					Config:         config.EnvironmentConfig{Upstream: &config.EnvironmentConfigUpstream{Latest: true}},
					Authentication: Authentication{RBACConfig: auth.RBACConfig{DexEnabled: false}},
				},
				&CreateEnvironment{
					Environment:    "production",
					Config:         config.EnvironmentConfig{Upstream: &config.EnvironmentConfigUpstream{Environment: "staging"}},
					Authentication: Authentication{RBACConfig: auth.RBACConfig{DexEnabled: false}},
				},
				&CreateApplicationVersion{
					Application: "app1",
					Manifests: map[string]string{
						"production": "production",
						"staging":    "staging",
					},
					Authentication:  Authentication{RBACConfig: auth.RBACConfig{DexEnabled: false}},
					WriteCommitData: true,
				},
				&CreateUndeployApplicationVersion{
					Application: "app1",
					Authentication: Authentication{RBACConfig: auth.RBACConfig{DexEnabled: true, Policy: map[string]*auth.Permission{
						"developer,CreateUndeploy,production:*,app1,allow": {Role: "developer"},
					}}},
				},
			},
			ExpectedError: fixtureWrapTransformError(auth.PermissionError{
				User:        "test tester",
				Role:        "developer",
				Action:      "CreateUndeploy",
				Environment: "*",
			}),
		},
		{
			Name: "able to create release train with permissions policy",
			Transformers: ReleaseTrainTestSetup(&ReleaseTrain{
				Target: envProduction,
				Authentication: Authentication{RBACConfig: auth.RBACConfig{DexEnabled: true, Policy: map[string]*auth.Permission{
					"developer,DeployReleaseTrain,production:production,*,allow": {Role: "developer"},
					"developer,DeployRelease,production:*,test,allow":            {Role: "developer"},
				}}},
			}),
		},
		{
			Name: "unable to create release train without permissions policy: Missing DeployRelease permission",
			Transformers: ReleaseTrainTestSetup(&ReleaseTrain{
				Target: envProduction,
				Authentication: Authentication{RBACConfig: auth.RBACConfig{DexEnabled: true, Policy: map[string]*auth.Permission{
					"developer,DeployReleaseTrain,production:production,*,allow": {Role: "developer"},
				}}},
			}),
			ExpectedError: fixtureWrapTransformError(status.Error(codes.Internal, "internal error")),
		},
		{
			Name: "unable to create release train without permissions policy: Missing ReleaseTrain permission",
			Transformers: ReleaseTrainTestSetup(&ReleaseTrain{
				Target:         envProduction,
				Authentication: Authentication{RBACConfig: auth.RBACConfig{DexEnabled: true, Policy: map[string]*auth.Permission{}}},
			}),
			ExpectedError: fixtureWrapTransformError(auth.PermissionError{
				User:        "test tester",
				Role:        "developer",
				Action:      "DeployReleaseTrain",
				Environment: "production",
			}),
		},
		{
			Name: "able to create application version with permissions policy",
			Transformers: []Transformer{
				&CreateEnvironment{
					Environment:    "acceptance",
					Config:         config.EnvironmentConfig{Upstream: &config.EnvironmentConfigUpstream{Latest: true}},
					Authentication: Authentication{RBACConfig: auth.RBACConfig{DexEnabled: false}},
				},
				&CreateApplicationVersion{
					Application: "app1-testing",
					Manifests: map[string]string{
						envAcceptance: "acceptance", // not empty
					},
					Authentication: Authentication{RBACConfig: auth.RBACConfig{DexEnabled: true, Policy: map[string]*auth.Permission{
						"developer,CreateRelease,acceptance:*,app1-testing,allow": {Role: "developer"},
						"developer,DeployRelease,acceptance:*,app1-testing,allow": {Role: "developer"},
					}}},
					WriteCommitData: true,
				},
			},
		},
		{
			Name: "unable to create application version with permissions policy: Missing DeployRelease permission",
			Transformers: []Transformer{
				&CreateEnvironment{
					Environment:    "acceptance",
					Config:         config.EnvironmentConfig{Upstream: &config.EnvironmentConfigUpstream{Latest: true}},
					Authentication: Authentication{RBACConfig: auth.RBACConfig{DexEnabled: false}},
				},
				&CreateApplicationVersion{
					Application: "app1-testing",
					Manifests: map[string]string{
						envAcceptance: "acceptance", // not empty
					},
					Authentication: Authentication{RBACConfig: auth.RBACConfig{DexEnabled: true, Policy: map[string]*auth.Permission{
						"developer,CreateRelease,acceptance:*,app1-testing,allow": {Role: "developer"},
					}}},
					WriteCommitData: true,
				},
			},
			ExpectedError: fixtureWrapTransformError(
				fixtureWrapGeneralFailure(
					auth.PermissionError{
						User:        "test tester",
						Role:        "developer",
						Action:      "DeployRelease",
						Environment: "acceptance",
					},
				),
			),
		},
		{
			Name: "unable to create application version without permissions policy",
			Transformers: []Transformer{
				&CreateEnvironment{
					Environment:    "acceptance",
					Config:         config.EnvironmentConfig{Upstream: &config.EnvironmentConfigUpstream{Latest: true}},
					Authentication: Authentication{RBACConfig: auth.RBACConfig{DexEnabled: false}},
				},
				&CreateApplicationVersion{
					Application: "app1",
					Manifests: map[string]string{
						envAcceptance: "acceptance", // not empty
					},
					Authentication:  Authentication{RBACConfig: auth.RBACConfig{DexEnabled: true, Policy: map[string]*auth.Permission{}}},
					WriteCommitData: true,
				},
			},
			ExpectedError: fixtureWrapTransformError(
				fixtureWrapGeneralFailure(
					auth.PermissionError{
						User:        "test tester",
						Role:        "developer",
						Action:      "CreateRelease",
						Environment: "*",
					},
				),
			),
		},
		{
			Name: "able to deploy application with permissions policy",
			Transformers: []Transformer{
				&CreateEnvironment{
					Environment:    "acceptance",
					Config:         config.EnvironmentConfig{Upstream: &config.EnvironmentConfigUpstream{Latest: true}},
					Authentication: Authentication{RBACConfig: auth.RBACConfig{DexEnabled: false}},
				},
				&CreateApplicationVersion{
					Application: "app1",
					Manifests: map[string]string{
						envAcceptance: "acceptance", // not empty
					},
					Authentication:  Authentication{RBACConfig: auth.RBACConfig{DexEnabled: false}},
					WriteCommitData: true,
				},
				&DeployApplicationVersion{
					Environment:   envAcceptance,
					Application:   "app1",
					Version:       1,
					LockBehaviour: api.LockBehavior_FAIL,
					Authentication: Authentication{RBACConfig: auth.RBACConfig{DexEnabled: true, Policy: map[string]*auth.Permission{
						"developer,DeployRelease,acceptance:acceptance,*,allow": {Role: "developer"}}}},
				},
			},
		},
		{
			Name: "unable to deploy application with permissions policy",
			Transformers: []Transformer{
				&CreateEnvironment{
					Environment:    "acceptance",
					Config:         config.EnvironmentConfig{Upstream: &config.EnvironmentConfigUpstream{Latest: true}},
					Authentication: Authentication{RBACConfig: auth.RBACConfig{DexEnabled: false}},
				},
				&CreateApplicationVersion{
					Application: "app1",
					Manifests: map[string]string{
						envAcceptance: "acceptance", // not empty
					},
					Authentication:  Authentication{RBACConfig: auth.RBACConfig{DexEnabled: false}},
					WriteCommitData: true,
				},
				&DeployApplicationVersion{
					Environment:    envAcceptance,
					Application:    "app1",
					Version:        1,
					LockBehaviour:  api.LockBehavior_FAIL,
					Authentication: Authentication{RBACConfig: auth.RBACConfig{DexEnabled: true, Policy: map[string]*auth.Permission{}}},
				},
			},
			ExpectedError: fixtureWrapTransformError(auth.PermissionError{
				User:        "test tester",
				Role:        "developer",
				Action:      "DeployRelease",
				Environment: "acceptance",
			}),
		},
		{
			Name: "able to create environment lock with permissions policy",
			Transformers: []Transformer{
				&CreateEnvironment{
					Environment:    "production",
					Authentication: Authentication{RBACConfig: auth.RBACConfig{DexEnabled: false}},
				},
				&CreateEnvironmentLock{
					Environment: "production",
					Message:     "don't",
					LockId:      "manual",
					Authentication: Authentication{RBACConfig: auth.RBACConfig{DexEnabled: true, Policy: map[string]*auth.Permission{
						"developer,CreateLock,production:production,*,allow": {Role: "developer"}}}},
				},
			},
		},
		{
			Name: "able to create environment lock with permissions policy: different user",
			Transformers: []Transformer{
				&CreateEnvironment{
					Environment:    "production",
					Authentication: Authentication{RBACConfig: auth.RBACConfig{DexEnabled: false}},
				},
				&CreateEnvironmentLock{
					Environment: "production",
					Message:     "don't",
					LockId:      "manual",
					Authentication: Authentication{RBACConfig: auth.RBACConfig{DexEnabled: true, Policy: map[string]*auth.Permission{
						"releaseManager,CreateLock,production:production,*,allow": {Role: "releaseManager"}}}},
				},
			},
			ctx: testutil.MakeTestContextDexEnabledUser("releaseManager"),
		},
		{
			Name: "unable to create environment lock without permissions policy",
			Transformers: []Transformer{
				&CreateEnvironment{
					Environment:    "production",
					Authentication: Authentication{RBACConfig: auth.RBACConfig{DexEnabled: false}},
				},
				&CreateEnvironmentLock{
					Environment:    "production",
					Message:        "don't",
					LockId:         "manual",
					Authentication: Authentication{RBACConfig: auth.RBACConfig{DexEnabled: true, Policy: map[string]*auth.Permission{}}},
				},
			},
			ExpectedError: fixtureWrapTransformError(auth.PermissionError{
				User:        "test tester",
				Role:        "developer",
				Action:      "CreateLock",
				Environment: "production",
			}),
		},
		{
			Name: "unable to delete environment lock without permissions policy",
			Transformers: []Transformer{
				&CreateEnvironment{
					Environment:    "production",
					Authentication: Authentication{RBACConfig: auth.RBACConfig{DexEnabled: false}},
				},
				&CreateEnvironmentLock{
					Environment: "production",
					Message:     "don't",
					LockId:      "manual",
					Authentication: Authentication{RBACConfig: auth.RBACConfig{DexEnabled: true, Policy: map[string]*auth.Permission{
						"developer,CreateLock,production:production,*,allow": {Role: "developer"}}}},
				},
				&DeleteEnvironmentLock{
					Environment:    "production",
					LockId:         "manual",
					Authentication: Authentication{RBACConfig: auth.RBACConfig{DexEnabled: true, Policy: map[string]*auth.Permission{}}},
				},
			},
			ExpectedError: fixtureWrapTransformError(auth.PermissionError{
				User:        "test tester",
				Role:        "developer",
				Action:      "DeleteLock",
				Environment: "production",
			}),
		},
		{
			Name: "able to delete environment lock with permissions policy",
			Transformers: []Transformer{
				&CreateEnvironment{
					Environment:    "production",
					Authentication: Authentication{RBACConfig: auth.RBACConfig{DexEnabled: false}},
				},
				&CreateEnvironmentLock{
					Environment: "production",
					Message:     "don't",
					LockId:      "manual",
					Authentication: Authentication{RBACConfig: auth.RBACConfig{DexEnabled: true, Policy: map[string]*auth.Permission{
						"developer,CreateLock,production:production,*,allow": {Role: "developer"}}}},
				},
				&DeleteEnvironmentLock{
					Environment: "production",
					LockId:      "manual",
					Authentication: Authentication{RBACConfig: auth.RBACConfig{DexEnabled: true, Policy: map[string]*auth.Permission{
						"developer,DeployRelease,production:production,*,allow": {Role: "developer"},
						"developer,CreateLock,production:production,*,allow":    {Role: "developer"},
						"developer,DeleteLock,production:production,*,allow":    {Role: "developer"}}}},
				},
			},
		},
		{
			Name: "unable to create environment application lock without permissions policy",
			Transformers: []Transformer{
				&CreateEnvironment{
					Environment:    "production",
					Authentication: Authentication{RBACConfig: auth.RBACConfig{DexEnabled: false}},
				},
				&CreateApplicationVersion{
					Application: "test",
					Manifests: map[string]string{
						"production": "productionmanifest",
					},
					Authentication:  Authentication{RBACConfig: auth.RBACConfig{DexEnabled: false}},
					WriteCommitData: true,
				},
				&CreateEnvironmentApplicationLock{
					Environment:    "production",
					Application:    "test",
					Message:        "don't",
					LockId:         "manual",
					Authentication: Authentication{RBACConfig: auth.RBACConfig{DexEnabled: true, Policy: map[string]*auth.Permission{}}},
				},
			},
			ExpectedError: fixtureWrapTransformError(auth.PermissionError{
				User:        "test tester",
				Role:        "developer",
				Action:      "CreateLock",
				Environment: "production",
			}),
		},
		{
			Name: "able to create environment application lock with correct permissions policy",
			Transformers: []Transformer{
				&CreateEnvironment{
					Environment:    "production",
					Authentication: Authentication{RBACConfig: auth.RBACConfig{DexEnabled: false}},
				},
				&CreateApplicationVersion{
					Application: "test",
					Manifests: map[string]string{
						"production": "productionmanifest",
					},
					Authentication:  Authentication{RBACConfig: auth.RBACConfig{DexEnabled: false}},
					WriteCommitData: true,
				},
				&CreateEnvironmentApplicationLock{
					Environment: "production",
					Application: "test",
					Message:     "don't",
					LockId:      "manual",
					Authentication: Authentication{RBACConfig: auth.RBACConfig{DexEnabled: true, Policy: map[string]*auth.Permission{
						"developer,CreateLock,production:production,*,allow": {Role: "Developer"},
					}}},
				},
			},
		},
		{
			Name: "unable to delete environment application lock without permissions policy",
			Transformers: []Transformer{
				&CreateEnvironment{
					Environment:    "production",
					Authentication: Authentication{RBACConfig: auth.RBACConfig{DexEnabled: false}},
				},
				&CreateApplicationVersion{
					Application: "test",
					Manifests: map[string]string{
						"production": "productionmanifest",
					},
					Authentication:  Authentication{RBACConfig: auth.RBACConfig{DexEnabled: false}},
					WriteCommitData: true,
				},
				&CreateEnvironmentApplicationLock{
					Environment:    "production",
					Application:    "test",
					Message:        "don't",
					LockId:         "manual",
					Authentication: Authentication{RBACConfig: auth.RBACConfig{DexEnabled: false}},
				},
				&DeleteEnvironmentApplicationLock{
					Environment:    "production",
					Application:    "test",
					LockId:         "manual",
					Authentication: Authentication{RBACConfig: auth.RBACConfig{DexEnabled: true, Policy: map[string]*auth.Permission{}}},
				},
			},
			ExpectedError: fixtureWrapTransformError(auth.PermissionError{
				User:        "test tester",
				Role:        "developer",
				Action:      "DeleteLock",
				Environment: "production",
			}),
		},
		{
			Name: "able to delete environment application lock without permissions policy",
			Transformers: []Transformer{
				&CreateEnvironment{
					Environment:    "production",
					Authentication: Authentication{RBACConfig: auth.RBACConfig{DexEnabled: false}},
				},
				&CreateApplicationVersion{
					Application: "test",
					Manifests: map[string]string{
						"production": "productionmanifest",
					},
					Authentication:  Authentication{RBACConfig: auth.RBACConfig{DexEnabled: false}},
					WriteCommitData: true,
				},
				&CreateEnvironmentApplicationLock{
					Environment: "production",
					Application: "test",
					Message:     "don't",
					LockId:      "manual",
					Authentication: Authentication{RBACConfig: auth.RBACConfig{DexEnabled: true, Policy: map[string]*auth.Permission{
						"developer,CreateLock,production:production,*,allow": {Role: "developer"},
					}}},
				},
				&DeleteEnvironmentApplicationLock{
					Environment: "production",
					Application: "test",
					LockId:      "manual",
					Authentication: Authentication{RBACConfig: auth.RBACConfig{DexEnabled: true, Policy: map[string]*auth.Permission{
						"developer,DeleteLock,production:production,*,allow": {Role: "developer"},
					}}},
				},
			},
		},
		{
			Name: "unable to delete environment application without permission policy",
			Transformers: []Transformer{
				&CreateEnvironment{
					Environment:    envProduction,
					Config:         config.EnvironmentConfig{Upstream: &config.EnvironmentConfigUpstream{Latest: true}},
					Authentication: Authentication{RBACConfig: auth.RBACConfig{DexEnabled: false}},
				},
				&CreateApplicationVersion{
					Application: "app1",
					Manifests: map[string]string{
						envProduction: "productionmanifest",
					},
					Authentication:  Authentication{RBACConfig: auth.RBACConfig{DexEnabled: false}},
					WriteCommitData: true,
				},
				&DeployApplicationVersion{
					Environment:    envProduction,
					Application:    "app1",
					Version:        1,
					LockBehaviour:  api.LockBehavior_FAIL,
					Authentication: Authentication{RBACConfig: auth.RBACConfig{DexEnabled: false}},
				},
				&DeleteEnvFromApp{
					Application:    "app1",
					Environment:    envProduction,
					Authentication: Authentication{RBACConfig: auth.RBACConfig{DexEnabled: true, Policy: map[string]*auth.Permission{}}},
				},
			},
			ExpectedError: fixtureWrapTransformError(auth.PermissionError{
				User:        "test tester",
				Role:        "developer",
				Action:      "DeleteEnvironmentApplication",
				Environment: "production",
			}),
		},
		{
			Name: "able to delete environment application without permission policy",
			Transformers: []Transformer{
				&CreateEnvironment{
					Environment:    envProduction,
					Config:         config.EnvironmentConfig{Upstream: &config.EnvironmentConfigUpstream{Latest: true}},
					Authentication: Authentication{RBACConfig: auth.RBACConfig{DexEnabled: false}},
				},
				&CreateApplicationVersion{
					Application: "app1",
					Manifests: map[string]string{
						envProduction: "productionmanifest",
					},
					Authentication:  Authentication{RBACConfig: auth.RBACConfig{DexEnabled: false}},
					WriteCommitData: true,
				},
				&DeployApplicationVersion{
					Environment:    envProduction,
					Application:    "app1",
					Version:        1,
					LockBehaviour:  api.LockBehavior_FAIL,
					Authentication: Authentication{RBACConfig: auth.RBACConfig{DexEnabled: false}},
				},
				&DeleteEnvFromApp{
					Application: "app1",
					Environment: envProduction,
					Authentication: Authentication{RBACConfig: auth.RBACConfig{DexEnabled: true, Policy: map[string]*auth.Permission{
						"developer,DeleteEnvironmentApplication,production:production,*,allow": {Role: "developer"},
					}}},
				},
			},
		},
	}

	for _, tc := range tcs {
		tc := tc
		t.Run(tc.Name, func(t *testing.T) {
			dir := t.TempDir()
			remoteDir := path.Join(dir, "remote")
			localDir := path.Join(dir, "local")
			cmd := exec.Command("git", "init", "--bare", remoteDir)
			cmd.Start()
			cmd.Wait()
			ctx := testutil.MakeTestContextDexEnabled()
			if tc.ctx != nil {
				ctx = tc.ctx
			}
			repo, err := New(
				ctx,
				RepositoryConfig{
					URL:                 remoteDir,
					Path:                localDir,
					CommitterEmail:      "kuberpult@freiheit.com",
					CommitterName:       "kuberpult",
					BootstrapMode:       false,
					ArgoCdGenerateFiles: true,
				},
			)
			if err != nil {
				t.Fatal(err)
			}
			for _, tf := range tc.Transformers {
				err = repo.Apply(ctx, tf)
				if err != nil {
					break
				}
			}
			if diff := cmp.Diff(tc.ExpectedError, err, cmpopts.EquateErrors()); diff != "" {
				t.Errorf("error mismatch (-want, +got):\n%s", diff)
			}
		})
	}
}

// Helper method to setup release train unit tests.
func ReleaseTrainTestSetup(releaseTrainTransformer Transformer) []Transformer {
	return append([]Transformer{
		&CreateEnvironment{
			Environment: envProduction,
			Config: config.EnvironmentConfig{
				Upstream: &config.EnvironmentConfigUpstream{
					Environment: envAcceptance, // train drives from acceptance to production
				},
			},
		},
		&CreateEnvironment{
			Environment: envAcceptance,
			Config: config.EnvironmentConfig{
				Upstream: &config.EnvironmentConfigUpstream{
					Latest: true,
				},
			},
		},
		&CreateApplicationVersion{
			Application: "test",
			Manifests: map[string]string{
				envProduction: "productionmanifest",
				envAcceptance: "acceptancenmanifest",
			},
			WriteCommitData: true,
		},
		&DeployApplicationVersion{
			Environment: envProduction,
			Application: "test",
			Version:     1,
		},
		&CreateApplicationVersion{
			Application: "test",
			Manifests: map[string]string{
				envProduction: "productionmanifest",
				envAcceptance: "acceptancenmanifest",
			},
			WriteCommitData: true,
		},
		&DeployApplicationVersion{
			Environment: envAcceptance,
			Application: "test",
			Version:     1,
		},
		&DeployApplicationVersion{
			Environment: envAcceptance,
			Application: "test",
			Version:     2,
		}}, releaseTrainTransformer)
}

func TestTransformer(t *testing.T) {
	c1 := config.EnvironmentConfig{Upstream: &config.EnvironmentConfigUpstream{Latest: true}}

	tcs := []struct {
		Name          string
		Transformers  []Transformer
		Test          func(t *testing.T, s *State)
		ErrorTest     func(t *testing.T, err error)
		BootstrapMode bool
	}{
		{
			Name:         "Create Versions and do not clean up because not enough versions",
			Transformers: makeTransformersForDelete(3),
			Test: func(t *testing.T, s *State) {
				{
					prodVersion, err := s.GetEnvironmentApplicationVersion(envProduction, "test")
					if err != nil {
						t.Fatal(err)
					}
					if prodVersion == nil || *prodVersion != 3 {
						t.Errorf("unexpected version: expected 3, actual %d", *prodVersion)
					}
					checkReleaseExists := func(v uint64) {
						_, err := s.GetApplicationRelease("test", v)
						if err != nil {
							t.Fatal(err)
						}
					}
					var v uint64
					for v = 1; v <= 3; v++ {
						checkReleaseExists(v)
					}
				}
			},
		},
		{
			Name:         "Create Versions and clean up because too many version",
			Transformers: makeTransformersForDelete(keptVersionsOnCleanup),
			Test: func(t *testing.T, s *State) {
				{
					prodVersion, err := s.GetEnvironmentApplicationVersion(envProduction, "test")
					if err != nil {
						t.Fatal(err)
					}
					if prodVersion == nil || *prodVersion != keptVersionsOnCleanup {
						t.Errorf("unexpected version: actual %d", *prodVersion)
					}
					checkReleaseExists := func(v uint64) {
						_, err := s.GetApplicationRelease("test", v)
						if err != nil {
							t.Fatal(err)
						}
					}
					var v uint64
					for v = 1; v <= keptVersionsOnCleanup; v++ {
						checkReleaseExists(v)
					}
				}
			},
		},
		{
			Name:         "Create Versions and clean up because too many version",
			Transformers: makeTransformersForDelete(keptVersionsOnCleanup + additionalVersions),
			Test: func(t *testing.T, s *State) {
				{
					prodVersion, err := s.GetEnvironmentApplicationVersion(envProduction, "test")
					if err != nil {
						t.Fatal(err)
					}
					if prodVersion == nil || *prodVersion != keptVersionsOnCleanup+additionalVersions {
						t.Errorf("unexpected version: actual %d", *prodVersion)
					}
					checkReleaseExists := func(v uint64) {
						_, err := s.GetApplicationRelease("test", v)
						if err != nil {
							t.Fatal(err)
						}
					}
					checkReleaseDoesNotExists := func(v uint64) {
						release, err := s.GetApplicationRelease("test", v)
						if err == nil {
							t.Fatalf("expected release to not exist. release: %d, actual: %d", v, release.Version)
						} else {
							expectedError := fmt.Sprintf("could not call stat 'applications/test/releases/%d': file does not exist", v)
							if err.Error() != expectedError {
								t.Errorf("unexpected error while checking release: \n%v\nExpected:\n%s", err.Error(), expectedError)
							}
						}
					}
					var v uint64
					for v = 1; v <= additionalVersions; v++ {
						checkReleaseDoesNotExists(v)
					}
					for v = additionalVersions + 1; v <= keptVersionsOnCleanup+additionalVersions; v++ {
						checkReleaseExists(v)
					}
				}
			},
		},
		{
			Name: "Release train",
			Transformers: []Transformer{
				&CreateEnvironment{
					Environment: envProduction,
					Config: config.EnvironmentConfig{
						Upstream: &config.EnvironmentConfigUpstream{
							Environment: envAcceptance, // train drives from acceptance to production
						},
					},
				},
				&CreateEnvironment{
					Environment: envAcceptance,
					Config: config.EnvironmentConfig{
						Upstream: &config.EnvironmentConfigUpstream{
							Environment: envAcceptance,
							Latest:      true,
						},
					},
				},
				&CreateApplicationVersion{
					Application: "test",
					Manifests: map[string]string{
						envProduction: "productionmanifest",
						envAcceptance: "acceptancenmanifest",
					},
					WriteCommitData: true,
				},
				&DeployApplicationVersion{
					Environment: envProduction,
					Application: "test",
					Version:     1,
				},
				&CreateApplicationVersion{
					Application: "test",
					Manifests: map[string]string{
						envProduction: "productionmanifest",
						envAcceptance: "acceptancenmanifest",
					},
					WriteCommitData: true,
				},
				&DeployApplicationVersion{
					Environment: envAcceptance,
					Application: "test",
					Version:     1,
				},
				&DeployApplicationVersion{
					Environment: envAcceptance,
					Application: "test",
					Version:     2,
				},
				&ReleaseTrain{
					Target: envProduction,
				},
			},
			Test: func(t *testing.T, s *State) {
				{
					prodVersion, err := s.GetEnvironmentApplicationVersion(envProduction, "test")
					if err != nil {
						t.Fatal(err)
					}
					acceptanceVersion, err := s.GetEnvironmentApplicationVersion(envAcceptance, "test")
					if err != nil {
						t.Fatal(err)
					}
					if *acceptanceVersion != 2 {
						t.Errorf("unexpected version: expected 2, actual %d", acceptanceVersion)
					}
					if *prodVersion != 2 {
						t.Errorf("unexpected version: expected 2, actual %d", *prodVersion)
					}
				}
			},
		},
		{
			Name: "Release train from Latest",
			Transformers: []Transformer{
				&CreateEnvironment{
					Environment: envAcceptance,
					Config: config.EnvironmentConfig{
						Upstream: &config.EnvironmentConfigUpstream{
							Latest: true,
						},
					},
				},
				&CreateApplicationVersion{
					Application: "test",
					Manifests: map[string]string{
						envAcceptance: "acceptancenmanifest",
					},
					WriteCommitData: true,
				},
				&CreateApplicationVersion{
					Application: "test",
					Manifests: map[string]string{
						envAcceptance: "acceptancenmanifest",
					},
					WriteCommitData: true,
				},
				&ReleaseTrain{
					Target: envAcceptance,
				},
			},
			Test: func(t *testing.T, s *State) {
				{
					acceptanceVersion, err := s.GetEnvironmentApplicationVersion(envAcceptance, "test")
					if err != nil {
						t.Fatal(err)
					}
					if *acceptanceVersion != 2 {
						t.Errorf("unexpected version: expected 2, actual %d", acceptanceVersion)
					}
				}
			},
		},
		{
			Name: "Release train for a Team",
			Transformers: []Transformer{
				&CreateEnvironment{
					Environment: envProduction,
					Config: config.EnvironmentConfig{
						Upstream: &config.EnvironmentConfigUpstream{
							Environment: envAcceptance, // train drives from acceptance to production
						},
					},
				},
				&CreateEnvironment{
					Environment: envAcceptance,
					Config: config.EnvironmentConfig{
						Upstream: &config.EnvironmentConfigUpstream{
							Environment: envAcceptance,
							Latest:      true,
						},
					},
				},
				&CreateApplicationVersion{
					Application: "test",
					Manifests: map[string]string{
						envProduction: "productionmanifest",
						envAcceptance: "acceptancenmanifest",
					},
					Team:            "test",
					WriteCommitData: true,
				},
				&DeployApplicationVersion{
					Environment: envProduction,
					Application: "test",
					Version:     1,
				},
				&CreateApplicationVersion{
					Application: "test",
					Manifests: map[string]string{
						envProduction: "productionmanifest",
						envAcceptance: "acceptancenmanifest",
					},
					WriteCommitData: true,
				},
				&DeployApplicationVersion{
					Environment: envAcceptance,
					Application: "test",
					Version:     1,
				},
				&DeployApplicationVersion{
					Environment: envAcceptance,
					Application: "test",
					Version:     2,
				},
				&ReleaseTrain{
					Target: envProduction,
					Team:   "test",
				},
			},
			Test: func(t *testing.T, s *State) {
				{
					prodVersion, err := s.GetEnvironmentApplicationVersion(envProduction, "test")
					if err != nil {
						t.Fatal(err)
					}
					acceptanceVersion, err := s.GetEnvironmentApplicationVersion(envAcceptance, "test")
					if err != nil {
						t.Fatal(err)
					}
					if *acceptanceVersion != 2 {
						t.Errorf("unexpected version: expected 2, actual %d", acceptanceVersion)
					}
					if *prodVersion != 2 {
						t.Errorf("unexpected version: expected 2, actual %d", *prodVersion)
					}
				}
			},
		},
		{
			Name: "Lock environment",
			Transformers: []Transformer{
				&CreateEnvironment{Environment: "production"},
				&CreateEnvironmentLock{
					Environment: "production",
					Message:     "don't",
					LockId:      "manual",
				},
			},
			Test: func(t *testing.T, s *State) {
				locks, err := s.GetEnvironmentLocks("production")
				if err != nil {
					t.Fatal(err)
				}
				expected := map[string]Lock{
					"manual": {
						Message: "don't",
						CreatedBy: Actor{
							Name:  "test tester",
							Email: "testmail@example.com",
						},
						CreatedAt: timeNowOld,
					},
				}
				if !reflect.DeepEqual(locks, expected) {
					t.Fatalf("mismatched locks. expected:\n%#v\nactual:\n%#v", expected, locks)
				}
			},
		},
		{
			Name: "Lock application",
			Transformers: []Transformer{
				&CreateEnvironment{Environment: "production"},
				&CreateApplicationVersion{
					Application: "test",
					Manifests: map[string]string{
						"production": "productionmanifest",
					},
					WriteCommitData: true,
				},
				&CreateEnvironmentApplicationLock{
					Environment: "production",
					Application: "test",
					Message:     "don't",
					LockId:      "manual",
				},
			},
			Test: func(t *testing.T, s *State) {
				locks, err := s.GetEnvironmentApplicationLocks("production", "test")
				if err != nil {
					t.Fatal(err)
				}
				expected := map[string]Lock{
					"manual": {
						Message: "don't",
						CreatedBy: Actor{
							Name:  "test tester",
							Email: "testmail@example.com",
						},
						CreatedAt: timeNowOld,
					},
				}
				if !reflect.DeepEqual(locks, expected) {
					t.Fatalf("mismatched locks. expected:\n%#v\n, actual:\n%#v", expected, locks)
				}
			},
		},
		{
			Name: "Overwriting lock environment",
			Transformers: []Transformer{
				&CreateEnvironment{Environment: "production"},
				&CreateEnvironmentLock{
					Environment: "production",
					Message:     "don't",
					LockId:      "manual",
				},
				&CreateEnvironmentLock{
					Environment: "production",
					Message:     "just don't",
					LockId:      "manual",
				},
			},
			Test: func(t *testing.T, s *State) {
				locks, err := s.GetEnvironmentLocks("production")
				if err != nil {
					t.Fatal(err)
				}
				expected := map[string]Lock{
					"manual": {
						Message: "just don't",
						CreatedBy: Actor{
							Name:  "test tester",
							Email: "testmail@example.com",
						},
						CreatedAt: timeNowOld,
					},
				}
				if !reflect.DeepEqual(locks, expected) {
					t.Fatalf("mismatched locks. expected: %#v, actual: %#v", expected, locks)
				}
			},
		},
		{
			Name: "Unlocking a locked environment",
			Transformers: []Transformer{
				&CreateEnvironment{Environment: "production"},
				&CreateEnvironmentLock{
					Environment: "production",
					Message:     "don't",
					LockId:      "manual",
				},
				&DeleteEnvironmentLock{
					Environment: "production",
					LockId:      "manual",
				},
			},
			Test: func(t *testing.T, s *State) {
				locks, err := s.GetEnvironmentLocks("production")
				if err != nil {
					t.Fatal(err)
				}
				expected := map[string]Lock{}
				if !reflect.DeepEqual(locks, expected) {
					t.Fatalf("mismatched locks. expected: %#v, actual: %#v", expected, locks)
				}
			},
		},
		{
			Name: "Unlocking an already unlocked environment",
			Transformers: []Transformer{
				&CreateEnvironment{Environment: "production"},
				&DeleteEnvironmentLock{
					Environment: "production",
					LockId:      "manual",
				},
			},
			ErrorTest: func(t *testing.T, actualError error) {
				expectedError := "directory environments/production/locks/manual for env lock does not exist"
				if !strings.Contains(actualError.Error(), expectedError) {
					t.Fatalf("mismatched error. expected: %#v, actual: %#v", expectedError, actualError)
				}
			},
		},
		{
			Name: "Deploy version",
			Transformers: []Transformer{
				&CreateEnvironment{Environment: "production"},
				&CreateApplicationVersion{
					Application: "test",
					Manifests: map[string]string{
						"production": "productionmanifest",
					},
					WriteCommitData: true,
				},
				&DeployApplicationVersion{
					Environment: "production",
					Application: "test",
					Version:     1,
				},
			},
			Test: func(t *testing.T, s *State) {
				// check that the state reads the correct versions
				{
					i, err := s.GetEnvironmentApplicationVersion("production", "test")
					if err != nil {
						t.Fatal(err)
					}
					if *i != 1 {
						t.Errorf("unexpected version: expected 1, actual %d", i)
					}
				}
				// check that the manifest is in place for argocd
				{
					m, err := s.Filesystem.Open("environments/production/applications/test/manifests/manifests.yaml")
					if err != nil {
						t.Fatal(err)
					}
					content, err := io.ReadAll(m)
					expected := "productionmanifest"
					actual := string(content)
					if actual != expected {
						t.Errorf("unexpected manifest: expected %q, actual: %q", expected, actual)
					}
				}
				// Check that reading is possible
				{
					rel, err := s.GetApplicationRelease("test", 1)
					if err != nil {
						t.Fatal(err)
					}
					if rel.Version != 1 {
						t.Errorf("unexpected version: expected 1, actual: %d", rel.Version)
					}
					if rel.SourceAuthor != "" {
						t.Errorf("unexpected source author: expected \"\", actual: %q", rel.SourceAuthor)
					}
					if rel.SourceCommitId != "" {
						t.Errorf("unexpected source commit id: expected \"\", actual: %q", rel.SourceCommitId)
					}
					if rel.SourceMessage != "" {
						t.Errorf("unexpected source author: expected \"\", actual: %q", rel.SourceMessage)
					}
				}
			},
		},
		{
			Name: "Create version with source information",
			Transformers: []Transformer{
				&CreateEnvironment{Environment: "production"},
				&CreateApplicationVersion{
					Application:    "test",
					SourceAuthor:   "test <test@example.com>",
					SourceCommitId: "deadbeef",
					SourceMessage:  "changed something",
					Manifests: map[string]string{
						"production": "productionmanifest",
					},
					WriteCommitData: true,
				},
			},
			Test: func(t *testing.T, s *State) {
				// Check that reading is possible
				{
					rel, err := s.GetApplicationRelease("test", 1)
					if err != nil {
						t.Fatal(err)
					}
					if rel.Version != 1 {
						t.Errorf("unexpected version: expected 1, actual: %d", rel.Version)
					}
					if rel.SourceAuthor != "test <test@example.com>" {
						t.Errorf("unexpected source author: expected \"test <test@example.com>\", actual: %q", rel.SourceAuthor)
					}
					if rel.SourceCommitId != "deadbeef" {
						t.Errorf("unexpected source commit id: expected \"deadbeef\", actual: %q", rel.SourceCommitId)
					}
					if rel.SourceMessage != "changed something" {
						t.Errorf("unexpected source author: expected \"changed something\", actual: %q", rel.SourceMessage)
					}
					if rel.CreatedAt != timeNowOld {
						t.Errorf("unexpected created at: expected: %q, actual: %q", timeNowOld, rel.SourceMessage)
					}
				}
			},
		}, {
			Name: "Create version with team name",
			Transformers: []Transformer{
				&CreateEnvironment{Environment: "production"},
				&CreateApplicationVersion{
					Application: "test",
					Manifests: map[string]string{
						"production": "productionmanifest",
					},
					Team:            "test-team",
					WriteCommitData: true,
				},
			},
			Test: func(t *testing.T, s *State) {
				// Check that team is written
				{
					team, err := s.GetApplicationTeamOwner("test")
					if err != nil {
						t.Fatal(err)
					}
					if team != "test-team" {
						t.Errorf("expected team name to be test-team, but got %q", team)
					}
				}
			},
		}, {
			Name: "Create version with version number",
			Transformers: []Transformer{
				&CreateEnvironment{Environment: "production"},
				&CreateApplicationVersion{
					Version:     42,
					Application: "test",
					Manifests: map[string]string{
						"production": "productionmanifest",
					},
					WriteCommitData: true,
				},
			},
			Test: func(t *testing.T, s *State) {
				// Check that reading is possible
				{
					rel, err := s.GetApplicationReleases("test")
					if err != nil {
						t.Fatal(err)
					}
					if !reflect.DeepEqual(rel, []uint64{42}) {
						t.Errorf("expected release list to be exaclty [42], but got %q", rel)
					}

				}
			},
		}, {
			Name: "Creating a version with same version number yields the correct error",
			Transformers: []Transformer{
				&CreateEnvironment{Environment: "production"},
				&CreateApplicationVersion{
					Version:     42,
					Application: "test",
					Manifests: map[string]string{
						"production": "productionmanifest",
					},
					WriteCommitData: true,
				},
				&CreateApplicationVersion{
					Version:     42,
					Application: "test",
					Manifests: map[string]string{
						"production": "productionmanifest",
					},
					WriteCommitData: true,
				},
			},
			ErrorTest: func(t *testing.T, err error) {
				expected := "error at index 0 of transformer batch: already_exists_same:{}"
				if err.Error() != expected {
					t.Fatalf("expected: %s, got: %s", expected, err.Error())
				}
			},
		}, {
			Name: "Creating an older version doesn't auto deploy",
			Transformers: []Transformer{
				&CreateEnvironment{Environment: "production", Config: c1},
				&CreateApplicationVersion{
					Version:     42,
					Application: "test",
					Manifests: map[string]string{
						"production": "42",
					},
					WriteCommitData: true,
				},
				&CreateApplicationVersion{
					Version:     41,
					Application: "test",
					Manifests: map[string]string{
						"production": "41",
					},
					WriteCommitData: true,
				},
			},
			Test: func(t *testing.T, s *State) {
				i, err := s.GetEnvironmentApplicationVersion("production", "test")
				if err != nil {
					t.Fatal(err)
				}
				if *i != 42 {
					t.Errorf("unexpected version: expected 42, actual %d", i)
				}
			},
		}, {
			Name: "Creating a version that is much too old yields the correct error",
			Transformers: func() []Transformer {
				t := make([]Transformer, 0, keptVersionsOnCleanup+1)
				t = append(t, &CreateEnvironment{Environment: "production"})
				for i := keptVersionsOnCleanup + 1; i > 0; i-- {
					t = append(t, &CreateApplicationVersion{
						Version:     uint64(i),
						Application: "test",
						Manifests: map[string]string{
							"production": "42",
						},
						WriteCommitData: true,
					})
				}
				return t
			}(),
			ErrorTest: func(t *testing.T, err error) {
				expected := "error at index 0 of transformer batch: too_old:{}"
				if err.Error() != expected {
					t.Fatalf("expected: %s, got: %s", expected, err.Error())
				}
			},
		}, {
			Name: "Auto Deploy version to second env",
			Transformers: []Transformer{
				&CreateEnvironment{Environment: "one", Config: c1},
				&CreateEnvironment{Environment: "two", Config: c1},
				&CreateApplicationVersion{
					Application: "test",
					Manifests: map[string]string{
						"one": "productionmanifest",
						"two": "productionmanifest",
					},
					WriteCommitData: true,
				},
				&DeployApplicationVersion{
					Environment: "one",
					Application: "test",
					Version:     1,
				},
			},
			Test: func(t *testing.T, s *State) {
				// check that the state reads the correct versions
				{
					i, err := s.GetEnvironmentApplicationVersion("one", "test")
					if err != nil {
						t.Fatal(err)
					}
					if *i != 1 {
						t.Errorf("unexpected version: expected 1, actual %d", i)
					}
				}
				for _, env := range []string{"one", "two"} {
					// check that the manifest is in place for BOTH envs

					m, err := s.Filesystem.Open(fmt.Sprintf("environments/%s/applications/test/manifests/manifests.yaml", env))
					if err != nil {
						t.Fatal(err)
					}
					content, err := io.ReadAll(m)
					expected := "productionmanifest"
					actual := string(content)
					if actual != expected {
						t.Errorf("unexpected manifest: expected %q, actual: %q", expected, actual)
					}
				}
			},
		},
		{
			Name: "Skip Auto Deploy if env is locked",
			Transformers: []Transformer{
				&CreateEnvironment{Environment: "one", Config: c1},
				&CreateEnvironment{Environment: "two", Config: c1},
				&CreateEnvironmentLock{
					Environment: "one",
					Message:     "don't!",
					LockId:      "manual123",
				},
				&CreateApplicationVersion{
					Application: "test",
					Manifests: map[string]string{
						"one": "productionmanifest",
						"two": "productionmanifest",
					},
					WriteCommitData: true,
				},
			},
			Test: func(t *testing.T, s *State) {
				// check that the state reads the correct versions
				{
					// version should only exist for "two"
					i, err := s.GetEnvironmentApplicationVersion("two", "test")
					if err != nil {
						t.Fatal(err)
					}
					if *i != 1 {
						t.Errorf("unexpected version: expected 1, actual %d", i)
					}
					i, err = s.GetEnvironmentApplicationVersion("one", "test")
					if i != nil || err != nil {
						t.Fatalf("expect file to not exist, because the env is locked.")
					}
				}
				// manifests should be written either way:
				for _, env := range []string{"one", "two"} {
					m, err := s.Filesystem.Open(fmt.Sprintf("applications/test/releases/1/environments/%s/manifests.yaml", env))
					if err != nil {
						t.Fatal(err)
					}
					content, err := io.ReadAll(m)
					expected := "productionmanifest"
					actual := string(content)
					if actual != expected {
						t.Errorf("unexpected manifest: expected %q, actual: %q", expected, actual)
					}
				}
			},
		},
		{
			Name: "Skip Auto Deploy version to second env if it's not latest",
			Transformers: []Transformer{
				&CreateEnvironment{Environment: "one", Config: c1},
				&CreateEnvironment{Environment: "two", Config: config.EnvironmentConfig{Upstream: &config.EnvironmentConfigUpstream{
					Environment: "two",
					Latest:      false,
				}}},
				&CreateApplicationVersion{
					Application: "test",
					Manifests: map[string]string{
						"one": "productionmanifest",
						"two": "productionmanifest",
					},
					WriteCommitData: true,
				},
				&DeployApplicationVersion{
					Environment: "one",
					Application: "test",
					Version:     1,
				},
			},
			Test: func(t *testing.T, s *State) {
				// check that the state reads the correct versions
				{
					i, err := s.GetEnvironmentApplicationVersion("one", "test")
					if err != nil {
						t.Fatal(err)
					}
					if *i != 1 {
						t.Errorf("unexpected version: expected 1, actual %d", i)
					}
				}
				_, err := s.Filesystem.Open(fmt.Sprintf("environments/%s/applications/test/manifests/manifests.yaml", "two"))
				if err == nil {
					t.Fatal("expected not to find this file!")
				}
			},
		},
		{
			Name:         "Deploy version when environment is locked fails LockBehavior=Fail",
			Transformers: makeTransformersDeployTestEnvLock(api.LockBehavior_FAIL),
			ErrorTest: func(t *testing.T, err error) {
				var applyErr *TransformerBatchApplyError
				if !errors.As(err, &applyErr) {
					t.Errorf("error must be a TransformerBatchAppyError, but got %#v", err)
				}
				var lockErr *LockedError
				if !errors.As(applyErr.TransformerError, &lockErr) {
					t.Errorf("error must be a LockError, but got %#v", err)
				} else {
					expectedEnvLocks := map[string]Lock{
						"manual": {
							Message: "don't",
						},
					}
					if !reflect.DeepEqual(expectedEnvLocks["manual"].Message, lockErr.EnvironmentLocks["manual"].Message) {
						t.Errorf("unexpected environment locks: expected %q, actual: %q", expectedEnvLocks, lockErr.EnvironmentLocks)
					}
				}
			},
		},
		{
			Name:         "Deploy version ignoring locks when environment is locked LockBehavior=Ignore",
			Transformers: makeTransformersDeployTestEnvLock(api.LockBehavior_IGNORE),
			Test: func(t *testing.T, s *State) {
				// check that the state reads the correct versions
				i, err := s.GetEnvironmentApplicationVersion("production", "test")
				if err != nil {
					t.Fatal(err)
				}
				if *i != 1 {
					t.Errorf("unexpected version: expected 1, actual %d", i)
				}
			},
		},
		{
			Name:         "Deploy version ignoring locks when environment is locked LockBehavior=Queue",
			Transformers: makeTransformersDeployTestEnvLock(api.LockBehavior_RECORD),
			Test: func(t *testing.T, s *State) {
				// check that the state reads the correct versions
				i, err := s.GetEnvironmentApplicationVersion("production", "test")
				if err != nil {
					t.Fatal(err)
				}
				if i != nil {
					t.Errorf("unexpected version: expected nil, actual %d", i)
				}
			},
		},
		{
			Name:         "Deploy version when application in environment is locked and config=LockBehaviourIgnoreAllLocks",
			Transformers: makeTransformersDeployTestAppLock(api.LockBehavior_IGNORE),
			Test: func(t *testing.T, s *State) {
				// check that the state reads the correct versions
				i, err := s.GetEnvironmentApplicationVersion("production", "test")
				if err != nil {
					t.Fatal(err)
				}
				if *i != 1 {
					t.Errorf("unexpected version: expected 1, actual %d", i)
				}
			},
		},
		{
			Name:         "Deploy version when application in environment is locked and config=LockBehaviourQueue",
			Transformers: makeTransformersDeployTestAppLock(api.LockBehavior_RECORD),
			Test: func(t *testing.T, s *State) {
				// check that the state reads the correct versions
				i, err := s.GetEnvironmentApplicationVersion("production", "test")
				if err != nil && err.Error() != "file does not exist" {
					t.Fatalf("unexpected error: %v", err.Error())
				}
				if i != nil {
					t.Errorf("unexpected version: expected nil, actual %d", i)
				}

				actualQueued, err := s.GetQueuedVersion("production", "test")
				if err != nil {
					t.Fatal(err)
				}
				if *actualQueued != 1 {
					t.Errorf("unexpected version: expected 1, actual %d", i)
				}
			},
		},
		{
			Name:         "Deploy version ignoring locks when application in environment is locked and LockBehaviour=Fail",
			Transformers: makeTransformersDeployTestAppLock(api.LockBehavior_FAIL),
			ErrorTest: func(t *testing.T, err error) {
				var applyErr *TransformerBatchApplyError
				if !errors.As(err, &applyErr) {
					t.Errorf("error must be a TransformerBatchAppyError, but got %#v", err)
				}
				var lockErr *LockedError
				if !errors.As(applyErr.TransformerError, &lockErr) {
					t.Errorf("error must be a LockError, but got %#v", applyErr)
				} else {
					expectedEnvLocks := map[string]Lock{
						"manual": {
							Message: "don't",
						},
					}
					if !reflect.DeepEqual(expectedEnvLocks["manual"].Message, lockErr.EnvironmentApplicationLocks["manual"].Message) {
						t.Errorf("unexpected environment locks: expected %q, actual: %q", expectedEnvLocks, lockErr.EnvironmentApplicationLocks)
					}
				}
			},
		},
		{
			Name:         "Deploy twice LockBehavior=Queue and LockBehavior=Queue",
			Transformers: makeTransformersTwoDeploymentsWriteToQueue(api.LockBehavior_RECORD, api.LockBehavior_RECORD),
			Test: func(t *testing.T, s *State) {
				// check that the state reads the correct versions
				i, err := s.GetEnvironmentApplicationVersion("production", "test")
				if err != nil {
					t.Fatal(err)
				}
				if i != nil {
					t.Errorf("unexpected version: expected nil, actual %d", i)
				}
				q, err := s.GetQueuedVersion("production", "test")
				if err != nil {
					t.Fatal(err)
				}
				if q == nil {
					t.Errorf("unexpected version: expected 2, actual nil")
				} else {
					if *q != 2 {
						t.Errorf("unexpected version: expected 2, actual %d", *q)
					}
				}
			},
		},
		{
			Name:         "Deploy twice LockBehavior=Queue and LockBehavior=Ignore",
			Transformers: makeTransformersTwoDeploymentsWriteToQueue(api.LockBehavior_RECORD, api.LockBehavior_IGNORE),
			Test: func(t *testing.T, s *State) {
				// check that the state reads the correct versions
				i, err := s.GetEnvironmentApplicationVersion("production", "test")
				if err != nil {
					t.Fatal(err)
				}
				if i == nil {
					t.Errorf("unexpected version: expected 2, actual nil")
				} else {
					if *i != 2 {
						t.Errorf("unexpected version: expected 2, actual %d", *i)
					}
				}
				q, err := s.GetQueuedVersion("production", "test")
				if err != nil {
					t.Fatal(err)
				}
				if q != nil {
					t.Errorf("unexpected version: expected nil, actual %d The queue should have been removed at this point!", *q)
				}
			},
		},
		{
			Name:         "Deploy twice LockBehavior=Ignore and LockBehavior=Queue",
			Transformers: makeTransformersTwoDeploymentsWriteToQueue(api.LockBehavior_IGNORE, api.LockBehavior_RECORD),
			Test: func(t *testing.T, s *State) {
				// check that the state reads the correct versions
				i, err := s.GetEnvironmentApplicationVersion("production", "test")
				if err != nil {
					t.Fatal(err)
				}
				if i == nil {
					t.Errorf("unexpected version: expected 1, actual nil")
				} else {
					if *i != 1 {
						t.Errorf("unexpected version: expected 1, actual %d", *i)
					}
				}
				q, err := s.GetQueuedVersion("production", "test")
				if err != nil {
					t.Fatal(err)
				}
				if q == nil {
					t.Errorf("unexpected version: expected 2, actual nil")
				} else {
					if *q != 2 {
						t.Errorf("unexpected version: expected 2, actual %d", *q)
					}
				}
			},
		},
		{
			Name:         "Lock env AND app and then Deploy and unlock one lock ",
			Transformers: makeTransformersDoubleLock(api.LockBehavior_RECORD, false),
			Test: func(t *testing.T, s *State) {
				// check that the state reads the correct versions
				i, err := s.GetEnvironmentApplicationVersion("production", "test")
				if err != nil {
					t.Fatal(err)
				}
				if i != nil {
					t.Errorf("unexpected version: expected nil, actual %d", *i)
				}
				q, err := s.GetQueuedVersion("production", "test")
				if err != nil {
					t.Fatal(err)
				}
				if q == nil {
					t.Errorf("unexpected version: expected 1, actual nil")
				} else {
					if *q != 1 {
						t.Errorf("unexpected version: expected 1, actual %d", *q)
					}
				}
			},
		},
		{
			Name:         "Lock env AND app and then Deploy and unlock both locks",
			Transformers: makeTransformersDoubleLock(api.LockBehavior_RECORD, true),
			Test: func(t *testing.T, s *State) {
				// check that the state reads the correct versions
				i, err := s.GetEnvironmentApplicationVersion("production", "test")
				if err != nil {
					t.Fatal(err)
				}
				if i != nil {
					t.Errorf("unexpected version %d: expected: nil", *i)
				}
				q, err := s.GetQueuedVersion("production", "test")
				if err != nil {
					t.Fatal(err)
				}
				if q == nil {
					t.Errorf("unexpected version: expected 1, actual nil")
				}
			},
		},
		{
			Name: "It creates an ArgoCd AppProject",
			Transformers: []Transformer{
				&CreateEnvironment{Environment: "staging", Config: config.EnvironmentConfig{
					ArgoCd: &config.EnvironmentConfigArgoCd{
						Destination: config.ArgoCdDestination{
							Namespace: ptr.FromString("staging"),
							Server:    "localhost:8080",
						},
					},
				}},
				&CreateEnvironment{Environment: "production", Config: config.EnvironmentConfig{
					ArgoCd: &config.EnvironmentConfigArgoCd{
						Destination: config.ArgoCdDestination{
							Name: "production",
						},
					},
				}},
				&CreateApplicationVersion{
					Application: "test",
					Manifests: map[string]string{
						"staging":    "stagingmanifest",
						"production": "stagingmanifest",
					},
					WriteCommitData: true,
				},
			},
			Test: func(t *testing.T, s *State) {
				// check that the state reads the correct versions
				{
					content, err := util.ReadFile(s.Filesystem, "argocd/v1alpha1/staging.yaml")
					if err != nil {
						t.Fatalf("unexpected error reading argocd manifest: %q", err)
					}
					expected := `apiVersion: argoproj.io/v1alpha1
kind: AppProject
metadata:
  name: staging
spec:
  description: staging
  destinations:
  - namespace: staging
    server: localhost:8080
  sourceRepos:
  - '*'
`
					if string(content) != expected {
						t.Fatalf("unexpected argocd manifest:\nexpected:\n%s\n\nactual:\n%s", expected, string(content))
					}
				}

				{

					content, err := util.ReadFile(s.Filesystem, "argocd/v1alpha1/production.yaml")
					if err != nil {
						t.Fatalf("unexpected error reading argocd manifest: %q", err)
					}
					expected := `apiVersion: argoproj.io/v1alpha1
kind: AppProject
metadata:
  name: production
spec:
  description: production
  destinations:
  - name: production
  sourceRepos:
  - '*'
`
					if string(content) != expected {
						t.Fatalf("unexpected argocd manifest:\nexpected:\n%s\n\nactual:\n%s", expected, string(content))
					}
				}
			},
		},
		{
			Name: "It creates an ArgoCd AppProject With Sync Windows",
			Transformers: []Transformer{
				&CreateEnvironment{Environment: "staging", Config: config.EnvironmentConfig{
					ArgoCd: &config.EnvironmentConfigArgoCd{
						Destination: config.ArgoCdDestination{
							Namespace: ptr.FromString("not-staging"),
							Server:    "localhost:8080",
						},
						SyncWindows: []config.ArgoCdSyncWindow{
							{
								Schedule: "* * * * *",
								Duration: "1h",
								Kind:     "deny",
							},
						},
					},
				}},
			},
			Test: func(t *testing.T, s *State) {
				// check that the state reads the correct versions
				content, err := util.ReadFile(s.Filesystem, "argocd/v1alpha1/staging.yaml")
				if err != nil {
					t.Fatalf("unexpected error reading argocd manifest: %q", err)
				}
				expected := `apiVersion: argoproj.io/v1alpha1
kind: AppProject
metadata:
  name: staging
spec:
  description: staging
  destinations:
  - namespace: not-staging
    server: localhost:8080
  sourceRepos:
  - '*'
  syncWindows:
  - applications:
    - '*'
    duration: 1h
    kind: deny
    manualSync: true
    schedule: '* * * * *'
`
				if string(content) != expected {
					t.Fatalf("unexpected argocd manifest:\nexpected:\n%s\n\nactual:\n%s", expected, string(content))
				}
			},
		},
		{
			Name: "It creates an ArgoCd AppProject With global resources",
			Transformers: []Transformer{
				&CreateEnvironment{Environment: "staging", Config: config.EnvironmentConfig{
					ArgoCd: &config.EnvironmentConfigArgoCd{
						Destination: config.ArgoCdDestination{
							Namespace: ptr.FromString("not-staging"),
							Server:    "localhost:8080",
						},
						ClusterResourceWhitelist: []config.AccessEntry{
							{
								Group: "*",
								Kind:  "MyClusterWideResource",
							},
							{
								Group: "*",
								Kind:  "ClusterSecretStore",
							},
						},
					},
				}},
			},
			Test: func(t *testing.T, s *State) {
				// check that the state reads the correct versions
				content, err := util.ReadFile(s.Filesystem, "argocd/v1alpha1/staging.yaml")
				if err != nil {
					t.Fatalf("unexpected error reading argocd manifest: %q", err)
				}
				expected := `apiVersion: argoproj.io/v1alpha1
kind: AppProject
metadata:
  name: staging
spec:
  clusterResourceWhitelist:
  - group: '*'
    kind: MyClusterWideResource
  - group: '*'
    kind: ClusterSecretStore
  description: staging
  destinations:
  - namespace: not-staging
    server: localhost:8080
  sourceRepos:
  - '*'
`
				if string(content) != expected {
					t.Fatalf("unexpected argocd manifest:\ndiff:\n%s\n\n", godebug.Diff(expected, string(content)))
				}
			},
		},
		{
			Name: "It creates ArgoCd Applications",
			Transformers: []Transformer{
				&CreateEnvironment{Environment: "staging", Config: config.EnvironmentConfig{
					ArgoCd: &config.EnvironmentConfigArgoCd{
						Destination: config.ArgoCdDestination{
							Namespace: ptr.FromString("staging"),
							Server:    "localhost:8080",
						},
					},
					Upstream: &config.EnvironmentConfigUpstream{
						Latest: true,
					},
				}},
				&CreateApplicationVersion{
					Application: "test",
					Manifests: map[string]string{
						"staging": "stagingmanifest",
					},
					Team:            "team1",
					WriteCommitData: true,
				},
				&CreateApplicationVersion{
					Application: "test2",
					Manifests: map[string]string{
						"staging": "stagingmanifest",
					},
					Team:            "team2",
					WriteCommitData: true,
				},
			},
			Test: func(t *testing.T, s *State) {
				// check that the state reads the correct versions
				content, err := util.ReadFile(s.Filesystem, "argocd/v1alpha1/staging.yaml")
				if err != nil {
					t.Fatalf("unexpected error reading argocd manifest: %q", err)
				}
				// The repository URL changes every time because the repository is in a tmp dir.
				repoURL := regexp.MustCompile(`repoURL: ([^\n]+)\n`).FindStringSubmatch(string(content))[1]
				expected := fmt.Sprintf(`apiVersion: argoproj.io/v1alpha1
kind: AppProject
metadata:
  name: staging
spec:
  description: staging
  destinations:
  - namespace: staging
    server: localhost:8080
  sourceRepos:
  - '*'
---
apiVersion: argoproj.io/v1alpha1
kind: Application
metadata:
  annotations:
    argocd.argoproj.io/manifest-generate-paths: /environments/staging/applications/test/manifests
    com.freiheit.kuberpult/application: test
    com.freiheit.kuberpult/environment: staging
    com.freiheit.kuberpult/team: team1
  finalizers:
  - resources-finalizer.argocd.argoproj.io
  labels:
    com.freiheit.kuberpult/team: team1
  name: staging-test
spec:
  destination:
    namespace: staging
    server: localhost:8080
  project: staging
  source:
    path: environments/staging/applications/test/manifests
    repoURL: %s
    targetRevision: master
  syncPolicy:
    automated:
      allowEmpty: true
      prune: true
      selfHeal: true
---
apiVersion: argoproj.io/v1alpha1
kind: Application
metadata:
  annotations:
    argocd.argoproj.io/manifest-generate-paths: /environments/staging/applications/test2/manifests
    com.freiheit.kuberpult/application: test2
    com.freiheit.kuberpult/environment: staging
    com.freiheit.kuberpult/team: team2
  finalizers:
  - resources-finalizer.argocd.argoproj.io
  labels:
    com.freiheit.kuberpult/team: team2
  name: staging-test2
spec:
  destination:
    namespace: staging
    server: localhost:8080
  project: staging
  source:
    path: environments/staging/applications/test2/manifests
    repoURL: %s
    targetRevision: master
  syncPolicy:
    automated:
      allowEmpty: true
      prune: true
      selfHeal: true
`, repoURL, repoURL)
				if string(content) != expected {
					t.Fatalf("unexpected argocd manifest:\n%s", godebug.Diff(expected, string(content)))
				}
			},
		},
		{
			Name: "It creates ArgoCd Applications with labels",
			Transformers: []Transformer{
				&CreateEnvironment{Environment: "staging", Config: config.EnvironmentConfig{
					ArgoCd: &config.EnvironmentConfigArgoCd{
						Destination: config.ArgoCdDestination{
							Namespace: ptr.FromString("staging"),
							Server:    "localhost:8080",
						},
						ApplicationAnnotations: map[string]string{
							"b": "foo",
							"a": "bar",
						},
					},
					Upstream: &config.EnvironmentConfigUpstream{
						Latest: true,
					},
				}},
				&CreateApplicationVersion{
					Application: "test",
					Manifests: map[string]string{
						"staging": "stagingmanifest",
					},
					WriteCommitData: true,
				},
			},
			Test: func(t *testing.T, s *State) {
				// check that the state reads the correct versions
				content, err := util.ReadFile(s.Filesystem, "argocd/v1alpha1/staging.yaml")
				if err != nil {
					t.Fatalf("unexpected error reading argocd manifest: %q", err)
				}
				// The repository URL changes every time because the repository is in a tmp dir.
				repoURL := regexp.MustCompile(`repoURL: ([^\n]+)\n`).FindStringSubmatch(string(content))[1]
				expected := fmt.Sprintf(`apiVersion: argoproj.io/v1alpha1
kind: AppProject
metadata:
  name: staging
spec:
  description: staging
  destinations:
  - namespace: staging
    server: localhost:8080
  sourceRepos:
  - '*'
---
apiVersion: argoproj.io/v1alpha1
kind: Application
metadata:
  annotations:
    a: bar
    argocd.argoproj.io/manifest-generate-paths: /environments/staging/applications/test/manifests
    b: foo
    com.freiheit.kuberpult/application: test
    com.freiheit.kuberpult/environment: staging
    com.freiheit.kuberpult/team: ""
  finalizers:
  - resources-finalizer.argocd.argoproj.io
  labels:
    com.freiheit.kuberpult/team: ""
  name: staging-test
spec:
  destination:
    namespace: staging
    server: localhost:8080
  project: staging
  source:
    path: environments/staging/applications/test/manifests
    repoURL: %s
    targetRevision: master
  syncPolicy:
    automated:
      allowEmpty: true
      prune: true
      selfHeal: true
`, repoURL)
				if string(content) != expected {
					t.Fatalf("unexpected argocd manifest:\ndiff:\n%s\n\n", godebug.Diff(expected, string(content)))
				}
			},
		},
		{
			Name: "It creates ArgoCd Applications with ignore differences",
			Transformers: []Transformer{
				&CreateEnvironment{Environment: "staging", Config: config.EnvironmentConfig{
					ArgoCd: &config.EnvironmentConfigArgoCd{
						Destination: config.ArgoCdDestination{
							Namespace: ptr.FromString("staging"),
							Server:    "localhost:8080",
						},
						IgnoreDifferences: []config.ArgoCdIgnoreDifference{
							{
								Group: "apps",
								Kind:  "Deployment",
								JSONPointers: []string{
									"/spec/replicas",
								},
								JqPathExpressions: []string{
									".foo.bar",
								},
							},
						},
					},
					Upstream: &config.EnvironmentConfigUpstream{
						Latest: true,
					},
				}},
				&CreateApplicationVersion{
					Application: "test",
					Manifests: map[string]string{
						"staging": "stagingmanifest",
					},
					WriteCommitData: true,
				},
			},
			Test: func(t *testing.T, s *State) {
				// check that the state reads the correct versions
				content, err := util.ReadFile(s.Filesystem, "argocd/v1alpha1/staging.yaml")
				if err != nil {
					t.Fatalf("unexpected error reading argocd manifest: %q", err)
				}
				// The repository URL changes every time because the repository is in a tmp dir.
				repoURL := regexp.MustCompile(`repoURL: ([^\n]+)\n`).FindStringSubmatch(string(content))[1]
				expected := fmt.Sprintf(`apiVersion: argoproj.io/v1alpha1
kind: AppProject
metadata:
  name: staging
spec:
  description: staging
  destinations:
  - namespace: staging
    server: localhost:8080
  sourceRepos:
  - '*'
---
apiVersion: argoproj.io/v1alpha1
kind: Application
metadata:
  annotations:
    argocd.argoproj.io/manifest-generate-paths: /environments/staging/applications/test/manifests
    com.freiheit.kuberpult/application: test
    com.freiheit.kuberpult/environment: staging
    com.freiheit.kuberpult/team: ""
  finalizers:
  - resources-finalizer.argocd.argoproj.io
  labels:
    com.freiheit.kuberpult/team: ""
  name: staging-test
spec:
  destination:
    namespace: staging
    server: localhost:8080
  ignoreDifferences:
  - group: apps
    jqPathExpressions:
    - .foo.bar
    jsonPointers:
    - /spec/replicas
    kind: Deployment
  project: staging
  source:
    path: environments/staging/applications/test/manifests
    repoURL: %s
    targetRevision: master
  syncPolicy:
    automated:
      allowEmpty: true
      prune: true
      selfHeal: true
`, repoURL)
				if string(content) != expected {
					t.Fatalf("unexpected argocd manifest:\ndiff:\n%s\n\n", godebug.Diff(expected, string(content)))
				}
			},
		},
		{
			Name:          "CreateEnvironment errors in bootstrap mode",
			BootstrapMode: true,
			Transformers: []Transformer{
				&CreateEnvironment{Environment: "production", Config: c1},
			},
			ErrorTest: func(t *testing.T, err error) {
				expectedError := "error at index 0 of transformer batch: Cannot create or update configuration in bootstrap mode. Please update configuration in config map instead."
				if err.Error() != expectedError {
					t.Errorf("Expected error '%s', got '%s'", expectedError, err.Error())
				}
			},
		},
		{
			Name:          "CreateEnvironment does not error in bootstrap mode without configuration",
			BootstrapMode: true,
			Transformers: []Transformer{
				&CreateEnvironment{
					Environment: "production",
				},
			},
			Test: func(t *testing.T, s *State) {},
		},
	}
	for _, tc := range tcs {
		tc := tc
		t.Run(tc.Name, func(t *testing.T) {
			t.Parallel()
			dir := t.TempDir()
			remoteDir := path.Join(dir, "remote")
			localDir := path.Join(dir, "local")
			cmd := exec.Command("git", "init", "--bare", remoteDir)
			cmd.Start()
			cmd.Wait()
			repo, err := New(
				testutil.MakeTestContext(),
				RepositoryConfig{
					URL:                 remoteDir,
					Path:                localDir,
					CommitterEmail:      "kuberpult@freiheit.com",
					CommitterName:       "kuberpult",
					BootstrapMode:       tc.BootstrapMode,
					ArgoCdGenerateFiles: true,
				},
			)
			if err != nil {
				t.Fatal(err)
			}

			for i, tf := range tc.Transformers {
				ctxWithTime := WithTimeNow(testutil.MakeTestContext(), timeNowOld)
				err = repo.Apply(ctxWithTime, tf)
				if err != nil {
					if tc.ErrorTest != nil && i == len(tc.Transformers)-1 {
						tc.ErrorTest(t, err)
						return
					} else {
						t.Fatalf("error applying transformations %q: %s", tf, err.Error())
					}
				}
			}
			if tc.ErrorTest != nil {
				t.Fatalf("expected an error but got none")
			}
			tc.Test(t, repo.State())
		})
	}
}

func makeTransformersDeployTestEnvLock(lock api.LockBehavior) []Transformer {
	return []Transformer{
		&CreateEnvironment{Environment: "production"},
		&CreateApplicationVersion{
			Application: "test",
			Manifests: map[string]string{
				"production": "productionmanifest",
			},
			WriteCommitData: true,
		},
		&CreateEnvironmentLock{
			Environment: "production",
			Message:     "don't",
			LockId:      "manual",
		},
		&DeployApplicationVersion{
			Environment:   "production",
			Application:   "test",
			Version:       1,
			LockBehaviour: lock,
		},
	}
}

func makeTransformersDeployTestAppLock(lock api.LockBehavior) []Transformer {
	return []Transformer{
		&CreateEnvironment{Environment: "production"},
		&CreateApplicationVersion{
			Application: "test",
			Manifests: map[string]string{
				"production": "productionmanifest",
			},
			WriteCommitData: true,
		},
		&CreateEnvironmentApplicationLock{
			Environment: "production",
			Application: "test",
			Message:     "don't",
			LockId:      "manual",
		},
		&DeployApplicationVersion{
			Environment:   "production",
			Application:   "test",
			Version:       1,
			LockBehaviour: lock,
		},
	}
}

func makeTransformersTwoDeploymentsWriteToQueue(lockA api.LockBehavior, lockB api.LockBehavior) []Transformer {
	return []Transformer{
		&CreateEnvironment{Environment: "production"},
		&CreateApplicationVersion{
			Application: "test",
			Manifests: map[string]string{
				"production": "productionmanifest",
			},
			WriteCommitData: true,
		},
		&CreateApplicationVersion{
			Application: "test",
			Manifests: map[string]string{
				"production": "productionmanifest",
			},
			WriteCommitData: true,
		},
		&CreateEnvironmentLock{
			Environment: "production",
			Message:     "stop",
			LockId:      "test",
		},
		&DeployApplicationVersion{
			Environment:   "production",
			Application:   "test",
			Version:       1,
			LockBehaviour: lockA,
		},
		&DeployApplicationVersion{
			Environment:   "production",
			Application:   "test",
			Version:       2,
			LockBehaviour: lockB,
		},
	}
}

func makeTransformersDoubleLock(lock api.LockBehavior, unlockBoth bool) []Transformer {
	res := []Transformer{
		&CreateEnvironment{Environment: "production"},
		&CreateApplicationVersion{
			Application: "test",
			Manifests: map[string]string{
				"production": "productionmanifest",
			},
			WriteCommitData: true,
		},
		&CreateEnvironmentLock{
			Environment: "production",
			Message:     "stop",
			LockId:      "test",
		},
		&CreateEnvironmentApplicationLock{
			Environment: "production",
			Application: "test",
			LockId:      "test",
			Message:     "stop",
		},
		&DeployApplicationVersion{
			Environment:   "production",
			Application:   "test",
			Version:       1,
			LockBehaviour: lock,
		},
		&DeleteEnvironmentLock{
			Environment: "production",
			LockId:      "test",
		},
		// we still have an app lock here, so no deployment should happen!
	}
	if unlockBoth {
		res = append(res, &DeleteEnvironmentApplicationLock{
			Environment: "production",
			Application: "test",
			LockId:      "test",
		})
	}
	return res
}

func makeTransformersForDelete(numVersions uint64) []Transformer {
	res := []Transformer{
		&CreateEnvironment{Environment: envProduction},
	}
	var v uint64
	for v = 1; v <= numVersions; v++ {
		res = append(res, &CreateApplicationVersion{
			Application: "test",
			Manifests: map[string]string{
				envProduction: "productionmanifest",
			},
			WriteCommitData: true,
		})
		res = append(res, &DeployApplicationVersion{
			Environment:   envProduction,
			Application:   "test",
			Version:       v,
			LockBehaviour: api.LockBehavior_FAIL,
		})
	}
	return res
}

func setupRepositoryTest(t *testing.T) Repository {
	repo, _ := setupRepositoryTestWithPath(t)
	return repo
}

func setupRepositoryTestWithPath(t *testing.T) (Repository, string) {
	dir := t.TempDir()
	remoteDir := path.Join(dir, "remote")
	localDir := path.Join(dir, "local")
	cmd := exec.Command("git", "init", "--bare", remoteDir)
	err := cmd.Start()
	if err != nil {
		t.Errorf("could not start git init")
		return nil, ""
	}
	err = cmd.Wait()
	if err != nil {
		t.Errorf("could not wait for git init to finish")
		return nil, ""
	}
	repo, err := New(
		testutil.MakeTestContext(),
		RepositoryConfig{
<<<<<<< HEAD
			URL:                   remoteDir,
			Path:                  localDir,
			CommitterEmail:        "kuberpult@freiheit.com",
			CommitterName:         "kuberpult",
			WriteCommitData:       true,
			MaximumCommitsPerPush: 5,
=======
			URL:                 remoteDir,
			Path:                localDir,
			CommitterEmail:      "kuberpult@freiheit.com",
			CommitterName:       "kuberpult",
			WriteCommitData:     true,
			ArgoCdGenerateFiles: true,
>>>>>>> 5cb4e212
		},
	)
	if err != nil {
		t.Fatal(err)
	}
	return repo, remoteDir
}

// Injects an error in the filesystem of the state
type injectErr struct {
	Transformer
	collector *testfs.UsageCollector
	operation testfs.Operation
	filename  string
	err       error
}

func (i *injectErr) Transform(ctx context.Context, state *State, t TransformerContext) (string, error) {
	original := state.Filesystem
	state.Filesystem = i.collector.WithError(state.Filesystem, i.operation, i.filename, i.err)
	s, err := i.Transformer.Transform(ctx, state, t)
	state.Filesystem = original
	return s, err
}

func TestAllErrorsHandledDeleteEnvironmentLock(t *testing.T) {
	t.Parallel()
	collector := &testfs.UsageCollector{}
	fixtureWrapTransformError := func(err error) *TransformerBatchApplyError {
		return &TransformerBatchApplyError{
			Index:            0,
			TransformerError: err,
		}
	}
	tcs := []struct {
		name             string
		operation        testfs.Operation
		createLockBefore bool
		filename         string
		expectedError    error
	}{
		{
			name:             "delete lock succeeds",
			createLockBefore: true,
		},
		{
			name:             "delete lock fails",
			createLockBefore: true,
			operation:        testfs.REMOVE,
			filename:         "environments/dev/locks/foo",
			expectedError:    fixtureWrapTransformError(errMatcher{"failed to delete directory \"environments/dev/locks/foo\": obscure error"}),
		},
		{
			name:             "delete lock parent dir fails",
			createLockBefore: true,
			operation:        testfs.READDIR,
			filename:         "environments/dev/locks",
			expectedError:    fixtureWrapTransformError(errMatcher{"DeleteDirIfEmpty: failed to read directory \"environments/dev/locks\": obscure error"}),
		},
		{
			name:             "readdir fails on apps",
			createLockBefore: true,
			operation:        testfs.READDIR,
			filename:         "environments/dev/applications",
			expectedError:    fixtureWrapTransformError(errMatcher{"environment applications for \"dev\" not found: obscure error"}),
		},
		{
			name:             "readdir fails on locks",
			createLockBefore: true,
			operation:        testfs.READDIR,
			filename:         "environments/dev/locks",
			expectedError:    fixtureWrapTransformError(errMatcher{"DeleteDirIfEmpty: failed to read directory \"environments/dev/locks\": obscure error"}),
		},
		{
			name:             "stat fails on lock dir",
			createLockBefore: true,
			operation:        testfs.STAT,
			filename:         "environments/dev/locks/foo",
			expectedError:    fixtureWrapTransformError(errMatcher{"obscure error"}),
		},
		{
			name:             "remove fails on locks",
			createLockBefore: true,
			operation:        testfs.REMOVE,
			filename:         "environments/dev/locks",
			expectedError:    fixtureWrapTransformError(errMatcher{"DeleteDirIfEmpty: failed to delete directory \"environments/dev/locks\": obscure error"}),
		},
		{
			name:             "remove fails when lock does not exist",
			createLockBefore: false,
			operation:        testfs.REMOVE,
			filename:         "environments/dev/locks",
			expectedError:    fixtureWrapTransformError(status.Error(codes.FailedPrecondition, "error: directory environments/dev/locks/foo for env lock does not exist")),
		},
	}
	for _, tc := range tcs {
		tc := tc
		t.Run(tc.name, func(t *testing.T) {
			repo := setupRepositoryTest(t)
			env := "dev"
			lockId := "foo"
			createLock := &CreateEnvironmentLock{
				Environment: env,
				LockId:      lockId,
				Message:     "",
			}
			ts := []Transformer{
				&CreateEnvironment{
					Environment: env,
				},
			}
			if tc.createLockBefore {
				ts = append(ts, createLock)
			}
			err := repo.Apply(testutil.MakeTestContext(), ts...)
			if err != nil {
				t.Fatal(err)
			}
			err = repo.Apply(testutil.MakeTestContext(), &injectErr{
				Transformer: &DeleteEnvironmentLock{
					Environment:    env,
					LockId:         lockId,
					Authentication: Authentication{RBACConfig: auth.RBACConfig{DexEnabled: false}},
				},
				collector: collector,
				operation: tc.operation,
				filename:  tc.filename,
				err:       fmt.Errorf("obscure error"),
			})
			if diff := cmp.Diff(tc.expectedError, err, cmpopts.EquateErrors()); diff != "" {
				t.Errorf("error mismatch (-want, +got):\n%s", diff)
			}
		})
	}
	// Note: We have to run this after all tests in the array, in order to collect all untested operations:
	untested := collector.UntestedOps()
	for _, op := range untested {
		t.Errorf("Untested operations %s %s", op.Operation, op.Filename)
	}
}

func TestAllErrorsHandledDeleteEnvironmentApplicationLock(t *testing.T) {
	t.Parallel()
	collector := &testfs.UsageCollector{}
	fixtureWrapTransformError := func(err error) *TransformerBatchApplyError {
		return &TransformerBatchApplyError{
			Index:            0,
			TransformerError: err,
		}
	}
	tcs := []struct {
		name             string
		createLockBefore bool
		operation        testfs.Operation
		filename         string
		expectedError    error
	}{
		{
			name:             "delete lock succeeds",
			createLockBefore: true,
		},
		{
			name:             "delete lock fails - remove",
			createLockBefore: true,
			operation:        testfs.REMOVE,
			filename:         "environments/dev/applications/bar/locks/foo",
			expectedError:    fixtureWrapTransformError(errMatcher{"failed to delete directory \"environments/dev/applications/bar/locks/foo\": obscure error"}),
		},
		{
			name:             "delete lock fails - readdir",
			createLockBefore: true,
			operation:        testfs.READDIR,
			filename:         "environments/dev/applications/bar/locks",
			expectedError:    fixtureWrapTransformError(errMatcher{"DeleteDirIfEmpty: failed to read directory \"environments/dev/applications/bar/locks\": obscure error"}),
		},
		{
			name:             "stat queue fails",
			createLockBefore: true,
			operation:        testfs.READLINK,
			filename:         "environments/dev/applications/bar/queued_version",
			expectedError:    fixtureWrapTransformError(errMatcher{"failed reading symlink \"environments/dev/applications/bar/queued_version\": obscure error"}),
		},
		{
			name:             "stat queue fails 2",
			createLockBefore: true,
			operation:        testfs.STAT,
			filename:         "environments/dev/applications/bar/locks/foo",
			expectedError:    fixtureWrapTransformError(errMatcher{"obscure error"}),
		},
		{
			name:             "remove fails 2",
			createLockBefore: true,
			operation:        testfs.REMOVE,
			filename:         "environments/dev/applications/bar/locks",
			expectedError:    fixtureWrapTransformError(errMatcher{"DeleteDirIfEmpty: failed to delete directory \"environments/dev/applications/bar/locks\": obscure error"}),
		},
	}
	for _, tc := range tcs {
		tc := tc
		t.Run(tc.name, func(t *testing.T) {
			repo := setupRepositoryTest(t)
			env := "dev"
			app := "bar"
			lockId := "foo"
			createLock := &CreateEnvironmentApplicationLock{
				Environment: env,
				Application: app,
				LockId:      lockId,
				Message:     "",
			}
			ts := []Transformer{
				&CreateEnvironment{
					Environment: env,
				},
			}
			if tc.createLockBefore {
				ts = append(ts, createLock)
			}
			err := repo.Apply(testutil.MakeTestContext(), ts...)
			if err != nil {
				t.Fatal(err)
			}
			err = repo.Apply(testutil.MakeTestContext(), &injectErr{
				Transformer: &DeleteEnvironmentApplicationLock{
					Environment: env,
					Application: app,
					LockId:      lockId,
				},
				collector: collector,
				operation: tc.operation,
				filename:  tc.filename,
				err:       fmt.Errorf("obscure error"),
			})
			if diff := cmp.Diff(tc.expectedError, err, cmpopts.EquateErrors()); diff != "" {
				t.Errorf("error mismatch (-want, +got):\n%s", diff)
			}
		})
	}
	// Note: We have to run this after all tests in the array, in order to collect all untested operations:
	untested := collector.UntestedOps()
	for _, op := range untested {
		t.Errorf("Untested operations %s %s", op.Operation, op.Filename)
	}
}

func mockSendMetrics(repo Repository, interval time.Duration) <-chan bool {
	ch := make(chan bool, 1)
	go RegularlySendDatadogMetrics(repo, interval, func(repo Repository) { ch <- true })
	return ch
}

func TestSendRegularlyDatadogMetrics(t *testing.T) {
	tcs := []struct {
		Name          string
		shouldSucceed bool
	}{
		{
			Name: "Testing ticker",
		},
	}
	for _, tc := range tcs {
		tc := tc
		t.Run(tc.Name, func(t *testing.T) {
			repo := setupRepositoryTest(t)

			select {
			case <-mockSendMetrics(repo, 1):
			case <-time.After(4 * time.Second):
				t.Fatal("An error occurred during the go routine")
			}

		})
	}
}

type Gauge struct {
	Name  string
	Value float64
	Tags  []string
	Rate  float64
}

type MockClient struct {
	events []*statsd.Event
	gauges []Gauge
	statsd.ClientInterface
}

func (c *MockClient) Event(e *statsd.Event) error {
	if c == nil {
		return errors.New("no client provided")
	}
	c.events = append(c.events, e)
	return nil
}

var i = 0

func (c *MockClient) Gauge(name string, value float64, tags []string, rate float64) error {
	i = i + 1
	c.gauges = append(c.gauges, Gauge{
		Name:  name,
		Value: value,
		Tags:  tags,
		Rate:  rate,
	})
	return nil
}

// Verify that MockClient implements the ClientInterface.
// https://golang.org/doc/faq#guarantee_satisfies_interface
var _ statsd.ClientInterface = &MockClient{}

func TestUpdateDatadogMetrics(t *testing.T) {
	tcs := []struct {
		Name         string
		Transformers []Transformer
	}{
		{
			Name: "Application Lock metric is sent",
			Transformers: []Transformer{
				&CreateEnvironment{
					Environment: "acceptance",
					Config:      config.EnvironmentConfig{Upstream: &config.EnvironmentConfigUpstream{Environment: envAcceptance, Latest: true}},
				},
				&CreateApplicationVersion{
					Application: "app1",
					Manifests: map[string]string{
						envAcceptance: "acceptance",
					},
					WriteCommitData: true,
				},
				&CreateEnvironmentApplicationLock{
					Environment: "acceptance",
					Application: "app1",
					LockId:      "22133",
					Message:     "test",
				},
			},
		},
		{
			Name: "Application Lock metric is sent",
			Transformers: []Transformer{
				&CreateEnvironment{
					Environment: "acceptance",
					Config:      config.EnvironmentConfig{Upstream: &config.EnvironmentConfigUpstream{Environment: envAcceptance, Latest: true}},
				},
				&CreateApplicationVersion{
					Application: "app1",
					Manifests: map[string]string{
						envAcceptance: "acceptance",
					},
					WriteCommitData: true,
				},
				&CreateEnvironmentLock{
					Environment: "acceptance",
					LockId:      "22133",
					Message:     "test",
				},
			},
		},
	}
	for _, tc := range tcs {
		tc := tc
		t.Run(tc.Name, func(t *testing.T) {
			t.Parallel()
			repo := setupRepositoryTest(t)
			_, _, _, err := repo.ApplyTransformersInternal(testutil.MakeTestContext(), tc.Transformers...)

			if err != nil {
				t.Fatalf("Got an unexpected error: %v", err)
			}
		})
	}
}

func TestUpdateDatadogMetricsInternal(t *testing.T) {
	makeGauge := func(name string, val float64, tags []string, rate float64) Gauge {
		return Gauge{
			Name:  name,
			Value: val,
			Tags:  tags,
			Rate:  rate,
		}
	}
	tcs := []struct {
		Name           string
		changes        *TransformerResult
		transformers   []Transformer
		expectedGauges []Gauge
	}{
		{
			Name: "Changes are sent as one event",
			transformers: []Transformer{
				&CreateEnvironment{
					Environment: "envA",
					Config:      config.EnvironmentConfig{Upstream: &config.EnvironmentConfigUpstream{Latest: true}},
				},
				&CreateApplicationVersion{
					Application: "app1",
					Manifests: map[string]string{
						"envA": "envA-manifest-1",
					},
					WriteCommitData: false,
				},
				&CreateApplicationVersion{
					Application: "app2",
					Manifests: map[string]string{
						"envA": "envA-manifest-2",
					},
					WriteCommitData: false,
				},
			},
			expectedGauges: []Gauge{
				makeGauge("env_lock_count", 0, []string{"env:envA"}, 1),
				makeGauge("app_lock_count", 0, []string{"app:app1", "env:envA"}, 1),
				makeGauge("lastDeployed", 0, []string{"kuberpult_application:app1", "kuberpult_environment:envA"}, 1),
				makeGauge("app_lock_count", 0, []string{"app:app2", "env:envA"}, 1),
				makeGauge("lastDeployed", 0, []string{"kuberpult_application:app2", "kuberpult_environment:envA"}, 1),
			},
		},
		{
			Name: "Changes are sent as two events",
			transformers: []Transformer{
				&CreateEnvironment{
					Environment: "envA",
					Config:      config.EnvironmentConfig{Upstream: &config.EnvironmentConfigUpstream{Latest: true}},
				},
				&CreateEnvironment{
					Environment: "envB",
					Config:      config.EnvironmentConfig{Upstream: &config.EnvironmentConfigUpstream{Latest: true}},
				},
				&CreateApplicationVersion{
					Application: "app1",
					Manifests: map[string]string{
						"envA": "envA-manifest-1",
						"envB": "envB-manifest-1",
					},
					WriteCommitData: false,
				},
				&CreateApplicationVersion{
					Application: "app2",
					Manifests: map[string]string{
						"envA": "envA-manifest-2",
						"envB": "envB-manifest-2",
					},
					WriteCommitData: false,
				},
			},
			expectedGauges: []Gauge{
				makeGauge("env_lock_count", 0, []string{"env:envA"}, 1),
				makeGauge("app_lock_count", 0, []string{"app:app1", "env:envA"}, 1),
				makeGauge("lastDeployed", 0, []string{"kuberpult_application:app1", "kuberpult_environment:envA"}, 1),
				makeGauge("app_lock_count", 0, []string{"app:app2", "env:envA"}, 1),
				makeGauge("lastDeployed", 0, []string{"kuberpult_application:app2", "kuberpult_environment:envA"}, 1),
				makeGauge("env_lock_count", 0, []string{"env:envB"}, 1),
				makeGauge("app_lock_count", 0, []string{"app:app1", "env:envB"}, 1),
				makeGauge("lastDeployed", 0, []string{"kuberpult_application:app1", "kuberpult_environment:envB"}, 1),
				makeGauge("app_lock_count", 0, []string{"app:app2", "env:envB"}, 1),
				makeGauge("lastDeployed", 0, []string{"kuberpult_application:app2", "kuberpult_environment:envB"}, 1),
			},
		},
	}
	for _, tc := range tcs {
		tc := tc
		t.Run(tc.Name, func(t *testing.T) {
			//t.Parallel() // do not run in parallel because of the global var `ddMetrics`!
			ctx := WithTimeNow(testutil.MakeTestContext(), time.Unix(0, 0))
			var mockClient = &MockClient{}
			var client statsd.ClientInterface = mockClient
			ddMetrics = client
			repo := setupRepositoryTest(t)

			_, state, _, applyErr := repo.ApplyTransformersInternal(ctx, tc.transformers...)
			if applyErr != nil {
				t.Fatalf("Expected no error: %v", applyErr)
			}

			err := UpdateDatadogMetrics(ctx, state, nil, time.UnixMilli(0))
			if err != nil {
				t.Fatalf("Expected no error: %v", err)
			}

			if len(tc.expectedGauges) != len(mockClient.gauges) {
				gaugesString := ""
				for i := range mockClient.gauges {
					gauge := mockClient.gauges[i]
					gaugesString += fmt.Sprintf("%v\n", gauge)
				}
				msg := fmt.Sprintf("expected %d gauges but got %d\nActual:\n%v\n",
					len(tc.expectedGauges), len(mockClient.gauges), gaugesString)
				t.Fatalf(msg)
			}
			for i := range tc.expectedGauges {
				var expectedGauge Gauge = tc.expectedGauges[i]
				sort.Strings(expectedGauge.Tags)
				var actualGauge Gauge = mockClient.gauges[i]
				sort.Strings(actualGauge.Tags)
				t.Logf("actualGauges: %v", actualGauge.Tags)

				if diff := cmp.Diff(actualGauge, expectedGauge, cmpopts.IgnoreFields(statsd.Event{}, "Timestamp")); diff != "" {
					t.Errorf("[%d] got %v, want %v, diff (-want +got) %s", i, actualGauge, expectedGauge, diff)
				}
			}
		})
	}
}

func TestDatadogQueueMetric(t *testing.T) {
	tcs := []struct {
		Name           string
		changes        *TransformerResult
		transformers   []Transformer
		expectedGauges int
	}{
		{
			Name: "Changes are sent as one event",
			transformers: []Transformer{
				&CreateEnvironment{
					Environment: "envA",
					Config:      config.EnvironmentConfig{Upstream: &config.EnvironmentConfigUpstream{Latest: true}},
				},
				&CreateApplicationVersion{
					Application: "app1",
					Manifests: map[string]string{
						"envA": "envA-manifest-1",
					},
					WriteCommitData: false,
				},
				&CreateApplicationVersion{
					Application: "app2",
					Manifests: map[string]string{
						"envA": "envA-manifest-2",
					},
					WriteCommitData: false,
				},
			},
			expectedGauges: 2,
		},
	}
	for _, tc := range tcs {
		tc := tc
		t.Run(tc.Name, func(t *testing.T) {
			//t.Parallel() // do not run in parallel because of the global var `ddMetrics`!
			ctx := WithTimeNow(testutil.MakeTestContext(), time.Unix(0, 0))
			var mockClient = &MockClient{}
			var client statsd.ClientInterface = mockClient
			ddMetrics = client
			repo := setupRepositoryTest(t)

			err := repo.Apply(ctx, tc.transformers...)

			if err != nil {
				t.Fatalf("Expected no error: %v", err)
			}

			if tc.expectedGauges != len(mockClient.gauges) {
				// Don't compare the value of the gauge, only the number of gauges (concurrency, values may change!, creating a flakey test)
				msg := fmt.Sprintf("expected %d gauges but got %d\n",
					tc.expectedGauges, len(mockClient.gauges))
				t.Fatalf(msg)
			}
		})
	}
}

func TestUpdateDatadogEventsInternal(t *testing.T) {
	tcs := []struct {
		Name           string
		changes        *TransformerResult
		transformers   []Transformer
		expectedEvents []statsd.Event
	}{
		{
			Name: "Changes are sent as one event",
			transformers: []Transformer{
				&CreateEnvironment{
					Environment: "envA",
					Config:      config.EnvironmentConfig{Upstream: &config.EnvironmentConfigUpstream{Latest: true}},
				},
				&CreateApplicationVersion{
					Application: "app1",
					Manifests: map[string]string{
						"envA": "envA-manifest-1",
					},
					WriteCommitData: false,
				},
				&CreateApplicationVersion{
					Application: "app2",
					Manifests: map[string]string{
						"envA": "envA-manifest-2",
					},
					WriteCommitData: false,
				},
			},
			changes: &TransformerResult{
				ChangedApps: []AppEnv{
					{
						App:  "app1",
						Env:  "envB",
						Team: "teamT",
					},
				},
				DeletedRootApps: nil,
				Commits:         nil,
			},
			expectedEvents: []statsd.Event{
				{
					Title:          "Kuberpult app deployed",
					Text:           "Kuberpult has deployed app1 to envB for team teamT",
					Timestamp:      time.Time{},
					Hostname:       "",
					AggregationKey: "",
					Priority:       "",
					SourceTypeName: "",
					AlertType:      "",
					Tags: []string{
						"kuberpult.application:app1",
						"kuberpult.environment:envB",
						"kuberpult.team:teamT",
					},
				},
			},
		},
		{
			Name: "Changes are sent as two events",
			transformers: []Transformer{
				&CreateEnvironment{
					Environment: "envA",
					Config:      config.EnvironmentConfig{Upstream: &config.EnvironmentConfigUpstream{Latest: true}},
				},
				&CreateEnvironment{
					Environment: "envB",
					Config:      config.EnvironmentConfig{Upstream: &config.EnvironmentConfigUpstream{Latest: true}},
				},
				&CreateApplicationVersion{
					Application: "app1",
					Manifests: map[string]string{
						"envA": "envA-manifest-1",
						"envB": "envB-manifest-1",
					},
					WriteCommitData: false,
				},
				&CreateApplicationVersion{
					Application: "app2",
					Manifests: map[string]string{
						"envA": "envA-manifest-2",
						"envB": "envB-manifest-2",
					},
					WriteCommitData: false,
				},
			},
			changes: &TransformerResult{
				ChangedApps: []AppEnv{
					{
						App:  "app1",
						Env:  "envB",
						Team: "teamT",
					},
					{
						App:  "app2",
						Env:  "envA",
						Team: "teamX",
					},
				},
				DeletedRootApps: nil,
				Commits:         nil,
			},
			expectedEvents: []statsd.Event{
				{
					Title:          "Kuberpult app deployed",
					Text:           "Kuberpult has deployed app1 to envB for team teamT",
					Timestamp:      time.Time{},
					Hostname:       "",
					AggregationKey: "",
					Priority:       "",
					SourceTypeName: "",
					AlertType:      "",
					Tags: []string{
						"kuberpult.application:app1",
						"kuberpult.environment:envB",
						"kuberpult.team:teamT",
					},
				},
				{
					Title:          "Kuberpult app deployed",
					Text:           "Kuberpult has deployed app2 to envA for team teamX",
					Timestamp:      time.Time{},
					Hostname:       "",
					AggregationKey: "",
					Priority:       "",
					SourceTypeName: "",
					AlertType:      "",
					Tags: []string{
						"kuberpult.application:app2",
						"kuberpult.environment:envA",
						"kuberpult.team:teamX",
					},
				},
			},
		},
	}
	for _, tc := range tcs {
		tc := tc
		t.Run(tc.Name, func(t *testing.T) {
			//t.Parallel() // do not run in parallel because of the global var `ddMetrics`!
			ctx := WithTimeNow(testutil.MakeTestContext(), time.Unix(0, 0))
			var mockClient = &MockClient{}
			var client statsd.ClientInterface = mockClient
			ddMetrics = client
			repo := setupRepositoryTest(t)

			_, state, _, applyErr := repo.ApplyTransformersInternal(ctx, tc.transformers...)
			if applyErr != nil {
				t.Fatalf("Expected no error: %v", applyErr)
			}

			err := UpdateDatadogMetrics(ctx, state, tc.changes, time.UnixMilli(0))
			if err != nil {
				t.Fatalf("Expected no error: %v", err)
			}
			if len(tc.expectedEvents) != len(mockClient.events) {
				t.Fatalf("expected %d events, but got %d", len(tc.expectedEvents), len(mockClient.events))
			}
			for i := range tc.expectedEvents {
				var expectedEvent statsd.Event = tc.expectedEvents[i]
				var actualEvent statsd.Event = *mockClient.events[i]

				if diff := cmp.Diff(expectedEvent, actualEvent, cmpopts.IgnoreFields(statsd.Event{}, "Timestamp")); diff != "" {
					t.Errorf("got %v, want %v, diff (-want +got) %s", actualEvent, expectedEvent, diff)
				}
			}
		})
	}
}

func TestDeleteEnvFromApp(t *testing.T) {
	tcs := []struct {
		Name              string
		Transformers      []Transformer
		expectedError     *TransformerBatchApplyError
		expectedCommitMsg string
		shouldSucceed     bool
	}{
		{
			Name: "Success",
			Transformers: []Transformer{
				&CreateEnvironment{
					Environment: envProduction,
					Config:      config.EnvironmentConfig{Upstream: &config.EnvironmentConfigUpstream{Latest: true}},
				},
				&CreateApplicationVersion{
					Application: "app1",
					Manifests: map[string]string{
						envProduction: "productionmanifest",
					},
					WriteCommitData: true,
				},
				&DeployApplicationVersion{
					Environment:   envProduction,
					Application:   "app1",
					Version:       1,
					LockBehaviour: api.LockBehavior_FAIL,
				},
				&DeleteEnvFromApp{
					Application: "app1",
					Environment: envProduction,
				},
			},
			expectedCommitMsg: "Environment 'production' was removed from application 'app1' successfully.",
			shouldSucceed:     true,
		},
		{
			Name: "Success Double Delete",
			Transformers: []Transformer{
				&CreateEnvironment{
					Environment: envProduction,
					Config:      config.EnvironmentConfig{Upstream: &config.EnvironmentConfigUpstream{Latest: true}},
				},
				&CreateApplicationVersion{
					Application: "app1",
					Manifests: map[string]string{
						envProduction: "productionmanifest",
					},
					WriteCommitData: true,
				},
				&DeployApplicationVersion{
					Environment:   envProduction,
					Application:   "app1",
					Version:       1,
					LockBehaviour: api.LockBehavior_FAIL,
				},
				&DeleteEnvFromApp{
					Application: "app1",
					Environment: envProduction,
				},
				&DeleteEnvFromApp{
					Application: "app1",
					Environment: envProduction,
				},
			},
			expectedCommitMsg: "Attempted to remove environment 'production' from application 'app1' but it did not exist.",
			shouldSucceed:     true,
		},
		{
			Name: "fail to provide app name",
			Transformers: []Transformer{
				&CreateEnvironment{
					Environment: envProduction,
					Config:      config.EnvironmentConfig{Upstream: &config.EnvironmentConfigUpstream{Latest: true}},
				},
				&CreateApplicationVersion{
					Application: "app1",
					Manifests: map[string]string{
						envProduction: "productionmanifest",
					},
					WriteCommitData: true,
				},
				&DeployApplicationVersion{
					Environment:   envProduction,
					Application:   "app1",
					Version:       1,
					LockBehaviour: api.LockBehavior_FAIL,
				},
				&DeleteEnvFromApp{
					Environment: envProduction,
				},
			},
			expectedError: &TransformerBatchApplyError{
				Index:            3,
				TransformerError: errMatcher{"DeleteEnvFromApp app '' on env 'production': Need to provide the application"},
			},
			expectedCommitMsg: "",
			shouldSucceed:     false,
		},
		{
			Name: "fail to provide env name",
			Transformers: []Transformer{
				&CreateEnvironment{
					Environment: envProduction,
					Config:      config.EnvironmentConfig{Upstream: &config.EnvironmentConfigUpstream{Latest: true}},
				},
				&CreateApplicationVersion{
					Application: "app1",
					Manifests: map[string]string{
						envProduction: "productionmanifest",
					},
					WriteCommitData: true,
				},
				&DeployApplicationVersion{
					Environment:   envProduction,
					Application:   "app1",
					Version:       1,
					LockBehaviour: api.LockBehavior_FAIL,
				},
				&DeleteEnvFromApp{
					Application: "app1",
				},
			},
			expectedError: &TransformerBatchApplyError{
				Index:            3,
				TransformerError: errMatcher{"DeleteEnvFromApp app 'app1' on env '': Need to provide the environment"},
			},
			expectedCommitMsg: "",
			shouldSucceed:     false,
		},
	}
	for _, tc := range tcs {
		tc := tc
		t.Run(tc.Name, func(t *testing.T) {
			t.Parallel()
			repo := setupRepositoryTest(t)
			commitMsg, _, _, err := repo.ApplyTransformersInternal(testutil.MakeTestContext(), tc.Transformers...)
			if diff := cmp.Diff(tc.expectedError, err, cmpopts.EquateErrors()); diff != "" {
				t.Errorf("error mismatch (-want, +got):\n%s", diff)
			}
			actualMsg := ""
			// note that we only check the LAST error here:
			if len(commitMsg) > 0 {
				actualMsg = commitMsg[len(commitMsg)-1]
			}
			if diff := cmp.Diff(tc.expectedCommitMsg, actualMsg); diff != "" {
				t.Errorf("commit message mismatch (-want, +got):\n%s", diff)
			}
		})
	}
}

func TestDeleteLocks(t *testing.T) {
	tcs := []struct {
		Name              string
		Transformers      []Transformer
		expectedError     *TransformerBatchApplyError
		expectedCommitMsg string
		shouldSucceed     bool
	}{
		{
			Name: "Success delete env lock",
			Transformers: []Transformer{
				&CreateEnvironment{
					Environment: envProduction,
					Config:      config.EnvironmentConfig{Upstream: &config.EnvironmentConfigUpstream{Latest: true}},
				},
				&CreateEnvironmentLock{
					Environment: envProduction,
					LockId:      "l123",
				},
				&DeleteEnvironmentLock{
					Environment: envProduction,
					LockId:      "l123",
				},
			},
			expectedCommitMsg: "Deleted lock \"l123\" on environment \"production\"",
			shouldSucceed:     true,
		},
		{
			Name: "Success delete app lock",
			Transformers: []Transformer{
				&CreateEnvironment{
					Environment: envProduction,
					Config:      config.EnvironmentConfig{Upstream: &config.EnvironmentConfigUpstream{Latest: true}},
				},
				&CreateEnvironmentApplicationLock{
					Environment: envProduction,
					Application: "app1",
					LockId:      "l123",
					Message:     "none",
				},
				&DeleteEnvironmentApplicationLock{
					Environment: envProduction,
					Application: "app1",
					LockId:      "l123",
				},
			},
			expectedCommitMsg: "Deleted lock \"l123\" on environment \"production\" for application \"app1\"",
			shouldSucceed:     true,
		},
		{
			Name: "Success create env lock",
			Transformers: []Transformer{
				&CreateEnvironment{
					Environment: envProduction,
					Config:      config.EnvironmentConfig{Upstream: &config.EnvironmentConfigUpstream{Latest: true}},
				},
				&CreateEnvironmentLock{
					Environment: envProduction,
					LockId:      "l123",
					Message:     "my lock",
				},
			},
			expectedCommitMsg: "Created lock \"l123\" on environment \"production\"",
			shouldSucceed:     true,
		},
		{
			Name: "Success create app lock",
			Transformers: []Transformer{
				&CreateEnvironment{
					Environment: envProduction,
					Config:      config.EnvironmentConfig{Upstream: &config.EnvironmentConfigUpstream{Latest: true}},
				},
				&CreateEnvironmentApplicationLock{
					Environment: envProduction,
					Application: "app1",
					LockId:      "l123",
					Message:     "my lock",
				},
			},
			expectedCommitMsg: "Created lock \"l123\" on environment \"production\" for application \"app1\"",
			shouldSucceed:     true,
		},
	}
	for _, tc := range tcs {
		tc := tc
		t.Run(tc.Name, func(t *testing.T) {
			repo := setupRepositoryTest(t)
			commitMsg, _, _, err := repo.ApplyTransformersInternal(testutil.MakeTestContext(), tc.Transformers...)
			if diff := cmp.Diff(tc.expectedError, err, cmpopts.EquateErrors()); diff != "" {
				t.Errorf("error mismatch (-want, +got):\n%s", diff)
			}
			actualMsg := ""
			// note that we only check the LAST error here:
			if len(commitMsg) > 0 {
				actualMsg = commitMsg[len(commitMsg)-1]
			}
			if diff := cmp.Diff(tc.expectedCommitMsg, actualMsg); diff != "" {
				t.Errorf("commit message mismatch (-want, +got):\n%s", diff)
			}
		})
	}
}

func TestEnvironmentGroupLocks(t *testing.T) {
	group := ptr.FromString("prod")
	tcs := []struct {
		Name              string
		Transformers      []Transformer
		expectedError     *TransformerBatchApplyError
		expectedCommitMsg string
		shouldSucceed     bool
	}{
		{
			Name: "Success create env group lock",
			Transformers: []Transformer{
				&CreateEnvironment{
					Environment: "prod-ca",
					Config:      testutil.MakeEnvConfigLatestWithGroup(nil, group),
				},
				&CreateEnvironment{
					Environment: "prod-de",
					Config:      testutil.MakeEnvConfigLatestWithGroup(nil, group),
				},
				&CreateEnvironment{
					Environment: "staging",
					Config:      testutil.MakeEnvConfigLatestWithGroup(nil, ptr.FromString("another-group")),
				},
				&CreateEnvironmentGroupLock{
					Authentication:   Authentication{},
					EnvironmentGroup: *group,
					LockId:           "my-lock",
					Message:          "my-message",
				},
			},
			expectedCommitMsg: "Creating locks 'my-lock' for environment group 'prod':\nCreated lock \"my-lock\" on environment \"prod-ca\"\nCreated lock \"my-lock\" on environment \"prod-de\"",
			shouldSucceed:     true,
		},
		{
			Name: "Success delete env group lock",
			Transformers: []Transformer{
				&CreateEnvironment{
					Environment: "prod-ca",
					Config:      testutil.MakeEnvConfigLatestWithGroup(nil, group),
				},
				&CreateEnvironment{
					Environment: "prod-de",
					Config:      testutil.MakeEnvConfigLatestWithGroup(nil, group),
				},
				&CreateEnvironment{
					Environment: "staging",
					Config:      testutil.MakeEnvConfigLatestWithGroup(nil, ptr.FromString("another-group")),
				},
				&CreateEnvironmentGroupLock{
					Authentication:   Authentication{},
					EnvironmentGroup: *group,
					LockId:           "my-lock",
					Message:          "my-message",
				},
				&DeleteEnvironmentGroupLock{
					Authentication:   Authentication{},
					EnvironmentGroup: *group,
					LockId:           "my-lock",
				},
			},
			expectedCommitMsg: "Deleting locks 'my-lock' for environment group 'prod':\nDeleted lock \"my-lock\" on environment \"prod-ca\"\nDeleted lock \"my-lock\" on environment \"prod-de\"",
			shouldSucceed:     true,
		},
		{
			Name: "Success delete env group that was created as env lock",
			Transformers: []Transformer{
				&CreateEnvironment{
					Environment: "prod-ca",
					Config:      testutil.MakeEnvConfigLatestWithGroup(nil, group),
				},
				&CreateEnvironmentLock{
					Authentication: Authentication{},
					Environment:    "prod-ca",
					LockId:         "my-lock",
					Message:        "my-message",
				},
				&DeleteEnvironmentGroupLock{
					Authentication:   Authentication{},
					EnvironmentGroup: *group,
					LockId:           "my-lock",
				},
			},
			expectedCommitMsg: "Deleting locks 'my-lock' for environment group 'prod':\nDeleted lock \"my-lock\" on environment \"prod-ca\"",
			shouldSucceed:     true,
		},
		{
			Name: "Success delete env lock that was created as env group lock",
			Transformers: []Transformer{
				&CreateEnvironment{
					Environment: "prod-ca",
					Config:      testutil.MakeEnvConfigLatestWithGroup(nil, group),
				},
				&CreateEnvironmentGroupLock{
					Authentication:   Authentication{},
					EnvironmentGroup: *group,
					LockId:           "my-lock",
					Message:          "my-message",
				},
				&DeleteEnvironmentLock{
					Authentication: Authentication{},
					Environment:    "prod-ca",
					LockId:         "my-lock",
				},
			},
			expectedCommitMsg: "Deleted lock \"my-lock\" on environment \"prod-ca\"",
			shouldSucceed:     true,
		},
		{
			Name: "Failure create env group lock - no envs found",
			Transformers: []Transformer{
				&CreateEnvironment{
					Environment: "prod-ca",
					Config:      testutil.MakeEnvConfigLatestWithGroup(nil, group),
				},
				&CreateEnvironment{
					Environment: "prod-de",
					Config:      testutil.MakeEnvConfigLatestWithGroup(nil, group),
				},
				&CreateEnvironment{
					Environment: "staging",
					Config:      testutil.MakeEnvConfigLatestWithGroup(nil, ptr.FromString("another-group")),
				},
				&CreateEnvironmentGroupLock{
					Authentication:   Authentication{},
					EnvironmentGroup: "dev",
					LockId:           "my-lock",
					Message:          "my-message",
				},
			},
			expectedError: &TransformerBatchApplyError{
				Index:            3,
				TransformerError: status.Error(codes.InvalidArgument, "error: No environment found with given group 'dev'"),
			},
			expectedCommitMsg: "",
			shouldSucceed:     false,
		},
	}
	for _, tc := range tcs {
		tc := tc
		t.Run(tc.Name, func(t *testing.T) {
			t.Parallel()
			repo := setupRepositoryTest(t)
			commitMsg, _, _, err := repo.ApplyTransformersInternal(testutil.MakeTestContext(), tc.Transformers...)
			if diff := cmp.Diff(tc.expectedError, err, cmpopts.EquateErrors()); diff != "" {
				t.Errorf("error mismatch (-want, +got):\n%s", diff)
			}
			actualMsg := ""
			// note that we only check the LAST error here:
			if len(commitMsg) > 0 {
				actualMsg = commitMsg[len(commitMsg)-1]
			}
			if diff := cmp.Diff(tc.expectedCommitMsg, actualMsg); diff != "" {
				t.Errorf("commit message mismatch (-want, +got):\n%s", diff)
			}
		})
	}
}<|MERGE_RESOLUTION|>--- conflicted
+++ resolved
@@ -5876,21 +5876,13 @@
 	repo, err := New(
 		testutil.MakeTestContext(),
 		RepositoryConfig{
-<<<<<<< HEAD
 			URL:                   remoteDir,
 			Path:                  localDir,
 			CommitterEmail:        "kuberpult@freiheit.com",
 			CommitterName:         "kuberpult",
 			WriteCommitData:       true,
 			MaximumCommitsPerPush: 5,
-=======
-			URL:                 remoteDir,
-			Path:                localDir,
-			CommitterEmail:      "kuberpult@freiheit.com",
-			CommitterName:       "kuberpult",
-			WriteCommitData:     true,
-			ArgoCdGenerateFiles: true,
->>>>>>> 5cb4e212
+			ArgoCdGenerateFiles:   true,
 		},
 	)
 	if err != nil {
