--- conflicted
+++ resolved
@@ -88,13 +88,8 @@
 			if err != nil {
 				return nil, nil, grpc.PublicError(ctx, fmt.Errorf("unable to find findOldApplicationVersions for app %s: %w", app.App, err))
 			}
-<<<<<<< HEAD
 			if len(versions) > 0 && *versions[0].Version > *app.Version.Version {
 				return nil, nil, grpc.PublicError(ctx, fmt.Errorf("Version for app %s is older than 20 commits when running release train to commitHash %s: %w", app.App, c.CommitHash, err))
-=======
-			if len(versions) > 0 && versions[0] > app.Version {
-				return nil, nil, grpc.PublicError(ctx, fmt.Errorf("version for app %s is older than 20 commits when running release train to commitHash %s: %w", app.App, c.CommitHash, err))
->>>>>>> 9e3a1d0f
 			}
 
 		}
