--- conflicted
+++ resolved
@@ -547,15 +547,6 @@
 	//exhaustruct:ignore
 	var changes = &TransformerResult{}
 
-<<<<<<< HEAD
-	for i := 0; i < len(transformerBatches); {
-		var transaction *sql.Tx
-		var txErr error
-		e := transformerBatches[i]
-		if r.DB.ShouldUseEslTable() {
-			fmt.Println("Begin transaction")
-			transaction, txErr = r.DB.BeginTransaction(e.ctx, false)
-=======
 	if r.DB.ShouldUseEslTable() {
 		for i := 0; i < len(transformerBatches); {
 			e := transformerBatches[i]
@@ -568,7 +559,6 @@
 				return subChanges, nil
 			})
 
->>>>>>> e9558a5e
 			if txErr != nil {
 				e.finish(txErr)
 				transformerBatches = append(transformerBatches[:i], transformerBatches[i+1:]...)
@@ -577,45 +567,6 @@
 			changes.Combine(subChanges)
 			i++
 		}
-<<<<<<< HEAD
-		fmt.Println("Before ApplyTransformers")
-		subChanges, applyErr := r.ApplyTransformers(e.ctx, transaction, e.transformers...)
-		fmt.Println("After ApplyTransformers")
-		if applyErr != nil {
-			//Some transformer on this batch failed. Rollback the transaction
-			if r.DB.ShouldUseEslTable() {
-				rollBackError := transaction.Rollback()
-				if rollBackError != nil {
-					e.finish(rollBackError)
-					transformerBatches = append(transformerBatches[:i], transformerBatches[i+1:]...)
-					continue
-				}
-			}
-			if !r.DB.ShouldUseEslTable() && errors.Is(applyErr.TransformerError, InvalidJson) && allowFetchAndReset { //This error only gets thrown when NOT using the database
-				// Invalid state. fetch and reset and redo
-				err := r.FetchAndReset(e.ctx)
-				if err != nil {
-					return transformerBatches, err, nil
-				}
-				return r.applyTransformerBatches(transformerBatches, false)
-			}
-			e.finish(applyErr)
-			transformerBatches = append(transformerBatches[:i], transformerBatches[i+1:]...)
-		} else {
-			if r.DB.ShouldUseEslTable() {
-				fmt.Println("Commiting...")
-				err := transaction.Commit()
-
-				if err != nil {
-					e.finish(err)
-					transformerBatches = append(transformerBatches[:i], transformerBatches[i+1:]...)
-					continue
-				}
-			}
-			fmt.Println("Transaction commited")
-			changes.Combine(subChanges)
-			i++
-=======
 	} else {
 		for i := 0; i < len(transformerBatches); {
 			e := transformerBatches[i]
@@ -636,7 +587,6 @@
 				changes.Combine(subChanges)
 				i++
 			}
->>>>>>> e9558a5e
 		}
 	}
 
@@ -831,13 +781,6 @@
 	}
 	ddSpan.Finish()
 
-<<<<<<< HEAD
-	if r.config.ArgoWebhookUrl != "" {
-		r.sendWebhookToArgoCd(ctx, logger, changes)
-	}
-	fmt.Println("Notify")
-=======
->>>>>>> e9558a5e
 	r.notify.Notify()
 }
 
@@ -1174,18 +1117,12 @@
 func (r *repository) afterTransform(ctx context.Context, state State, transaction *sql.Tx) error {
 	span, ctx := tracer.StartSpanFromContext(ctx, "afterTransform")
 	defer span.Finish()
-<<<<<<< HEAD
-	if r.DB.ShouldUseOtherTables() {
-		return nil
-	}
-=======
 
 	if state.DBHandler.ShouldUseOtherTables() {
 		// if the DB is enabled fully, the manifest-export service takes care to update the argo apps
 		return nil
 	}
 
->>>>>>> e9558a5e
 	configs, err := state.GetAllEnvironmentConfigs(ctx, transaction)
 	if err != nil {
 		return err
