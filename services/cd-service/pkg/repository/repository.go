--- conflicted
+++ resolved
@@ -202,16 +202,13 @@
 	WriteCommitData       bool
 	WebhookResolver       WebhookResolver
 	MaximumCommitsPerPush uint
-<<<<<<< HEAD
 	MaximumQueueSize      uint
 	// Extend maximum AppName length
 	AllowLongAppNames bool
-=======
 
 	MaximumQueueSize uint
 
 	ArgoCdGenerateFiles bool
->>>>>>> a6a1982c
 }
 
 func openOrCreate(path string, storageBackend StorageBackend) (*git.Repository, error) {
