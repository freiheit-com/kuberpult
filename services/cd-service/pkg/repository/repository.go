/*This file is part of kuberpult.

Kuberpult is free software: you can redistribute it and/or modify
it under the terms of the Expat(MIT) License as published by
the Free Software Foundation.

Kuberpult is distributed in the hope that it will be useful,
but WITHOUT ANY WARRANTY; without even the implied warranty of
MERCHANTABILITY or FITNESS FOR A PARTICULAR PURPOSE.  See the
MIT License for more details.

You should have received a copy of the MIT License
along with kuberpult. If not, see <https://directory.fsf.org/wiki/License:Expat>.

Copyright freiheit.com*/

package repository

import (
	"context"
	"crypto/tls"
	"database/sql"
	"encoding/json"
	"errors"
	"fmt"
	"io"
	"net/http"
	"os"
	"path/filepath"
	"regexp"
	"sort"
	"strconv"
	"strings"
	"sync"
	"time"

	"github.com/freiheit-com/kuberpult/pkg/valid"

	"github.com/freiheit-com/kuberpult/pkg/event"

	"github.com/freiheit-com/kuberpult/pkg/conversion"
	time2 "github.com/freiheit-com/kuberpult/pkg/time"

	"github.com/freiheit-com/kuberpult/pkg/argocd"
	"github.com/freiheit-com/kuberpult/pkg/db"
	"github.com/freiheit-com/kuberpult/pkg/mapper"

	"github.com/freiheit-com/kuberpult/pkg/grpc"
	"google.golang.org/protobuf/types/known/timestamppb"

	"github.com/DataDog/datadog-go/v5/statsd"
	backoff "github.com/cenkalti/backoff/v4"
	api "github.com/freiheit-com/kuberpult/pkg/api/v1"
	"github.com/freiheit-com/kuberpult/pkg/auth"
	"github.com/freiheit-com/kuberpult/pkg/config"
	"github.com/freiheit-com/kuberpult/pkg/setup"
	"github.com/freiheit-com/kuberpult/services/cd-service/pkg/cloudrun"
	"github.com/freiheit-com/kuberpult/services/cd-service/pkg/fs"
	"github.com/freiheit-com/kuberpult/services/cd-service/pkg/notify"
	"github.com/freiheit-com/kuberpult/services/cd-service/pkg/sqlitestore"
	"go.uber.org/zap"
	"gopkg.in/DataDog/dd-trace-go.v1/ddtrace/tracer"

	"github.com/freiheit-com/kuberpult/pkg/logger"
	billy "github.com/go-git/go-billy/v5"
	"github.com/go-git/go-billy/v5/util"
	git "github.com/libgit2/git2go/v34"
)

type contextKey string

const DdMetricsKey contextKey = "ddMetrics"

// A Repository provides a multiple reader / single writer access to a git repository.
type Repository interface {
	Apply(ctx context.Context, transformers ...Transformer) error
	Push(ctx context.Context, pushAction func() error) error
	ApplyTransformersInternal(ctx context.Context, transaction *sql.Tx, transformers ...Transformer) ([]string, *State, []*TransformerResult, *TransformerBatchApplyError)
	State() *State
	StateAt(oid *git.Oid) (*State, error)
	Notify() *notify.Notify
	Pull(ctx context.Context) error
}

type TransformerBatchApplyError struct {
	TransformerError error // the error that caused the batch to fail. nil if no error happened
	Index            int   // the index of the transformer that caused the batch to fail or -1 if the error happened outside one specific transformer
}

func (err *TransformerBatchApplyError) Error() string {
	if err == nil {
		return ""
	}
	if err.Index < 0 {
		return fmt.Sprintf("error not specific to one transformer of this batch: %s", err.TransformerError.Error())
	}
	return fmt.Sprintf("error at index %d of transformer batch: %s", err.Index, err.TransformerError.Error())
}

func (err *TransformerBatchApplyError) Is(target error) bool {
	tgt, ok := target.(*TransformerBatchApplyError)
	if !ok {
		return false
	}
	if err == nil {
		return target == nil
	}
	if target == nil {
		return false
	}
	// now both target and err are guaranteed to be non-nil
	if err.Index != tgt.Index {
		return false
	}
	return errors.Is(err.TransformerError, tgt.TransformerError)
}

func (e *TransformerBatchApplyError) Unwrap() error {
	// Return the inner error.
	return e.TransformerError
}

func UnwrapUntilTransformerBatchApplyError(err error) *TransformerBatchApplyError {
	for {
		var applyErr *TransformerBatchApplyError
		if errors.As(err, &applyErr) {
			return applyErr
		}
		err2 := errors.Unwrap(err)
		if err2 == nil {
			// cannot unwrap any further
			return nil
		}
	}
}

func defaultBackOffProvider() backoff.BackOff {
	eb := backoff.NewExponentialBackOff()
	eb.MaxElapsedTime = 7 * time.Second
	return backoff.WithMaxRetries(eb, 6)
}

var (
	ddMetrics statsd.ClientInterface
)

type StorageBackend int

const (
	DefaultBackend StorageBackend = 0
	GitBackend     StorageBackend = iota
	SqliteBackend  StorageBackend = iota
)

type repository struct {
	// Mutex gurading the writer
	writeLock    sync.Mutex
	queue        queue
	config       *RepositoryConfig
	credentials  *credentialsStore
	certificates *certificateStore

	repository *git.Repository

	// Mutex guarding head
	headLock sync.Mutex

	notify notify.Notify

	backOffProvider func() backoff.BackOff

	DB *db.DBHandler
}

type WebhookResolver interface {
	Resolve(insecure bool, req *http.Request) (*http.Response, error)
}

type DefaultWebhookResolver struct{}

func (r DefaultWebhookResolver) Resolve(insecure bool, req *http.Request) (*http.Response, error) {
	//exhaustruct:ignore
	TLSClientConfig := &tls.Config{
		InsecureSkipVerify: insecure,
	}
	//exhaustruct:ignore
	tr := &http.Transport{
		TLSClientConfig: TLSClientConfig,
	}
	//exhaustruct:ignore
	client := &http.Client{
		Transport: tr,
	}
	return client.Do(req)
}

type RepositoryConfig struct {
	// Mandatory Config
	// the URL used for git checkout, (ssh protocol)
	URL  string
	Path string
	// Optional Config
	Credentials    Credentials
	Certificates   Certificates
	CommitterEmail string
	CommitterName  string
	// default branch is master
	Branch string
	// network timeout
	NetworkTimeout time.Duration
	// number of app versions to keep a history of
	ReleaseVersionsLimit uint
	StorageBackend       StorageBackend
	// the url to the git repo, like the browser requires it (https protocol)
	WebURL                string
	DogstatsdEvents       bool
	WriteCommitData       bool
	WebhookResolver       WebhookResolver
	MaximumCommitsPerPush uint
	MaximumQueueSize      uint
	// Extend maximum AppName length
	AllowLongAppNames bool

	ArgoCdGenerateFiles bool
	MinorRegexes        []*regexp.Regexp

	DBHandler      *db.DBHandler
	CloudRunClient *cloudrun.CloudRunClient

	DisableQueue bool
}

func openOrCreate(path string, storageBackend StorageBackend) (*git.Repository, error) {
	repo2, err := git.OpenRepositoryExtended(path, git.RepositoryOpenNoSearch, path)
	if err != nil {
		var gerr *git.GitError
		if errors.As(err, &gerr) {
			if gerr.Code == git.ErrorCodeNotFound {
				err = os.MkdirAll(path, 0777)
				if err != nil {
					return nil, err
				}
				repo2, err = git.InitRepository(path, true)
				if err != nil {
					return nil, err
				}
			} else {
				return nil, err
			}
		} else {
			return nil, err
		}
	}
	if storageBackend == SqliteBackend {
		sqlitePath := filepath.Join(path, "odb.sqlite")
		be, err := sqlitestore.NewOdbBackend(sqlitePath)
		if err != nil {
			return nil, fmt.Errorf("creating odb backend: %w", err)
		}
		odb, err := repo2.Odb()
		if err != nil {
			return nil, fmt.Errorf("gettting odb: %w", err)
		}
		// Prioriority 99 ensures that libgit prefers this backend for writing over its buildin backends.
		err = odb.AddBackend(be, 99)
		if err != nil {
			return nil, fmt.Errorf("setting odb backend: %w", err)
		}
	}
	return repo2, err
}

func GetTags(cfg RepositoryConfig, repoName string, ctx context.Context) (tags []*api.TagData, err error) {
	repo, err := openOrCreate(repoName, cfg.StorageBackend)
	if err != nil {
		return nil, fmt.Errorf("unable to open/create repo: %v", err)
	}

	var credentials *credentialsStore
	var certificates *certificateStore
	if strings.HasPrefix(cfg.URL, "./") || strings.HasPrefix(cfg.URL, "/") {
	} else {
		credentials, err = cfg.Credentials.load()
		if err != nil {
			return nil, fmt.Errorf("failure to load credentials: %v", err)
		}
		certificates, err = cfg.Certificates.load()
		if err != nil {
			return nil, fmt.Errorf("failure to load certificates: %v", err)
		}
	}

	fetchSpec := fmt.Sprintf("+refs/heads/%s:refs/remotes/origin/%s", cfg.Branch, cfg.Branch)
	//exhaustruct:ignore
	RemoteCallbacks := git.RemoteCallbacks{
		CredentialsCallback:      credentials.CredentialsCallback(ctx),
		CertificateCheckCallback: certificates.CertificateCheckCallback(ctx),
	}
	fetchOptions := git.FetchOptions{
		Prune:           git.FetchPruneUnspecified,
		UpdateFetchhead: false,
		Headers:         nil,
		ProxyOptions: git.ProxyOptions{
			Type: git.ProxyTypeNone,
			Url:  "",
		},
		RemoteCallbacks: RemoteCallbacks,
		DownloadTags:    git.DownloadTagsAll,
	}
	remote, err := repo.Remotes.CreateAnonymous(cfg.URL)
	if err != nil {
		return nil, fmt.Errorf("failure to create anonymous remote: %v", err)
	}
	err = remote.Fetch([]string{fetchSpec}, &fetchOptions, "fetching")
	if err != nil {
		return nil, fmt.Errorf("failure to fetch: %v", err)
	}

	tagsList, err := repo.Tags.List()
	if err != nil {
		return nil, fmt.Errorf("unable to list tags: %v", err)
	}

	sort.Strings(tagsList)
	iters, err := repo.NewReferenceIteratorGlob("refs/tags/*")
	if err != nil {
		return nil, fmt.Errorf("unable to get list of tags: %v", err)
	}
	for {
		tagObject, err := iters.Next()
		if err != nil {
			break
		}
		tagRef, lookupErr := repo.LookupTag(tagObject.Target())
		if lookupErr != nil {
			tagCommit, err := repo.LookupCommit(tagObject.Target())
			// If LookupTag fails, fallback to LookupCommit
			// to cover all tags, annotated and lightweight
			if err != nil {
				return nil, fmt.Errorf("unable to lookup tag [%s]: %v - original err: %v", tagObject.Name(), err, lookupErr)
			}
			tags = append(tags, &api.TagData{Tag: tagObject.Name(), CommitId: tagCommit.Id().String()})

		} else {
			tagCommit, err := repo.LookupCommit(tagRef.TargetId())
			if err != nil {
				return nil, fmt.Errorf("unable to lookup tag [%s]: %v", tagObject.Name(), err)
			}
			tags = append(tags, &api.TagData{Tag: tagObject.Name(), CommitId: tagCommit.Id().String()})
		}
	}

	return tags, nil
}

// Opens a repository. The repository is initialized and updated in the background.
func New(ctx context.Context, cfg RepositoryConfig) (Repository, error) {
	repo, bg, err := New2(ctx, cfg)
	if err != nil {
		return nil, err
	}
	go bg(ctx, nil) //nolint: errcheck
	return repo, err
}

func New2(ctx context.Context, cfg RepositoryConfig) (Repository, setup.BackgroundFunc, error) {
	logger := logger.FromContext(ctx)

	ddMetricsFromCtx := ctx.Value(DdMetricsKey)
	if ddMetricsFromCtx != nil {
		ddMetrics = ddMetricsFromCtx.(statsd.ClientInterface)
	} else {
		logger.Sugar().Warnf("could not load ddmetrics from context - running without datadog metrics")
	}

	if cfg.Branch == "" {
		cfg.Branch = "master"
	}
	if cfg.CommitterEmail == "" {
		cfg.CommitterEmail = "kuberpult@example.com"
	}
	if cfg.CommitterName == "" {
		cfg.CommitterName = "kuberpult"
	}
	if cfg.StorageBackend == DefaultBackend {
		cfg.StorageBackend = SqliteBackend
	}
	if cfg.NetworkTimeout == 0 {
		cfg.NetworkTimeout = time.Minute
	}
	if cfg.MaximumCommitsPerPush == 0 {
		cfg.MaximumCommitsPerPush = 1

	}
	if cfg.MaximumQueueSize == 0 {
		cfg.MaximumQueueSize = 5
	}
	// The value here is set to keptVersionsOnCleanup to maintain compatibility with tests that do not pass ReleaseVersionsLimit in the repository config
	if cfg.ReleaseVersionsLimit == 0 {
		cfg.ReleaseVersionsLimit = keptVersionsOnCleanup
	}

	var credentials *credentialsStore
	var certificates *certificateStore
	var err error
	if strings.HasPrefix(cfg.URL, "./") || strings.HasPrefix(cfg.URL, "/") {
		logger.Debug("git url indicates a local directory. Ignoring credentials and certificates.")
	} else {
		credentials, err = cfg.Credentials.load()
		if err != nil {
			return nil, nil, err
		}
		certificates, err = cfg.Certificates.load()
		if err != nil {
			return nil, nil, err
		}
	}

	if repo2, err := openOrCreate(cfg.Path, cfg.StorageBackend); err != nil {
		return nil, nil, err
	} else {
		// configure remotes
		if remote, err := repo2.Remotes.CreateAnonymous(cfg.URL); err != nil {
			return nil, nil, err
		} else {
			result := &repository{
				headLock:        sync.Mutex{},
				notify:          notify.Notify{},
				writeLock:       sync.Mutex{},
				config:          &cfg,
				credentials:     credentials,
				certificates:    certificates,
				repository:      repo2,
				queue:           makeQueueN(cfg.MaximumQueueSize),
				backOffProvider: defaultBackOffProvider,
				DB:              cfg.DBHandler,
			}
			result.headLock.Lock()

			defer result.headLock.Unlock()
			//We need fetch when not using the database
			if !cfg.DBHandler.ShouldUseOtherTables() {
				if err := ConfigureAndPull(ctx, cfg, remote, repo2, credentials, certificates); err != nil {
					return nil, nil, err
				}
			}

			// check that we can build the current state
			state, err := result.StateAt(nil)
			if err != nil {
				return nil, nil, err
			}

			// Check configuration for errors and abort early if any:
			if state.DBHandler.ShouldUseOtherTables() {
				_, err = db.WithTransactionT(state.DBHandler, ctx, db.DefaultNumRetries, true, func(ctx context.Context, transaction *sql.Tx) (*map[string]config.EnvironmentConfig, error) {
					ret, err := state.GetEnvironmentConfigsAndValidate(ctx, transaction)
					return &ret, err
				})
			} else {
				_, err = state.GetEnvironmentConfigsAndValidate(ctx, nil)
			}

			if err != nil {
				return nil, nil, err
			}

			return result, result.ProcessQueue, nil
		}
	}
}

func ConfigureAndPull(ctx context.Context, cfg RepositoryConfig, remote *git.Remote, repo2 *git.Repository, credentials *credentialsStore, certificates *certificateStore) error {
	logger := logger.FromContext(ctx)
	fetchSpec := fmt.Sprintf("+refs/heads/%s:refs/remotes/origin/%s", cfg.Branch, cfg.Branch)
	//exhaustruct:ignore
	RemoteCallbacks := git.RemoteCallbacks{
		UpdateTipsCallback: func(refname string, a *git.Oid, b *git.Oid) error {
			logger.Debug("git.fetched",
				zap.String("refname", refname),
				zap.String("revision.new", b.String()),
			)
			return nil
		},
		CredentialsCallback:      credentials.CredentialsCallback(ctx),
		CertificateCheckCallback: certificates.CertificateCheckCallback(ctx),
	}
	fetchOptions := git.FetchOptions{
		Prune:           git.FetchPruneUnspecified,
		UpdateFetchhead: false,
		DownloadTags:    git.DownloadTagsUnspecified,
		Headers:         nil,
		ProxyOptions: git.ProxyOptions{
			Type: git.ProxyTypeNone,
			Url:  "",
		},
		RemoteCallbacks: RemoteCallbacks,
	}
	err := remote.Fetch([]string{fetchSpec}, &fetchOptions, "fetching")
	if err != nil {
		return err
	}
	var rev *git.Oid
	if remoteRef, err := repo2.References.Lookup(fmt.Sprintf("refs/remotes/origin/%s", cfg.Branch)); err != nil {
		var gerr *git.GitError
		if errors.As(err, &gerr) && gerr.Code == git.ErrorCodeNotFound {
			// not found
			// nothing to do
		} else {
			return err
		}
	} else {
		rev = remoteRef.Target()
		if _, err := repo2.References.Create(fmt.Sprintf("refs/heads/%s", cfg.Branch), rev, true, "reset branch"); err != nil {
			return err
		}
	}
	return nil
}

func (r *repository) Pull(ctx context.Context) error {
	return r.FetchAndReset(ctx)
}

func (r *repository) ProcessQueue(ctx context.Context, health *setup.HealthReporter) error {
	defer func() {
		close(r.queue.transformerBatches)
		for e := range r.queue.transformerBatches {
			e.finish(ctx.Err())
		}
	}()
	tick := time.Tick(r.config.NetworkTimeout) //nolint: staticcheck
	ttl := r.config.NetworkTimeout * 3
	for {
		/*
			One tricky issue is that `git push` can take a while depending on the git hoster and the connection
			(plus we do have relatively big and many commits).
			This can lead to the situation that "everything hangs", because there is one push running already -
			but only one push is possible at a time.
			There is also no good way to cancel a `git push`.

			To circumvent this, we report health with a "time to live" - meaning if we don't report anything within the time frame,
			the health will turn to "failed" and then the pod will automatically restart (in kubernetes).
		*/
		health.ReportHealthTtl(setup.HealthReady, "processing queue", &ttl)
		select {
		case <-tick:
			// this triggers a for loop every `NetworkTimeout` to refresh the readiness
		case <-ctx.Done():
			return nil
		case e := <-r.queue.transformerBatches:
			r.ProcessQueueOnce(ctx, e, defaultPushUpdate, DefaultPushActionCallback)
		}
	}
}

func (r *repository) applyTransformerBatches(transformerBatches []transformerBatch, allowFetchAndReset bool) ([]transformerBatch, error, *TransformerResult) {
	//exhaustruct:ignore
	var changes = &TransformerResult{}

	if r.DB.ShouldUseEslTable() {
		for i := 0; i < len(transformerBatches); {
			e := transformerBatches[i]

			subChanges, txErr := db.WithTransactionT(r.DB, e.ctx, 2, false, func(ctx context.Context, transaction *sql.Tx) (*TransformerResult, error) {
				subChanges, applyErr := r.ApplyTransformers(e.ctx, transaction, e.transformers...)
				if applyErr != nil {
					return nil, applyErr
				}
				return subChanges, nil
			})

			if txErr != nil {
				logger.FromContext(e.ctx).Sugar().Warnf("txError in applyTransformerBatches: %w", txErr)
				e.finish(txErr)
				transformerBatches = append(transformerBatches[:i], transformerBatches[i+1:]...)
				continue //Skip this batch
			}
			changes.Combine(subChanges)
			i++
		}
	} else {
		for i := 0; i < len(transformerBatches); {
			e := transformerBatches[i]

			subChanges, applyErr := r.ApplyTransformers(e.ctx, nil, e.transformers...)
			if applyErr != nil {
				if errors.Is(applyErr.TransformerError, InvalidJson) && allowFetchAndReset { //This error only gets thrown when NOT using the database
					// Invalid state. fetch and reset and redo
					err := r.FetchAndReset(e.ctx)
					if err != nil {
						return transformerBatches, err, nil
					}
					return r.applyTransformerBatches(transformerBatches, false)
				}
				e.finish(applyErr)
				transformerBatches = append(transformerBatches[:i], transformerBatches[i+1:]...)
			} else {
				changes.Combine(subChanges)
				i++
			}
		}
	}
	return transformerBatches, nil, changes
}

var panicError = errors.New("Panic")

func (r *repository) useRemote(callback func(*git.Remote) error) error {
	remote, err := r.repository.Remotes.CreateAnonymous(r.config.URL)
	if err != nil {
		return fmt.Errorf("opening remote %q: %w", r.config.URL, err)
	}
	ctx, cancel := context.WithTimeout(context.Background(), r.config.NetworkTimeout)
	defer cancel()
	errCh := make(chan error, 1)
	go func() {
		// Usually we call `defer` right after resource allocation (`CreateAnonymous`).
		// The issue with that is that the `callback` requires the remote, and cannot be cancelled properly.
		// So `callback` may run longer than `useRemote`, and if at that point `Disconnect` was already called, we get a `panic`.
		defer remote.Disconnect()
		errCh <- callback(remote)
	}()
	select {
	case <-ctx.Done():
		return ctx.Err()
	case err := <-errCh:
		return err
	}
}

func (r *repository) drainQueue(ctx context.Context) []transformerBatch {
	if r.config.MaximumCommitsPerPush < 2 {
		return nil
	}

	limit := r.config.MaximumCommitsPerPush - 1
	transformerBatches := []transformerBatch{}
	defer r.queue.GaugeQueueSize(ctx)
	for uint(len(transformerBatches)) < limit {
		select {
		case f := <-r.queue.transformerBatches:
			// Check that the item is not already cancelled
			select {
			case <-f.ctx.Done():
				f.finish(f.ctx.Err())
			default:
				transformerBatches = append(transformerBatches, f)
			}
		default:
			return transformerBatches
		}
	}
	return transformerBatches
}

func (r *repository) GaugeQueueSize(ctx context.Context) {
	r.queue.GaugeQueueSize(ctx)
}

// It returns always nil
// success is set to true if the push was successful
func defaultPushUpdate(branch string, success *bool) git.PushUpdateReferenceCallback {
	return func(refName string, status string) error {
		var expectedRefName = fmt.Sprintf("refs/heads/%s", branch)
		// if we were successful the status is empty and the ref contains our branch:
		*success = refName == expectedRefName && status == ""
		return nil
	}
}

type PushActionFunc func() error
type PushActionCallbackFunc func(git.PushOptions, *repository) PushActionFunc

// DefaultPushActionCallback is public for testing reasons only.
func DefaultPushActionCallback(pushOptions git.PushOptions, r *repository) PushActionFunc {
	return func() error {
		return r.useRemote(func(remote *git.Remote) error {
			return remote.Push([]string{fmt.Sprintf("refs/heads/%s:refs/heads/%s", r.config.Branch, r.config.Branch)}, &pushOptions)
		})
	}
}

type PushUpdateFunc func(string, *bool) git.PushUpdateReferenceCallback

func (r *repository) ProcessQueueOnce(ctx context.Context, e transformerBatch, callback PushUpdateFunc, pushAction PushActionCallbackFunc) {
	logger := logger.FromContext(ctx)
	span, ctx := tracer.StartSpanFromContext(ctx, "ProcessQueueOnce")
	defer span.Finish()
	/**
	Note that this function has a bit different error handling.
	The error is not returned, but send to the transformer in `el.finish(err)`
	in order to inform the transformers request handler that this request failed.
	Therefore, in the function instead of
	if err != nil {
	  return err
	}
	we do:
	if err != nil {
	  return
	}
	*/
	var err error = panicError

	// Check that the first transformerBatch is not already canceled
	select {
	case <-e.ctx.Done():
		e.finish(e.ctx.Err())
		return
	default:
	}

	transformerBatches := []transformerBatch{e}
	defer func() {
		for _, el := range transformerBatches {
			el.finish(err)
		}
	}()

	// Try to fetch more items from the queue in order to push more things together
	transformerBatches = append(transformerBatches, r.drainQueue(ctx)...)

	var pushSuccess = true

	//exhaustruct:ignore
	RemoteCallbacks := git.RemoteCallbacks{
		CredentialsCallback:         r.credentials.CredentialsCallback(e.ctx),
		CertificateCheckCallback:    r.certificates.CertificateCheckCallback(e.ctx),
		PushUpdateReferenceCallback: callback(r.config.Branch, &pushSuccess),
	}
	pushOptions := git.PushOptions{
		PbParallelism: 0,
		Headers:       nil,
		ProxyOptions: git.ProxyOptions{
			Type: git.ProxyTypeNone,
			Url:  "",
		},
		RemoteCallbacks: RemoteCallbacks,
	}

	transformerBatches, err, changes := r.applyTransformerBatches(transformerBatches, true)
	if len(transformerBatches) == 0 {
		return
	}

	if !r.DB.ShouldUseOtherTables() {
		logger.Sugar().Infof("applyTransformerBatches: Attempting to push %d transformer batches to manifest repo.\n", len(transformerBatches))
		// Try pushing once
		err = r.Push(e.ctx, pushAction(pushOptions, r))
		if err != nil {
			gerr, ok := err.(*git.GitError)
			// If it doesn't work because the branch diverged, try reset and apply again.
			if ok && gerr.Code == git.ErrorCodeNonFastForward {
				err = r.FetchAndReset(e.ctx)
				if err != nil {
					return
				}
				transformerBatches, err, changes = r.applyTransformerBatches(transformerBatches, false)
				if err != nil || len(transformerBatches) == 0 {
					return
				}
				if pushErr := r.Push(e.ctx, pushAction(pushOptions, r)); pushErr != nil {
					err = pushErr
				}
			} else if errors.Is(err, context.DeadlineExceeded) || errors.Is(err, context.Canceled) {
				err = grpc.CanceledError(ctx, err)
			} else {
				logger.Error(fmt.Sprintf("error while pushing: %s", err))
				err = grpc.PublicError(ctx, fmt.Errorf("could not push to manifest repository '%s' on branch '%s' - this indicates that the ssh key does not have write access", r.config.URL, r.config.Branch))
			}
		} else {
			if !pushSuccess {
				err = fmt.Errorf("failed to push - this indicates that branch protection is enabled in '%s' on branch '%s'", r.config.URL, r.config.Branch)
			}
		}
		span, ctx = tracer.StartSpanFromContext(ctx, "PostPush")
		defer span.Finish()
	}
	ddSpan, ctx := tracer.StartSpanFromContext(ctx, "SendMetrics")

	if r.config.DogstatsdEvents {
		var ddError error
		if r.DB.ShouldUseEslTable() {
			ddError = UpdateDatadogMetricsDB(ctx, r.State(), r, changes, time.Now())
		} else {
			ddError = UpdateDatadogMetrics(ctx, nil, r.State(), r, changes, time.Now())
		}
		if ddError != nil {
			logger.Warn(fmt.Sprintf("Could not send datadog metrics/events %v", ddError))
		}
	}
	ddSpan.Finish()

	r.notify.Notify()
	r.notifyChangedApps(changes)
}

func UpdateDatadogMetricsDB(ctx context.Context, state *State, r Repository, changes *TransformerResult, now time.Time) error {
	repo := r.(*repository)
	err := repo.DB.WithTransaction(ctx, true, func(ctx context.Context, transaction *sql.Tx) error {
		ddError := UpdateDatadogMetrics(ctx, transaction, state, r, changes, now)
		if ddError != nil {
			return ddError
		}
		return nil
	})
	if err != nil {
		return err
	}
	return nil
}

func (r *repository) ApplyTransformersInternal(ctx context.Context, transaction *sql.Tx, transformers ...Transformer) ([]string, *State, []*TransformerResult, *TransformerBatchApplyError) {
	span, ctx := tracer.StartSpanFromContext(ctx, "ApplyTransformersInternal")
	defer span.Finish()

	if state, err := r.StateAt(nil); err != nil {
		return nil, nil, nil, &TransformerBatchApplyError{TransformerError: fmt.Errorf("%s: %w", "failure in StateAt", err), Index: -1}
	} else {
		var changes []*TransformerResult = nil
		commitMsg := []string{}
		ctxWithTime := time2.WithTimeNow(ctx, time.Now())
		for i, t := range transformers {
			if r.DB != nil && transaction == nil {
				applyErr := TransformerBatchApplyError{
					TransformerError: errors.New("no transaction provided, but DB enabled"),
					Index:            i,
				}
				return nil, nil, nil, &applyErr
			}
			logger.FromContext(ctx).Info("writing esl event...")
			user, readUserErr := auth.ReadUserFromContext(ctx)

			if readUserErr != nil {
				return nil, nil, nil, &TransformerBatchApplyError{
					TransformerError: readUserErr,
					Index:            -1,
				}
			}

			eventMetadata := db.ESLMetadata{
				AuthorName:  user.Name,
				AuthorEmail: user.Email,
			}
			if r.DB.ShouldUseEslTable() {
				err = r.DB.DBWriteEslEventInternal(ctx, t.GetDBEventType(), transaction, t, eventMetadata)
				if err != nil {
					return nil, nil, nil, &TransformerBatchApplyError{
						TransformerError: err,
						Index:            i,
					}
				}
				// read the last written event, so we can get the primary key (eslVersion):
				internal, err := r.DB.DBReadEslEventInternal(ctx, transaction, false)
				if err != nil {
					return nil, nil, nil, &TransformerBatchApplyError{
						TransformerError: err,
						Index:            i,
					}
				}
				if internal == nil {
					return nil, nil, nil, &TransformerBatchApplyError{
						TransformerError: fmt.Errorf("could not find esl event that was just inserted with event type %v", t.GetDBEventType()),
						Index:            i,
					}
				}
				t.SetEslVersion(db.TransformerID(internal.EslVersion))

				if r.DB != nil && r.DB.WriteEslOnly {
					// if we were previously running with `db.writeEslTableOnly=true`, but now are running with
					// `db.writeEslTableOnly=false` (which is the recommended way to enable the database),
					// then we would have many events in the event_sourcing_light table that have not been processed.
					// So, we write the cutoff if we are only writing to the esl table. Then, when the database is fully
					// enabled, the cutoff is found and determined to be the latest transformer. When this happens,
					// the export service takes over the duties of writing the cutoff

					err = db.DBWriteCutoff(r.DB, ctx, transaction, internal.EslVersion)
					if err != nil {
						applyErr := TransformerBatchApplyError{
							TransformerError: err,
							Index:            i,
						}
						return nil, nil, nil, &applyErr
					}

				}
			}

			if msg, subChanges, err := RunTransformer(ctxWithTime, t, state, transaction); err != nil {
				applyErr := TransformerBatchApplyError{
					TransformerError: err,
					Index:            i,
				}
				return nil, nil, nil, &applyErr
			} else {
				commitMsg = append(commitMsg, msg)
				changes = append(changes, subChanges)
			}
		}
		return commitMsg, state, changes, nil
	}
}

type AppEnv struct {
	App  string
	Env  string
	Team string
}

type RootApp struct {
	Env string
	//argocd/v1alpha1/development2.yaml
}

type TransformerResult struct {
	ChangedApps     []AppEnv
	DeletedRootApps []RootApp
	Commits         *CommitIds
}

type CommitIds struct {
	Previous *git.Oid
	Current  *git.Oid
}

func (r *TransformerResult) AddAppEnv(app string, env string, team string) {
	r.ChangedApps = append(r.ChangedApps, AppEnv{
		App:  app,
		Env:  env,
		Team: team,
	})
}

func (r *TransformerResult) AddRootApp(env string) {
	r.DeletedRootApps = append(r.DeletedRootApps, RootApp{
		Env: env,
	})
}

func (r *TransformerResult) Combine(other *TransformerResult) {
	if other == nil {
		return
	}
	for i := range other.ChangedApps {
		a := other.ChangedApps[i]
		r.AddAppEnv(a.App, a.Env, a.Team)
	}
	for i := range other.DeletedRootApps {
		a := other.DeletedRootApps[i]
		r.AddRootApp(a.Env)
	}
	if r.Commits == nil {
		r.Commits = other.Commits
	}
}

func CombineArray(others []*TransformerResult) *TransformerResult {
	//exhaustruct:ignore
	var r *TransformerResult = &TransformerResult{}
	for i := range others {
		r.Combine(others[i])
	}
	return r
}

func (r *repository) ApplyTransformers(ctx context.Context, transaction *sql.Tx, transformers ...Transformer) (*TransformerResult, *TransformerBatchApplyError) {
	span, ctx := tracer.StartSpanFromContext(ctx, "ApplyTransformers")
	defer span.Finish()

	commitMsg, state, changes, applyErr := r.ApplyTransformersInternal(ctx, transaction, transformers...)
	if applyErr != nil {
		return nil, applyErr
	}
	if err := r.afterTransform(ctx, *state, transaction); err != nil {
		return nil, &TransformerBatchApplyError{TransformerError: fmt.Errorf("%s: %w", "failure in afterTransform", err), Index: -1}
	}

	treeId, insertError := state.Filesystem.(*fs.TreeBuilderFS).Insert()
	if insertError != nil {
		return nil, &TransformerBatchApplyError{TransformerError: insertError, Index: -1}
	}
	committer := &git.Signature{
		Name:  r.config.CommitterName,
		Email: r.config.CommitterEmail,
		When:  time.Now(),
	}

	user, readUserErr := auth.ReadUserFromContext(ctx)

	if readUserErr != nil {
		return nil, &TransformerBatchApplyError{
			TransformerError: readUserErr,
			Index:            -1,
		}
	}

	author := &git.Signature{
		Name:  user.Name,
		Email: user.Email,
		When:  time.Now(),
	}

	var rev *git.Oid
	// the commit can be nil, if it's the first commit in the repo
	if state.Commit != nil {
		rev = state.Commit.Id()
	}
	oldCommitId := rev

	newCommitId, createErr := r.repository.CreateCommitFromIds(
		fmt.Sprintf("refs/heads/%s", r.config.Branch),
		author,
		committer,
		strings.Join(commitMsg, "\n"),
		treeId,
		rev,
	)
	if createErr != nil {
		return nil, &TransformerBatchApplyError{
			TransformerError: fmt.Errorf("%s: %w", "createCommitFromIds failed", createErr),
			Index:            -1,
		}
	}
	result := CombineArray(changes)
	result.Commits = &CommitIds{
		Current:  newCommitId,
		Previous: nil,
	}
	if oldCommitId != nil {
		result.Commits.Previous = oldCommitId
	}
	return result, nil
}

func (r *repository) FetchAndReset(ctx context.Context) error {
	fetchSpec := fmt.Sprintf("+refs/heads/%s:refs/remotes/origin/%s", r.config.Branch, r.config.Branch)
	logger := logger.FromContext(ctx)
	//exhaustruct:ignore
	RemoteCallbacks := git.RemoteCallbacks{
		UpdateTipsCallback: func(refname string, a *git.Oid, b *git.Oid) error {
			logger.Debug("git.fetched",
				zap.String("refname", refname),
				zap.String("revision.new", b.String()),
			)
			return nil
		},
		CredentialsCallback:      r.credentials.CredentialsCallback(ctx),
		CertificateCheckCallback: r.certificates.CertificateCheckCallback(ctx),
	}
	fetchOptions := git.FetchOptions{
		Prune:           git.FetchPruneUnspecified,
		UpdateFetchhead: false,
		DownloadTags:    git.DownloadTagsUnspecified,
		Headers:         nil,
		ProxyOptions: git.ProxyOptions{
			Type: git.ProxyTypeNone,
			Url:  "",
		},
		RemoteCallbacks: RemoteCallbacks,
	}
	err := r.useRemote(func(remote *git.Remote) error {
		return remote.Fetch([]string{fetchSpec}, &fetchOptions, "fetching")
	})
	if err != nil {
		return err
	}
	var zero git.Oid
	var rev *git.Oid = &zero
	if remoteRef, err := r.repository.References.Lookup(fmt.Sprintf("refs/remotes/origin/%s", r.config.Branch)); err != nil {
		var gerr *git.GitError
		if errors.As(err, &gerr) && gerr.Code == git.ErrorCodeNotFound {
			// not found
			// nothing to do
		} else {
			return err
		}
	} else {
		rev = remoteRef.Target()
		if _, err := r.repository.References.Create(fmt.Sprintf("refs/heads/%s", r.config.Branch), rev, true, "reset branch"); err != nil {
			return err
		}
	}
	obj, err := r.repository.Lookup(rev)
	if err != nil {
		return err
	}
	commit, err := obj.AsCommit()
	if err != nil {
		return err
	}
	//exhaustruct:ignore
	err = r.repository.ResetToCommit(commit, git.ResetSoft, &git.CheckoutOptions{Strategy: git.CheckoutForce})
	if err != nil {
		return err
	}
	return nil
}

func (r *repository) Apply(ctx context.Context, transformers ...Transformer) error {
	if r.config.DisableQueue && r.DB.ShouldUseOtherTables() {
		changes, err := db.WithTransactionT(r.DB, ctx, 2, false, func(ctx context.Context, transaction *sql.Tx) (*TransformerResult, error) {
			subChanges, applyErr := r.ApplyTransformers(ctx, transaction, transformers...)
			if applyErr != nil {
				return nil, applyErr
			}
			return subChanges, nil
		})

		if err != nil {
			return err
		}
		if r.config.DogstatsdEvents {
			var ddError error
			if r.DB.ShouldUseEslTable() {
				ddError = UpdateDatadogMetricsDB(ctx, r.State(), r, changes, time.Now())
			} else {
				ddError = UpdateDatadogMetrics(ctx, nil, r.State(), r, changes, time.Now())
			}
			if ddError != nil {
				logger.FromContext(ctx).Warn(fmt.Sprintf("Could not send datadog metrics/events %v", ddError))
			}
		}
		r.notify.Notify()
		r.notifyChangedApps(changes)
		return nil
	} else {
		eCh := r.applyDeferred(ctx, transformers...)
		select {
		case err := <-eCh:
			return err
		case <-ctx.Done():
			return ctx.Err()
		}
	}
}

func (r *repository) notifyChangedApps(changes *TransformerResult) {
	var changedAppNames []string
	var seen = make(map[string]bool)
	for _, app := range changes.ChangedApps {
		if _, ok := seen[app.App]; !ok {
			seen[app.App] = true
			changedAppNames = append(changedAppNames, app.App)
		}
	}
	if len(changedAppNames) != 0 {
		r.notify.NotifyChangedApps(changedAppNames)
	}
}

func (r *repository) applyDeferred(ctx context.Context, transformers ...Transformer) <-chan error {
	return r.queue.add(ctx, transformers)
}

// Push returns an 'error' for typing reasons, really it is always a git.GitError
func (r *repository) Push(ctx context.Context, pushAction func() error) error {

	span, ctx := tracer.StartSpanFromContext(ctx, "Apply")
	defer span.Finish()

	eb := r.backOffProvider()
	return backoff.Retry(
		func() error {
			span, _ := tracer.StartSpanFromContext(ctx, "Push")
			defer span.Finish()
			err := pushAction()
			if err != nil {
				gerr, ok := err.(*git.GitError)
				if ok && gerr.Code == git.ErrorCodeNonFastForward {
					return backoff.Permanent(err)
				}
			}
			return err
		},
		eb,
	)
}

func (r *repository) afterTransform(ctx context.Context, state State, transaction *sql.Tx) error {
	span, ctx := tracer.StartSpanFromContext(ctx, "afterTransform")
	defer span.Finish()

	if state.DBHandler.ShouldUseOtherTables() {
		// if the DB is enabled fully, the manifest-export service takes care to update the argo apps
		return nil
	}

	configs, err := state.GetAllEnvironmentConfigs(ctx, transaction)
	if err != nil {
		return err
	}
	for env, config := range configs {
		if config.ArgoCd != nil {
			err := r.updateArgoCdApps(ctx, &state, env, config, transaction)
			if err != nil {
				return err
			}
		}
	}
	return nil
}

func (r *repository) updateArgoCdApps(ctx context.Context, state *State, env string, config config.EnvironmentConfig, transaction *sql.Tx) error {
	span, ctx := tracer.StartSpanFromContext(ctx, "updateArgoCdApps")
	defer span.Finish()
	if !r.config.ArgoCdGenerateFiles {
		return nil
	}
	fs := state.Filesystem
	if apps, err := state.GetEnvironmentApplications(ctx, transaction, env); err != nil {
		return err
	} else {
		spanCollectData, _ := tracer.StartSpanFromContext(ctx, "collectData")
		defer spanCollectData.Finish()
		appData := []argocd.AppData{}
		sort.Strings(apps)
		for _, appName := range apps {
			if err != nil {
				return err
			}
			team, err := state.GetApplicationTeamOwner(ctx, transaction, appName)
			if err != nil {
				return err
			}
			version, err := state.GetEnvironmentApplicationVersion(ctx, transaction, env, appName)
			if err != nil {
				if errors.Is(err, os.ErrNotExist) {
					// if the app does not exist, we skip it
					// (It may not exist at all, or just hasn't been deployed to this environment yet)
					continue
				}
				return err
			}
			if version == nil || *version == 0 {
				// if nothing is deployed, ignore it
				continue
			}
			appData = append(appData, argocd.AppData{
				AppName:  appName,
				TeamName: team,
			})
		}
		spanCollectData.Finish()

		spanRenderAndWrite, ctx := tracer.StartSpanFromContext(ctx, "RenderAndWrite")
		defer spanRenderAndWrite.Finish()
		if manifests, err := argocd.Render(ctx, r.config.URL, r.config.Branch, config, env, appData); err != nil {
			return err
		} else {
			spanWrite, _ := tracer.StartSpanFromContext(ctx, "Write")
			defer spanWrite.Finish()
			for apiVersion, content := range manifests {
				if err := fs.MkdirAll(fs.Join("argocd", string(apiVersion)), 0777); err != nil {
					return err
				}
				target := fs.Join("argocd", string(apiVersion), fmt.Sprintf("%s.yaml", env))
				if err := util.WriteFile(fs, target, content, 0666); err != nil {
					return err
				}
			}
		}
	}
	return nil
}

func (r *repository) State() *State {
	s, err := r.StateAt(nil)
	if err != nil {
		panic(err)
	}
	return s
}

func (r *repository) StateAt(oid *git.Oid) (*State, error) {
	var commit *git.Commit
	if oid == nil {
		if obj, err := r.repository.RevparseSingle(fmt.Sprintf("refs/heads/%s", r.config.Branch)); err != nil {
			var gerr *git.GitError
			if errors.As(err, &gerr) {
				if gerr.Code == git.ErrorCodeNotFound {
					return &State{
						Commit:               nil,
						Filesystem:           fs.NewEmptyTreeBuildFS(r.repository),
						ReleaseVersionsLimit: r.config.ReleaseVersionsLimit,
						MinorRegexes:         r.config.MinorRegexes,
						DBHandler:            r.DB,
						CloudRunClient:       r.config.CloudRunClient,
					}, nil
				}
			}
			return nil, err
		} else {
			commit, err = obj.AsCommit()
			if err != nil {
				return nil, err
			}
		}
	} else {
		var err error
		commit, err = r.repository.LookupCommit(oid)
		if err != nil {
			return nil, err
		}
	}
	return &State{
		Filesystem:           fs.NewTreeBuildFS(r.repository, commit.TreeId()),
		Commit:               commit,
		ReleaseVersionsLimit: r.config.ReleaseVersionsLimit,
		MinorRegexes:         r.config.MinorRegexes,
		DBHandler:            r.DB,
		CloudRunClient:       r.config.CloudRunClient,
	}, nil
}

func (r *repository) Notify() *notify.Notify {
	return &r.notify
}

type State struct {
	Filesystem           billy.Filesystem
	Commit               *git.Commit
	ReleaseVersionsLimit uint
	MinorRegexes         []*regexp.Regexp
	// DbHandler will be nil if the DB is disabled
	DBHandler      *db.DBHandler
	CloudRunClient *cloudrun.CloudRunClient
}

func (s *State) Releases(application string) ([]uint64, error) {
	if entries, err := s.Filesystem.ReadDir(s.Filesystem.Join("applications", application, "releases")); err != nil {
		return nil, err
	} else {
		result := make([]uint64, 0, len(entries))
		for _, e := range entries {
			if i, err := strconv.ParseUint(e.Name(), 10, 64); err != nil {
				// just skip
			} else {
				result = append(result, i)
			}
		}
		return result, nil
	}
}

func (s *State) ReleaseManifests(application string, release uint64) (map[string]string, error) {
	base := s.Filesystem.Join("applications", application, "releases", strconv.FormatUint(release, 10), "environments")
	if entries, err := s.Filesystem.ReadDir(base); err != nil {
		return nil, err
	} else {
		result := make(map[string]string, len(entries))
		for _, e := range entries {
			if buf, err := readFile(s.Filesystem, s.Filesystem.Join(base, e.Name(), "manifests.yaml")); err != nil {
				return nil, err
			} else {
				result[e.Name()] = string(buf)
			}
		}
		return result, nil
	}
}

type Actor struct {
	Name  string
	Email string
}

type Lock struct {
	Message   string
	CreatedBy Actor
	CreatedAt time.Time
}

func readLock(fs billy.Filesystem, lockDir string) (*Lock, error) {
	lock := &Lock{
		Message: "",
		CreatedBy: Actor{
			Name:  "",
			Email: "",
		},
		CreatedAt: time.Time{},
	}

	if cnt, err := readFile(fs, fs.Join(lockDir, "message")); err != nil {
		if !os.IsNotExist(err) {
			return nil, err
		}
	} else {
		lock.Message = string(cnt)
	}

	if cnt, err := readFile(fs, fs.Join(lockDir, "created_by_email")); err != nil {
		if !os.IsNotExist(err) {
			return nil, err
		}
	} else {
		lock.CreatedBy.Email = string(cnt)
	}

	if cnt, err := readFile(fs, fs.Join(lockDir, "created_by_name")); err != nil {
		if !os.IsNotExist(err) {
			return nil, err
		}
	} else {
		lock.CreatedBy.Name = string(cnt)
	}

	if cnt, err := readFile(fs, fs.Join(lockDir, "created_at")); err != nil {
		if !os.IsNotExist(err) {
			return nil, err
		}
	} else {
		if createdAt, err := time.Parse(time.RFC3339, strings.TrimSpace(string(cnt))); err != nil {
			return nil, err
		} else {
			lock.CreatedAt = createdAt
		}
	}

	return lock, nil
}

func (s *State) GetEnvLocksDir(environment string) string {
	return s.Filesystem.Join("environments", environment, "locks")
}

func (s *State) GetEnvLockDir(environment string, lockId string) string {
	return s.Filesystem.Join(s.GetEnvLocksDir(environment), lockId)
}

func (s *State) GetAppLocksDir(environment string, application string) string {
	return s.Filesystem.Join("environments", environment, "applications", application, "locks")
}
func (s *State) GetTeamLocksDir(environment string, team string) string {
	return s.Filesystem.Join("environments", environment, "teams", team, "locks")
}

func (s *State) GetEnvironmentLocksFromDB(ctx context.Context, transaction *sql.Tx, environment string) (map[string]Lock, error) {
	if transaction == nil {
		return nil, fmt.Errorf("GetEnvironmentLocksFromDB: No transaction provided")
	}
	allActiveLockIds, err := s.DBHandler.DBSelectAllEnvironmentLocks(ctx, transaction, environment)
	if err != nil {
		return nil, err
	}
	var lockIds []string
	if allActiveLockIds != nil {
		lockIds = allActiveLockIds.EnvLocks
	}
	locks, err := s.DBHandler.DBSelectEnvironmentLockSet(ctx, transaction, environment, lockIds)

	if err != nil {
		return nil, err
	}
	result := make(map[string]Lock, len(locks))
	for _, lock := range locks {
		genericLock := Lock{
			Message: lock.Metadata.Message,
			CreatedBy: Actor{
				Name:  lock.Metadata.CreatedByName,
				Email: lock.Metadata.CreatedByEmail,
			},
			CreatedAt: lock.Created,
		}
		result[lock.LockID] = genericLock
	}
	return result, nil
}

func (s *State) GetEnvironmentLocks(ctx context.Context, transaction *sql.Tx, environment string) (map[string]Lock, error) {
	if s.DBHandler.ShouldUseOtherTables() {
		return s.GetEnvironmentLocksFromDB(ctx, transaction, environment)
	}
	return s.GetEnvironmentLocksFromManifest(environment)
}

func (s *State) GetEnvironmentLocksFromManifest(environment string) (map[string]Lock, error) {
	base := s.GetEnvLocksDir(environment)
	if entries, err := s.Filesystem.ReadDir(base); err != nil {
		return nil, err
	} else {
		result := make(map[string]Lock, len(entries))
		for _, e := range entries {
			if !e.IsDir() {
				return nil, fmt.Errorf("error getting environment locks: found file in the locks directory. run migration script to generate correct metadata")
			}
			if lock, err := readLock(s.Filesystem, s.Filesystem.Join(base, e.Name())); err != nil {
				return nil, err
			} else {
				result[e.Name()] = *lock
			}
		}
		return result, nil
	}
}

func (s *State) GetEnvironmentApplicationLocks(ctx context.Context, transaction *sql.Tx, environment, application string) (map[string]Lock, error) {
	if s.DBHandler.ShouldUseOtherTables() {
		return s.GetEnvironmentApplicationLocksFromDB(ctx, transaction, environment, application)
	}
	return s.GetEnvironmentApplicationLocksFromManifest(environment, application)
}

func (s *State) GetEnvironmentApplicationLocksFromDB(ctx context.Context, transaction *sql.Tx, environment, application string) (map[string]Lock, error) {
	if transaction == nil {
		return nil, fmt.Errorf("GetEnvironmentApplicationLocksFromDB: No transaction provided")
	}
	activeLockIds, err := s.DBHandler.DBSelectAllAppLocks(ctx, transaction, environment, application)
	if err != nil {
		return nil, err
	}
	var lockIds []string
	if activeLockIds != nil {
		lockIds = activeLockIds.AppLocks
	}
	locks, err := s.DBHandler.DBSelectAppLockSet(ctx, transaction, environment, application, lockIds)

	if err != nil {
		return nil, err
	}
	result := make(map[string]Lock, len(locks))
	for _, lock := range locks {
		genericLock := Lock{
			Message: lock.Metadata.Message,
			CreatedBy: Actor{
				Name:  lock.Metadata.CreatedByName,
				Email: lock.Metadata.CreatedByEmail,
			},
			CreatedAt: lock.Created,
		}
		result[lock.LockID] = genericLock
	}
	return result, nil
}

func (s *State) GetEnvironmentApplicationLocksFromManifest(environment, application string) (map[string]Lock, error) {
	base := s.GetAppLocksDir(environment, application)
	if entries, err := s.Filesystem.ReadDir(base); err != nil {
		return nil, err
	} else {
		result := make(map[string]Lock, len(entries))
		for _, e := range entries {
			if !e.IsDir() {
				return nil, fmt.Errorf("error getting application locks: found file in the locks directory. run migration script to generate correct metadata")
			}
			if lock, err := readLock(s.Filesystem, s.Filesystem.Join(base, e.Name())); err != nil {
				return nil, err
			} else {
				result[e.Name()] = *lock
			}
		}
		return result, nil
	}
}

func (s *State) GetEnvironmentTeamLocks(ctx context.Context, transaction *sql.Tx, environment, team string) (map[string]Lock, error) {
	if s.DBHandler.ShouldUseOtherTables() {
		return s.GetEnvironmentTeamLocksFromDB(ctx, transaction, environment, team)
	}
	return s.GetEnvironmentTeamLocksFromManifest(environment, team)
}

func (s *State) GetEnvironmentTeamLocksFromDB(ctx context.Context, transaction *sql.Tx, environment, team string) (map[string]Lock, error) {
	if transaction == nil {
		return nil, fmt.Errorf("GetEnvironmentTeamLocksFromDB: No transaction provided")
	}
	activeLockIDs, err := s.DBHandler.DBSelectAllTeamLocks(ctx, transaction, environment, team)
	if err != nil {
		return nil, err
	}

	var lockIds []string
	if activeLockIDs != nil {
		lockIds = activeLockIDs.TeamLocks
	}
	locks, err := s.DBHandler.DBSelectTeamLockSet(ctx, transaction, environment, team, lockIds)

	if err != nil {
		return nil, err
	}
	result := make(map[string]Lock, len(locks))
	for _, lock := range locks {
		genericLock := Lock{
			Message: lock.Metadata.Message,
			CreatedBy: Actor{
				Name:  lock.Metadata.CreatedByName,
				Email: lock.Metadata.CreatedByEmail,
			},
			CreatedAt: lock.Created,
		}
		result[lock.LockID] = genericLock
	}
	return result, nil
}

func (s *State) GetEnvironmentTeamLocksFromManifest(environment, team string) (map[string]Lock, error) {
	base := s.GetTeamLocksDir(environment, team)
	if entries, err := s.Filesystem.ReadDir(base); err != nil {
		return nil, err
	} else {
		result := make(map[string]Lock, len(entries))
		for _, e := range entries {
			if !e.IsDir() {
				return nil, fmt.Errorf("error getting team locks: found file in the locks directory. run migration script to generate correct metadata")
			}
			if lock, err := readLock(s.Filesystem, s.Filesystem.Join(base, e.Name())); err != nil {
				return nil, err
			} else {
				result[e.Name()] = *lock
			}
		}
		return result, nil
	}
}
func (s *State) GetDeploymentMetaData(ctx context.Context, transaction *sql.Tx, environment, application string) (string, time.Time, error) {
	if s.DBHandler.ShouldUseOtherTables() {
		result, err := s.DBHandler.DBSelectLatestDeployment(ctx, transaction, application, environment)
		if err != nil {
			return "", time.Time{}, err
		}
		if result != nil {
			return result.Metadata.DeployedByEmail, result.Created, nil
		}
		return "", time.Time{}, err
	}
	return s.GetDeploymentMetaDataFromRepo(environment, application)
}

func (s *State) GetDeploymentMetaDataFromRepo(environment, application string) (string, time.Time, error) {
	base := s.Filesystem.Join("environments", environment, "applications", application)
	author, err := readFile(s.Filesystem, s.Filesystem.Join(base, "deployed_by"))
	if err != nil {
		if os.IsNotExist(err) {
			// for backwards compatibility, we do not return an error here
			return "", time.Time{}, nil
		} else {
			return "", time.Time{}, err
		}
	}

	time_utc, err := readFile(s.Filesystem, s.Filesystem.Join(base, "deployed_at_utc"))
	if err != nil {
		if os.IsNotExist(err) {
			return string(author), time.Time{}, nil
		} else {
			return "", time.Time{}, err
		}
	}

	deployedAt, err := time.Parse("2006-01-02 15:04:05 -0700 MST", strings.TrimSpace(string(time_utc)))
	if err != nil {
		return "", time.Time{}, err
	}

	return string(author), deployedAt, nil
}

func (s *State) DeleteTeamLockIfEmpty(ctx context.Context, environment string, team string) error {
	dir := s.GetTeamLocksDir(environment, team)
	_, err := s.DeleteDirIfEmpty(dir)
	return err
}

func (s *State) DeleteAppLockIfEmpty(ctx context.Context, environment string, application string) error {
	dir := s.GetAppLocksDir(environment, application)
	_, err := s.DeleteDirIfEmpty(dir)
	return err
}

func (s *State) DeleteEnvLockIfEmpty(ctx context.Context, environment string) error {
	dir := s.GetEnvLocksDir(environment)
	_, err := s.DeleteDirIfEmpty(dir)
	return err
}

type SuccessReason int64

const (
	NoReason SuccessReason = iota
	DirDoesNotExist
	DirNotEmpty
)

// DeleteDirIfEmpty if it's empty. If the dir does not exist or is not empty, nothing happens.
// Errors are only returned if the read or delete operations fail.
// Returns SuccessReason for unit testing.
func (s *State) DeleteDirIfEmpty(directoryName string) (SuccessReason, error) {
	fileInfos, err := s.Filesystem.ReadDir(directoryName)
	if err != nil {
		return NoReason, fmt.Errorf("DeleteDirIfEmpty: failed to read directory %q: %w", directoryName, err)
	}
	if fileInfos == nil {
		// directory does not exist, nothing to do
		return DirDoesNotExist, nil
	}
	if len(fileInfos) == 0 {
		// directory exists, and is empty: delete it
		err = s.Filesystem.Remove(directoryName)
		if err != nil {
			return NoReason, fmt.Errorf("DeleteDirIfEmpty: failed to delete directory %q: %w", directoryName, err)
		}
		return NoReason, nil
	}
	return DirNotEmpty, nil
}

func (s *State) GetQueuedVersionFromDB(ctx context.Context, transaction *sql.Tx, environment string, application string) (*uint64, error) {
	queuedDeployment, err := s.DBHandler.DBSelectLatestDeploymentAttempt(ctx, transaction, environment, application)

	if err != nil || queuedDeployment == nil {
		return nil, err
	}

	var v *uint64
	if queuedDeployment.Version != nil {
		parsedInt := uint64(*queuedDeployment.Version)
		v = &parsedInt
	} else {
		v = nil
	}
	return v, nil
}

func (s *State) GetQueuedVersion(ctx context.Context, transaction *sql.Tx, environment string, application string) (*uint64, error) {
	if s.DBHandler.ShouldUseOtherTables() {
		return s.GetQueuedVersionFromDB(ctx, transaction, environment, application)
	}
	return s.GetQueuedVersionFromManifest(environment, application)
}

func (s *State) GetQueuedVersionFromManifest(environment string, application string) (*uint64, error) {
	return s.readSymlink(environment, application, queueFileName)
}

func (s *State) DeleteQueuedVersionFromDB(ctx context.Context, transaction *sql.Tx, environment string, application string, skipOverview bool) error {
	return s.DBHandler.DBDeleteDeploymentAttempt(ctx, transaction, environment, application, skipOverview)
}

func (s *State) DeleteQueuedVersion(ctx context.Context, transaction *sql.Tx, environment string, application string, skipOverview bool) error {
	if s.DBHandler.ShouldUseOtherTables() {
		return s.DeleteQueuedVersionFromDB(ctx, transaction, environment, application, skipOverview)
	}
	queuedVersion := s.Filesystem.Join("environments", environment, "applications", application, queueFileName)
	return s.Filesystem.Remove(queuedVersion)
}

func (s *State) DeleteQueuedVersionIfExists(ctx context.Context, transaction *sql.Tx, environment string, application string, skipOverview bool) error {
	queuedVersion, err := s.GetQueuedVersion(ctx, transaction, environment, application)
	if err != nil {
		return err
	}
	if queuedVersion == nil {
		return nil // nothing to do
	}
	return s.DeleteQueuedVersion(ctx, transaction, environment, application, skipOverview)
}
func (s *State) GetAllLatestDeployments(ctx context.Context, transaction *sql.Tx, environment string, allApps []string) (map[string]*int64, error) {
	if s.DBHandler.ShouldUseOtherTables() {
		return s.DBHandler.DBSelectAllLatestDeployments(ctx, transaction, environment)
	} else {
		var result = make(map[string]*int64)
		for _, appName := range allApps {
			currentlyDeployedVersion, err := s.GetEnvironmentApplicationVersion(ctx, transaction, environment, appName)
			if err != nil {
				return nil, err
			}
			var v int64
			if currentlyDeployedVersion != nil {
				v = int64(*currentlyDeployedVersion)
			}
			result[appName] = &v
		}
		return result, nil
	}
}

func (s *State) GetAllLatestReleases(ctx context.Context, transaction *sql.Tx, allApps []string) (map[string][]int64, error) {
	if s.DBHandler.ShouldUseOtherTables() {
		return s.DBHandler.DBSelectAllReleasesOfAllApps(ctx, transaction)
	} else {
		var result = make(map[string][]int64)
		for _, appName := range allApps {
			releases, err := s.GetAllApplicationReleases(ctx, transaction, appName)
			if err != nil {
				return nil, err
			}
			//conver to int64
			var toAdd []int64
			for _, val := range releases {
				toAdd = append(toAdd, int64(val))
			}
			result[appName] = toAdd
		}
		return result, nil
	}
}

func (s *State) GetEnvironmentApplicationVersion(ctx context.Context, transaction *sql.Tx, environment string, application string) (*uint64, error) {
	if s.DBHandler.ShouldUseOtherTables() {
		depl, err := s.DBHandler.DBSelectLatestDeployment(ctx, transaction, application, environment)
		if err != nil {
			return nil, err
		}
		if depl == nil || depl.Version == nil {
			return nil, nil
		}
		var v = uint64(*depl.Version)
		return &v, nil
	} else {
		return s.GetEnvironmentApplicationVersionFromManifest(environment, application)
	}
}

func (s *State) GetEnvironmentApplicationVersionFromManifest(environment string, application string) (*uint64, error) {
	return s.readSymlink(environment, application, "version")
}

// returns nil if there is no file
func (s *State) readSymlink(environment string, application string, symlinkName string) (*uint64, error) {
	version := s.Filesystem.Join("environments", environment, "applications", application, symlinkName)
	if lnk, err := s.Filesystem.Readlink(version); err != nil {
		if errors.Is(err, os.ErrNotExist) {
			// if the link does not exist, we return nil
			return nil, nil
		}
		return nil, fmt.Errorf("failed reading symlink %q: %w", version, err)
	} else {
		target := s.Filesystem.Join("environments", environment, "applications", application, lnk)
		if stat, err := s.Filesystem.Stat(target); err != nil {
			// if the file that the link points to does not exist, that's an error
			return nil, fmt.Errorf("failed stating %q: %w", target, err)
		} else {
			res, err := strconv.ParseUint(stat.Name(), 10, 64)
			return &res, err
		}
	}
}

func (s *State) GetTeamName(ctx context.Context, transaction *sql.Tx, application string) (string, error) {
	return s.GetApplicationTeamOwner(ctx, transaction, application)
}

func (s *State) GetTeamNameFromManifest(application string) (string, error) {
	fs := s.Filesystem

	teamFilePath := fs.Join("applications", application, "team")

	if teamName, err := util.ReadFile(fs, teamFilePath); err != nil {
		return "", err
	} else {
		return string(teamName), nil
	}
}

var InvalidJson = errors.New("JSON file is not valid")

func envExists(envConfigs map[string]config.EnvironmentConfig, envNameToSearchFor string) bool {
	if _, found := envConfigs[envNameToSearchFor]; found {
		return true
	}
	return false
}

func (s *State) GetEnvironmentConfigsAndValidate(ctx context.Context, transaction *sql.Tx) (map[string]config.EnvironmentConfig, error) {
	logger := logger.FromContext(ctx)
	envConfigs, err := s.GetAllEnvironmentConfigs(ctx, transaction)
	if err != nil {
		return nil, err
	}
	if len(envConfigs) == 0 {
		logger.Warn("No environment configurations found. Check git settings like the branch name. Kuberpult cannot operate without environments.")
	}
	for envName, env := range envConfigs {
		if env.Upstream == nil || env.Upstream.Environment == "" {
			continue
		}
		upstreamEnv := env.Upstream.Environment
		if !envExists(envConfigs, upstreamEnv) {
			logger.Warn(fmt.Sprintf("The environment '%s' has upstream '%s' configured, but the environment '%s' does not exist.", envName, upstreamEnv, upstreamEnv))
		}
	}
	envGroups := mapper.MapEnvironmentsToGroups(envConfigs)
	for _, group := range envGroups {
		grpDist := group.Environments[0].DistanceToUpstream
		for _, env := range group.Environments {
			if env.DistanceToUpstream != grpDist {
				logger.Warn(fmt.Sprintf("The environment group '%s' has multiple environments setup with different distances to upstream", group.EnvironmentGroupName))
			}
		}
	}
	return envConfigs, err
}

func (s *State) GetEnvironmentConfigsSorted(ctx context.Context, transaction *sql.Tx) (map[string]config.EnvironmentConfig, []string, error) {
	configs, err := s.GetAllEnvironmentConfigs(ctx, transaction)
	if err != nil {
		return nil, nil, err
	}
	// sorting the environments to get a deterministic order of events:
	var envNames []string = nil
	for envName := range configs {
		envNames = append(envNames, envName)
	}
	sort.Strings(envNames)
	return configs, envNames, nil
}

func (s *State) GetEnvironmentConfigsSortedFromManifest() (map[string]config.EnvironmentConfig, []string, error) {
	configs, err := s.GetAllEnvironmentConfigsFromManifest()
	if err != nil {
		return nil, nil, err
	}
	// sorting the environments to get a deterministic order of events:
	var envNames []string = nil
	for envName := range configs {
		envNames = append(envNames, envName)
	}
	sort.Strings(envNames)
	return configs, envNames, nil
}

func (s *State) GetAllEnvironmentConfigs(ctx context.Context, transaction *sql.Tx) (map[string]config.EnvironmentConfig, error) {
	if s.DBHandler.ShouldUseOtherTables() {
		return s.GetAllEnvironmentConfigsFromDB(ctx, transaction)
	}
	return s.GetAllEnvironmentConfigsFromManifest()
}

func (s *State) GetAllDeploymentsForApp(ctx context.Context, transaction *sql.Tx, appName string) (map[string]int64, error) {
	if s.DBHandler.ShouldUseOtherTables() {
		return s.GetAllDeploymentsForAppFromDB(ctx, transaction, appName)
	}
	return s.GetAllDeploymentsForAppFromManifest(ctx, appName)
}

func (s *State) GetAllDeploymentsForAppFromDB(ctx context.Context, transaction *sql.Tx, appName string) (map[string]int64, error) {
	result, err := s.DBHandler.DBSelectAllDeploymentsForApp(ctx, transaction, appName)
	if err != nil {
		return nil, err
	}
	if result == nil {
		return map[string]int64{}, nil
	}
	return result.Deployments, nil
}

func (s *State) GetAllDeploymentsForAppFromManifest(ctx context.Context, appName string) (map[string]int64, error) {
	envConfigs, err := s.GetAllEnvironmentConfigs(ctx, nil)
	if err != nil {
		return nil, err
	}
	result := map[string]int64{}
	for env := range envConfigs {
		version, err := s.GetEnvironmentApplicationVersion(ctx, nil, env, appName)
		if err != nil {
			return nil, err
		}
		if version != nil {
			result[env] = int64(*version)
		}
	}
	return result, nil
}

func (s *State) GetAllEnvironmentConfigsFromManifest() (map[string]config.EnvironmentConfig, error) {
	envs, err := s.Filesystem.ReadDir("environments")
	if err != nil {
		return nil, err
	}
	result := map[string]config.EnvironmentConfig{}
	for _, env := range envs {
		c, err := s.GetEnvironmentConfigFromManifest(env.Name())
		if err != nil {
			return nil, err

		}
		result[env.Name()] = *c
	}
	return result, nil
}

func (s *State) GetAllEnvironmentConfigsFromDB(ctx context.Context, transaction *sql.Tx) (map[string]config.EnvironmentConfig, error) {
	dbAllEnvs, err := s.DBHandler.DBSelectAllEnvironments(ctx, transaction)
	if err != nil {
		return nil, fmt.Errorf("unable to retrieve all environments, error: %w", err)
	}
	if dbAllEnvs == nil {
		return nil, nil
	}
	envs, err := s.DBHandler.DBSelectEnvironmentsBatch(ctx, transaction, dbAllEnvs.Environments)
	if err != nil {
		return nil, fmt.Errorf("unable to retrieve manifests for environments %v from the database, error: %w", dbAllEnvs.Environments, err)
	}
	ret := make(map[string]config.EnvironmentConfig)
	for _, env := range *envs {
		ret[env.Name] = env.Config
	}
	return ret, nil
}

// for use with custom migrations, otherwise use the two functions above
func (s *State) GetAllEnvironments(ctx context.Context) (map[string]config.EnvironmentConfig, error) {
	result := map[string]config.EnvironmentConfig{}

	fs := s.Filesystem

	envDir, err := fs.ReadDir("environments")
	if err != nil {
		return nil, fmt.Errorf("error while reading the environments directory, error: %w", err)
	}

	for _, envName := range envDir {
		configFilePath := fs.Join("environments", envName.Name(), "config.json")
		configBytes, err := readFile(fs, configFilePath)
		if err != nil {
			return nil, fmt.Errorf("could not read file at %s, error: %w", configFilePath, err)
		}
		//exhaustruct:ignore
		config := config.EnvironmentConfig{}
		err = json.Unmarshal(configBytes, &config)
		if err != nil {
			return nil, fmt.Errorf("error while unmarshaling the database JSON, error: %w", err)
		}
		result[envName.Name()] = config
	}

	return result, nil
}

func (s *State) GetEnvironmentConfig(ctx context.Context, transaction *sql.Tx, environmentName string) (*config.EnvironmentConfig, error) {
	if s.DBHandler.ShouldUseOtherTables() {
		return s.GetEnvironmentConfigFromDB(ctx, transaction, environmentName)
	}
	return s.GetEnvironmentConfigFromManifest(environmentName)
}

func (s *State) GetEnvironmentConfigFromManifest(environmentName string) (*config.EnvironmentConfig, error) {
	fileName := s.Filesystem.Join("environments", environmentName, "config.json")
	var config config.EnvironmentConfig
	if err := decodeJsonFile(s.Filesystem, fileName, &config); err != nil {
		if !errors.Is(err, os.ErrNotExist) {
			return nil, fmt.Errorf("%s : %w", fileName, InvalidJson)
		}
	}
	return &config, nil
}

func (s *State) GetEnvironmentConfigFromDB(ctx context.Context, transaction *sql.Tx, environmentName string) (*config.EnvironmentConfig, error) {
	dbEnv, err := s.DBHandler.DBSelectEnvironment(ctx, transaction, environmentName)
	if err != nil {
		return nil, fmt.Errorf("error while selecting entry for environment %s from the database, error: %w", environmentName, err)
	}
	if dbEnv == nil {
		return nil, nil
	}

	return &dbEnv.Config, nil
}

func (s *State) GetEnvironmentConfigsForGroup(ctx context.Context, transaction *sql.Tx, envGroup string) ([]string, error) {
	allEnvConfigs, err := s.GetAllEnvironmentConfigs(ctx, transaction)
	if err != nil {
		return nil, err
	}
	groupEnvNames := []string{}
	for env := range allEnvConfigs {
		envConfig := allEnvConfigs[env]
		g := envConfig.EnvironmentGroup
		if g != nil && *g == envGroup {
			groupEnvNames = append(groupEnvNames, env)
		}
	}
	if len(groupEnvNames) == 0 {
		return nil, fmt.Errorf("No environment found with given group '%s'", envGroup)
	}
	sort.Strings(groupEnvNames)
	return groupEnvNames, nil
}

func (s *State) GetEnvironmentApplications(ctx context.Context, transaction *sql.Tx, environment string) ([]string, error) {
	if s.DBHandler.ShouldUseOtherTables() && transaction != nil {
		return s.GetEnvironmentApplicationsFromDB(ctx, transaction, environment)
	}
	return s.GetEnvironmentApplicationsFromManifest(environment)
}

func (s *State) GetEnvironmentApplicationsFromManifest(environment string) ([]string, error) {
	appDir := s.Filesystem.Join("environments", environment, "applications")
	return names(s.Filesystem, appDir)
}

func (s *State) GetEnvironmentApplicationsFromDB(ctx context.Context, transaction *sql.Tx, environment string) ([]string, error) {
	envInfo, err := s.DBHandler.DBSelectEnvironment(ctx, transaction, environment)
	if err != nil {
		return nil, err
	}
	if envInfo == nil {
		return nil, fmt.Errorf("environment %s not found", environment)
	}
	if envInfo.Applications == nil {
		return make([]string, 0), nil
	}
	return envInfo.Applications, nil
}

// GetApplicationsFromFile returns all apps that exist in any env
func (s *State) GetApplicationsFromFile() ([]string, error) {
	return names(s.Filesystem, "applications")
}

// GetApplicationsFromFile returns all apps that exist in any env
func (s *State) GetApplications(ctx context.Context, transaction *sql.Tx) ([]string, error) {
	if s.DBHandler.ShouldUseOtherTables() {
		applications, err := s.DBHandler.DBSelectAllApplications(ctx, transaction)
		if err != nil {
			return nil, err
		}
		if applications == nil {
			return make([]string, 0), nil
		}
		return applications.Apps, nil
	} else {
		return s.GetApplicationsFromFile()
	}
}

// WriteCurrentlyDeployed writes all apps that have current deployments on any env from the filesystem to the database
func (s *State) WriteCurrentlyDeployed(ctx context.Context, transaction *sql.Tx, dbHandler *db.DBHandler) error {
	ddSpan, ctx := tracer.StartSpanFromContext(ctx, "WriteCurrentlyDeployed")
	defer ddSpan.Finish()
	_, envNames, err := s.GetEnvironmentConfigsSortedFromManifest() // this is intentional, when doing custom migrations (which is where this function is called), we want to read from the manifest repo explicitly
	if err != nil {
		return err
	}
	apps, err := s.GetApplicationsFromFile()
	if err != nil {
		return err
	}

	for _, appName := range apps {
		deploymentsForApp := map[string]int64{}
		for _, envName := range envNames {
			var version *uint64
			version, err = s.GetEnvironmentApplicationVersionFromManifest(envName, appName)
			if err != nil {
				return fmt.Errorf("could not get version of app %s in env %s", appName, envName)
			}
			var versionIntPtr *int64
			if version != nil {
				var versionInt = int64(*version)
				versionIntPtr = &versionInt
				deploymentsForApp[envName] = int64(*version)
			} else {
				versionIntPtr = nil
			}
			deployment := db.Deployment{
				EslVersion:    0,
				Created:       time.Time{},
				App:           appName,
				Env:           envName,
				Version:       versionIntPtr,
				TransformerID: 0,
				Metadata: db.DeploymentMetadata{
					DeployedByName:  "",
					DeployedByEmail: "",
					CiLink:          "",
				},
			}
			err = dbHandler.DBWriteDeployment(ctx, transaction, deployment, 0, true)
			if err != nil {
				return fmt.Errorf("error writing Deployment to DB for app %s in env %s: %w", deployment.App, deployment.Env, err)
			}
		}
	}
	return nil
}

// WriteAllCurrentlyDeployed writes all active deployments for al apps
func (s *State) WriteAllCurrentlyDeployed(ctx context.Context, transaction *sql.Tx, dbHandler *db.DBHandler) error {
	ddSpan, ctx := tracer.StartSpanFromContext(ctx, "WriteAllCurrentlyDeployed")
	defer ddSpan.Finish()
	_, envNames, err := s.GetEnvironmentConfigsSortedFromManifest() // this is intentional, when doing custom migrations (which is where this function is called), we want to read from the manifest repo explicitly
	if err != nil {
		return err
	}
	apps, err := s.GetApplicationsFromFile()
	if err != nil {
		return err
	}

	for _, appName := range apps {
		deploymentsForApp := map[string]int64{}
		for _, envName := range envNames {
			var version *uint64
			version, err = s.GetEnvironmentApplicationVersionFromManifest(envName, appName)
			if err != nil {
				return fmt.Errorf("could not get version of app %s in env %s", appName, envName)
			}
			if version != nil {
				deploymentsForApp[envName] = int64(*version)
			}
		}
		err = dbHandler.DBWriteAllDeploymentsForApp(ctx, transaction, 0, appName, deploymentsForApp)
		if err != nil {
			return fmt.Errorf("error writing all deployments to DB for app %s: %w", appName, err)
		}
	}
	return nil
}

// WriteCurrentEnvironmentLocks gets all locks on any environment in manifest and writes them to the DB
func (s *State) WriteCurrentEnvironmentLocks(ctx context.Context, transaction *sql.Tx, dbHandler *db.DBHandler) error {
	ddSpan, ctx := tracer.StartSpanFromContext(ctx, "WriteCurrentEnvironmentLocks")
	defer ddSpan.Finish()
	_, envNames, err := s.GetEnvironmentConfigsSortedFromManifest() // this is intentional, when doing custom migrations (which is where this function is called), we want to read from the manifest repo explicitly
	if err != nil {
		return err
	}
	for envNameIndex := range envNames {
		envName := envNames[envNameIndex]
		var activeLockIds []string

		ls, err := s.GetEnvironmentLocksFromManifest(envName)
		if err != nil {
			return err
		}
		for lockId, lock := range ls {
			currentEnv := db.EnvironmentLock{
				EslVersion: 0,
				Env:        envName,
				LockID:     lockId,
				Created:    time.Time{}, //Time of insertion in the database
				Metadata: db.LockMetadata{
					CreatedByName:  lock.CreatedBy.Name,
					CreatedByEmail: lock.CreatedBy.Email,
					Message:        lock.Message,
					CiLink:         "",             //CI links are not written into the manifest
					CreatedAt:      lock.CreatedAt, //Actual creation date
				},
				Deleted: false,
			}
			activeLockIds = append(activeLockIds, currentEnv.LockID)
			err = dbHandler.DBWriteEnvironmentLockInternal(ctx, transaction, currentEnv, 0)
			if err != nil {
				return fmt.Errorf("error writing environment locks to DB for environment %s: %w",
					envName, err)
			}
		}
		if len(activeLockIds) == 0 {
			activeLockIds = []string{}
		}
		err = dbHandler.DBWriteAllEnvironmentLocks(ctx, transaction, 0, envName, activeLockIds)
		if err != nil {
			return fmt.Errorf("error writing environment locks ids to DB for environment %s: %w",
				envName, err)
		}
	}
	return nil
}

func (s *State) WriteCurrentApplicationLocks(ctx context.Context, transaction *sql.Tx, dbHandler *db.DBHandler) error {
	ddSpan, ctx := tracer.StartSpanFromContext(ctx, "WriteCurrentApplicationLocks")
	defer ddSpan.Finish()
	_, envNames, err := s.GetEnvironmentConfigsSortedFromManifest() // this is intentional, when doing custom migrations (which is where this function is called), we want to read from the manifest repo explicitly

	if err != nil {
		return err
	}
	for envNameIndex := range envNames {

		envName := envNames[envNameIndex]

		appNames, err := s.GetEnvironmentApplicationsFromManifest(envName)
		if err != nil {
			return err
		}

		for _, currentApp := range appNames {
			var activeLockIds []string
			ls, err := s.GetEnvironmentApplicationLocksFromManifest(envName, currentApp)
			if err != nil {
				return err
			}
			for lockId, lock := range ls {
				currentAppLock := db.ApplicationLock{
					EslVersion: 0,
					Env:        envName,
					LockID:     lockId,
					Created:    time.Time{},
					Metadata: db.LockMetadata{
						CreatedByName:  lock.CreatedBy.Name,
						CreatedByEmail: lock.CreatedBy.Email,
						Message:        lock.Message,
						CiLink:         "", //CI links are not written into the manifest
						CreatedAt:      lock.CreatedAt,
					},
					App:     currentApp,
					Deleted: false,
				}
				activeLockIds = append(activeLockIds, currentAppLock.LockID)
				err = dbHandler.DBWriteApplicationLockInternal(ctx, transaction, currentAppLock, 0)
				if err != nil {
					return fmt.Errorf("error writing application locks to DB for application '%s' on '%s': %w",
						currentApp, envName, err)
				}
			}
			if len(activeLockIds) == 0 {
				activeLockIds = []string{}
			}
			err = dbHandler.DBWriteAllAppLocks(ctx, transaction, 0, envName, currentApp, activeLockIds)
			if err != nil {
				return fmt.Errorf("error writing existing locks to DB for application '%s' on environment '%s': %w",
					currentApp, envName, err)
			}
		}
	}
	return nil
}

func (s *State) WriteAllQueuedAppVersions(ctx context.Context, transaction *sql.Tx, dbHandler *db.DBHandler) error {
	ddSpan, ctx := tracer.StartSpanFromContext(ctx, "GetAllQueuedAppVersions")
	defer ddSpan.Finish()
	_, envNames, err := s.GetEnvironmentConfigsSortedFromManifest()

	if err != nil {
		return err
	}
	for envNameIndex := range envNames {

		envName := envNames[envNameIndex]

		appNames, err := s.GetEnvironmentApplicationsFromManifest(envName)
		if err != nil {
			return err
		}

		for _, currentApp := range appNames {
			var version *uint64
			version, err := s.GetQueuedVersionFromManifest(envName, currentApp)
			if err != nil {
				return err
			}

			var versionIntPtr *int64
			if version != nil {
				var versionInt = int64(*version)
				versionIntPtr = &versionInt
			} else {
				versionIntPtr = nil
			}
			err = dbHandler.DBWriteDeploymentAttempt(ctx, transaction, envName, currentApp, versionIntPtr, true)
			if err != nil {
				var deref int64
				if versionIntPtr == nil {
					deref = 0
				} else {
					deref = *versionIntPtr
				}
				return fmt.Errorf("error writing existing queued application version '%d' to DB for app '%s' on environment '%s': %w",
					deref, currentApp, envName, err)
			}
		}
	}
	return nil
}

func (s *State) WriteAllCommitEvents(ctx context.Context, transaction *sql.Tx, dbHandler *db.DBHandler) error {
	ddSpan, _ := tracer.StartSpanFromContext(ctx, "WriteAllCommitEvents")
	defer ddSpan.Finish()
	fs := s.Filesystem
	allCommitsPath := "commits"
	commitPrefixes, err := fs.ReadDir(allCommitsPath)
	if err != nil {
		return fmt.Errorf("could not read commits dir: %w\n", err)
	}
	for _, currentPrefix := range commitPrefixes {
		currentpath := fs.Join(allCommitsPath, currentPrefix.Name())
		commitSuffixes, err := fs.ReadDir(currentpath)
		if err != nil {
			return fmt.Errorf("could not read commit directory '%s': %w", currentpath, err)
		}
		for _, currentSuffix := range commitSuffixes {
			commitID := strings.Join([]string{currentPrefix.Name(), currentSuffix.Name()}, "")
			currentpath := fs.Join(fs.Join(currentpath, currentSuffix.Name(), "events"))
			potentialEventDirs, err := fs.ReadDir(currentpath)
			if err != nil {
				return fmt.Errorf("could not read events directory '%s': %w", currentpath, err)
			}
			for i := range potentialEventDirs {
				oneEventDir := potentialEventDirs[i]
				if oneEventDir.IsDir() {
					fileName := oneEventDir.Name()

					eType, err := readFile(fs, fs.Join(fs.Join(currentpath, fileName), "eventType"))

					if err != nil {
						return fmt.Errorf("could not read event type '%s': %w", fs.Join(currentpath, fileName), err)
					}

					fsEvent, err := event.Read(fs, fs.Join(currentpath, fileName))
					if err != nil {
						return fmt.Errorf("could not read events %w", err)
					}
					currentEvent := event.DBEventGo{
						EventData: fsEvent,
						EventMetadata: event.Metadata{
							Uuid:           fileName,
							EventType:      string(eType),
							ReleaseVersion: 0, // don't care about release version for this event
						},
					}
					eventJson, err := json.Marshal(currentEvent)
					if err != nil {
						return fmt.Errorf("Could not marshal event: %w\n", err)
					}
					err = dbHandler.WriteEvent(ctx, transaction, 0, currentEvent.EventMetadata.Uuid, event.EventType(currentEvent.EventMetadata.EventType), commitID, eventJson)
					if err != nil {
						return fmt.Errorf("error writing existing event version: %w", err)
					}
				}
			}
		}
	}
	return nil
}

func (s *State) DBInsertApplicationWithOverview(ctx context.Context, transaction *sql.Tx, appName string, previousEslVersion db.EslVersion, stateChange db.AppStateChange, metaData db.DBAppMetaData) error {
	h := s.DBHandler
	err := h.DBInsertApplication(ctx, transaction, appName, previousEslVersion, stateChange, metaData)
	if err != nil {
		return err
	}

	cache, err := h.ReadLatestOverviewCache(ctx, transaction)
	if err != nil {
		return err
	}
	if cache == nil {
		logger.FromContext(ctx).Sugar().Warnf("overview was nil, will skip update for app %s", appName)
		return nil
	}

	shouldDelete := stateChange == db.AppStateChangeDelete
	err = s.UpdateTopLevelAppInOverview(ctx, transaction, appName, cache, shouldDelete, map[string][]int64{})
	if err != nil {
		return err
	}

	if shouldDelete {
		lApps := make([]*api.OverviewApplication, max(len(cache.LightweightApps)-1, 0))

		for _, curr := range cache.LightweightApps {
			if curr.Name != appName {
				lApps = append(lApps, curr)
			}
		}
		cache.LightweightApps = lApps
	}
	if shouldDelete {
		lApps := make([]*api.OverviewApplication, len(cache.LightweightApps)-1)

		for _, curr := range cache.LightweightApps {
			if curr.Name != appName {
				lApps = append(lApps, curr)
			}
		}
		cache.LightweightApps = lApps
	}

	err = h.WriteOverviewCache(ctx, transaction, cache)
	if err != nil {
		return err
	}

	return nil
}

func (s *State) DBInsertEnvironmentWithOverview(ctx context.Context, tx *sql.Tx, environmentName string, environmentConfig config.EnvironmentConfig, applications []string) error {
	h := s.DBHandler
	err := h.DBWriteEnvironment(ctx, tx, environmentName, environmentConfig, applications)
	if err != nil {
		return err
	}

	cache, err := h.ReadLatestOverviewCache(ctx, tx)
	if err != nil {
		return err
	}
	if cache == nil {
		logger.FromContext(ctx).Sugar().Warnf("overview was nil, will skip update for env %s", environmentName)
		return nil
	}

	err = s.UpdateEnvironmentsInOverview(ctx, tx, cache)
	if err != nil {
		return err
	}

	err = h.WriteOverviewCache(ctx, tx, cache)
	if err != nil {
		return err
	}

	return nil
}

func (s *State) UpdateTopLevelAppInOverview(ctx context.Context, transaction *sql.Tx, appName string, result *api.GetOverviewResponse, deleteApp bool, allReleasesOfAllApps map[string][]int64) error {
	if deleteApp {
		removeOverviewAppFromLightweightApps(result, appName)
		return nil
	}
<<<<<<< HEAD
	team, err := s.GetApplicationTeamOwner(ctx, transaction, appName)
	if err != nil {
		return fmt.Errorf("could not obtain application team owner to update top level app in overview: %w", err)
	}
	result.LightweightApps = append(result.LightweightApps, &api.OverviewApplication{Name: appName, Team: team})
=======
	app := api.Application{
		UndeploySummary: 0,
		Warnings:        nil,
		Name:            appName,
		Releases:        []*api.Release{},
		SourceRepoUrl:   "",
		Team:            "",
	}
	allReleasesOfApp, found := allReleasesOfAllApps[appName]
	var rels []uint64
	if found {
		rels = conversion.ToUint64Slice(allReleasesOfApp)
	} else {
		retrievedReleasesOfApp, err := s.GetAllApplicationReleases(ctx, transaction, appName)
		if err != nil {
			logger.FromContext(ctx).Sugar().Warnf("app without releases: %v", err)
		}
		rels = retrievedReleasesOfApp
	}
	if releasesInDb, err := s.GetApplicationReleasesDB(ctx, transaction, appName, rels); err != nil {
		return err
	} else {
		for _, rel := range releasesInDb {
			if rel == nil {
				// ignore
			} else {
				release := rel.ToProto()
				app.Releases = append(app.Releases, release)
			}
		}
	}

	if team, err := s.GetApplicationTeamOwner(ctx, transaction, appName); err != nil {
		return err
	} else {
		app.Team = team
	}
	if result == nil {
		return nil
	}
	app.UndeploySummary = deriveUndeploySummary(appName, result.EnvironmentGroups)
	app.Warnings = CalculateWarnings(ctx, app.Name, result.EnvironmentGroups)
	if result.Applications == nil {
		result.Applications = map[string]*api.Application{}
	}
	result.Applications[appName] = &app
	result.LightweightApps = append(result.LightweightApps, &api.OverviewApplication{Name: appName, Team: app.Team})
>>>>>>> 0c573776
	return nil
}

func removeOverviewAppFromLightweightApps(result *api.GetOverviewResponse, appName string) {
	lApps := make([]*api.OverviewApplication, len(result.LightweightApps)-1)

	for _, curr := range result.LightweightApps {
		if curr.Name != appName {
			lApps = append(lApps, curr)
		}
	}
	result.LightweightApps = lApps
}

func getEnvironmentInGroup(groups []*api.EnvironmentGroup, groupNameToReturn string, envNameToReturn string) *api.Environment {
	for _, currentGroup := range groups {
		if currentGroup.EnvironmentGroupName == groupNameToReturn {
			for _, currentEnv := range currentGroup.Environments {
				if currentEnv.Name == envNameToReturn {
					return currentEnv
				}
			}
		}
	}
	return nil
}

func (s *State) UpdateEnvironmentsInOverview(ctx context.Context, transaction *sql.Tx, result *api.GetOverviewResponse) error {
	if envs, err := s.GetAllEnvironmentConfigs(ctx, transaction); err != nil {
		return err
	} else {
		result.EnvironmentGroups = mapper.MapEnvironmentsToGroups(envs)
		for envName, config := range envs {
			var groupName = mapper.DeriveGroupName(config, envName)
			var envInGroup = getEnvironmentInGroup(result.EnvironmentGroups, groupName, envName)

			argocd := &api.EnvironmentConfig_ArgoCD{
				SyncWindows: []*api.EnvironmentConfig_ArgoCD_SyncWindows{},
				Destination: &api.EnvironmentConfig_ArgoCD_Destination{
					Name:                 "",
					Server:               "",
					Namespace:            nil,
					AppProjectNamespace:  nil,
					ApplicationNamespace: nil,
				},
				AccessList:             []*api.EnvironmentConfig_ArgoCD_AccessEntry{},
				ApplicationAnnotations: map[string]string{},
				IgnoreDifferences:      []*api.EnvironmentConfig_ArgoCD_IgnoreDifferences{},
				SyncOptions:            []string{},
			}
			if config.ArgoCd != nil {
				argocd = mapper.TransformArgocd(*config.ArgoCd)
			}
			env := api.Environment{
				DistanceToUpstream: 0,
				Priority:           api.Priority_PROD,
				Name:               envName,
				Config: &api.EnvironmentConfig{
					Upstream:         mapper.TransformUpstream(config.Upstream),
					Argocd:           argocd,
					EnvironmentGroup: &groupName,
				},
				Locks:     map[string]*api.Lock{},
				AppLocks:  make(map[string]*api.Locks),
				TeamLocks: make(map[string]*api.Locks),
			}
			envInGroup.Config = env.Config
			if locks, err := s.GetEnvironmentLocks(ctx, transaction, envName); err != nil {
				return err
			} else {
				for lockId, lock := range locks {
					env.Locks[lockId] = &api.Lock{
						Message:   lock.Message,
						LockId:    lockId,
						CreatedAt: timestamppb.New(lock.CreatedAt),
						CreatedBy: &api.Actor{
							Name:  lock.CreatedBy.Name,
							Email: lock.CreatedBy.Email,
						},
					}
				}
				envInGroup.Locks = env.Locks
			}

			if apps, err := s.GetEnvironmentApplications(ctx, transaction, envName); err != nil {
				return err
			} else {
				for _, appName := range apps {

					if appLocks, err := s.GetEnvironmentApplicationLocks(ctx, transaction, envName, appName); err != nil {
						return err
					} else {
						apiAppLocks := api.Locks{
							Locks: make([]*api.Lock, 0),
						}
						for lockId, lock := range appLocks {
							apiAppLocks.Locks = append(apiAppLocks.Locks, &api.Lock{
								Message:   lock.Message,
								LockId:    lockId,
								CreatedAt: timestamppb.New(lock.CreatedAt),
								CreatedBy: &api.Actor{
									Name:  lock.CreatedBy.Name,
									Email: lock.CreatedBy.Email,
								},
							})

						}
						if len(apiAppLocks.Locks) > 0 {
							env.AppLocks[appName] = &apiAppLocks
						}
					}
					team, err := s.GetApplicationTeamOwner(ctx, transaction, appName)
					if err != nil {
						return fmt.Errorf("error obtaining team information for app '%s': %w\n", appName, err)
					}
					if teamLocks, err := s.GetEnvironmentTeamLocks(ctx, transaction, envName, team); err != nil {
						return err
					} else {
						apiTeamLocks := api.Locks{
							Locks: make([]*api.Lock, 0),
						}
						for lockId, lock := range teamLocks {
							apiTeamLocks.Locks = append(apiTeamLocks.Locks, &api.Lock{
								Message:   lock.Message,
								LockId:    lockId,
								CreatedAt: timestamppb.New(lock.CreatedAt),
								CreatedBy: &api.Actor{
									Name:  lock.CreatedBy.Name,
									Email: lock.CreatedBy.Email,
								},
							})
						}
						if len(apiTeamLocks.Locks) > 0 {
							env.TeamLocks[appName] = &apiTeamLocks
						}
					}
				}
			}
			envInGroup.TeamLocks = env.TeamLocks
			envInGroup.AppLocks = env.AppLocks
		}
	}

	return nil
}

func (s *State) GetAppsAndTeams() (map[string]string, error) {
	result, err := s.GetApplicationsFromFile()
	if err != nil {
		return nil, fmt.Errorf("could not get apps from file: %v", err)
	}
	var teamByAppName = map[string]string{} // key: app, value: team
	for i := range result {
		app := result[i]

		team, err := s.GetTeamNameFromManifest(app)
		if err != nil {
			// some apps do not have teams, that's not an error
			teamByAppName[app] = ""
		} else {
			teamByAppName[app] = team
		}
	}
	return teamByAppName, nil
}

func (s *State) WriteAllReleases(ctx context.Context, transaction *sql.Tx, app string, dbHandler *db.DBHandler) error {
	releases, err := s.GetAllApplicationReleasesFromManifest(app)
	if err != nil {
		return fmt.Errorf("cannot get releases of app %s: %v", app, err)
	}
	releaseNumbers := []int64{}
	for i := range releases {
		releaseVersion := releases[i]
		repoRelease, err := s.GetApplicationReleaseFromManifest(app, releaseVersion)
		if err != nil {
			return fmt.Errorf("cannot get app release of app %s and release %v: %v", app, releaseVersion, err)
		}
		manifests, err := s.GetApplicationReleaseManifestsFromManifest(app, releaseVersion)
		if err != nil {
			return fmt.Errorf("cannot get manifest for app %s and release %v: %v", app, releaseVersion, err)
		}

		if !valid.SHA1CommitID(repoRelease.SourceCommitId) {
			//If we are about to import an invalid commit ID, simply log it and write an empty commit.
			logger.FromContext(ctx).Sugar().Warnf("Source commit ID %s is not valid. Skipping migration for release %d of app %s", repoRelease.SourceCommitId, releaseVersion, app)
			repoRelease.SourceCommitId = ""
		}

		var manifestsMap = map[string]string{}
		for index := range manifests {
			manifest := manifests[index]
			manifestsMap[manifest.Environment] = manifest.Content
		}

		now, err := dbHandler.DBReadTransactionTimestamp(ctx, transaction)
		if err != nil {
			return fmt.Errorf("could not get transaction timestamp %v", err)

		}
		dbRelease := db.DBReleaseWithMetaData{
			EslVersion:    db.InitialEslVersion,
			Created:       *now,
			ReleaseNumber: releaseVersion,
			App:           app,
			Manifests: db.DBReleaseManifests{
				Manifests: manifestsMap,
			},
			Metadata: db.DBReleaseMetaData{
				UndeployVersion: repoRelease.UndeployVersion,
				SourceAuthor:    repoRelease.SourceAuthor,
				SourceCommitId:  repoRelease.SourceCommitId,
				SourceMessage:   repoRelease.SourceMessage,
				DisplayVersion:  repoRelease.DisplayVersion,
				IsMinor:         false,
				IsPrepublish:    false,
				CiLink:          "",
			},
			Deleted:      false,
			Environments: []string{},
		}
		err = dbHandler.DBInsertRelease(ctx, transaction, dbRelease, db.InitialEslVersion-1)
		if err != nil {
			return fmt.Errorf("error writing Release to DB for app %s: %v", app, err)
		}
		releaseNumbers = append(releaseNumbers, int64(repoRelease.Version))
	}
	err = dbHandler.DBInsertAllReleases(ctx, transaction, app, releaseNumbers, db.InitialEslVersion-1)
	if err != nil {
		return fmt.Errorf("error writing all_releases to DB for app %s: %v", app, err)
	}
	return nil
}

func (s *State) GetAllApplicationReleases(ctx context.Context, transaction *sql.Tx, application string) ([]uint64, error) {
	if s.DBHandler.ShouldUseOtherTables() {
		app, err := s.DBHandler.DBSelectAllReleasesOfApp(ctx, transaction, application)
		if err != nil {
			return nil, fmt.Errorf("could not get all releases of app %s: %v", application, err)
		}
		if app == nil {
			return nil, fmt.Errorf("could not get all releases of app %s (nil)", application)
		}
		res := conversion.ToUint64Slice(app.Metadata.Releases)
		return res, nil
	} else {
		return s.GetAllApplicationReleasesFromManifest(application)
	}
}

func (s *State) GetAllApplicationReleasesFromManifest(application string) ([]uint64, error) {
	if ns, err := names(s.Filesystem, s.Filesystem.Join("applications", application, "releases")); err != nil {
		return nil, err
	} else {
		result := make([]uint64, 0, len(ns))
		for _, n := range ns {
			if i, err := strconv.ParseUint(n, 10, 64); err == nil {
				result = append(result, i)
			}
		}
		sort.Slice(result, func(i, j int) bool {
			return result[i] < result[j]
		})
		return result, nil
	}
}

func (s *State) WriteCurrentTeamLocks(ctx context.Context, transaction *sql.Tx, dbHandler *db.DBHandler) error {
	ddSpan, _ := tracer.StartSpanFromContext(ctx, "WriteCurrentTeamLocks")
	defer ddSpan.Finish()
	_, envNames, err := s.GetEnvironmentConfigsSortedFromManifest() // this is intentional, when doing custom migrations (which is where this function is called), we want to read from the manifest repo explicitly

	if err != nil {
		return err
	}

	for envNameIndex := range envNames {
		processedTeams := map[string]bool{} //TeamName -> boolean (processed or not)
		envName := envNames[envNameIndex]

		appNames, err := s.GetEnvironmentApplicationsFromManifest(envName)
		if err != nil {
			return err
		}

		for _, currentApp := range appNames {
			var activeLockIds []string

			teamName, err := s.GetTeamNameFromManifest(currentApp)
			if err != nil {
				if errors.Is(err, os.ErrNotExist) {
					continue //If app has no team, we skip it
				}
				return err
			}
			_, exists := processedTeams[teamName]
			if !exists {
				processedTeams[teamName] = true
			} else {
				continue
			}

			ls, err := s.GetEnvironmentTeamLocksFromManifest(envName, teamName)
			if err != nil {
				return err
			}
			for lockId, lock := range ls {
				currentTeamLock := db.TeamLock{
					EslVersion: 0,
					Env:        envName,
					LockID:     lockId,
					Created:    time.Time{},
					Metadata: db.LockMetadata{
						CreatedByName:  lock.CreatedBy.Name,
						CreatedByEmail: lock.CreatedBy.Email,
						Message:        lock.Message,
						CiLink:         "", //CI links are not written into the manifest
						CreatedAt:      lock.CreatedAt,
					},
					Team:    teamName,
					Deleted: false,
				}
				activeLockIds = append(activeLockIds, currentTeamLock.LockID)
				err = dbHandler.DBWriteTeamLockInternal(ctx, transaction, currentTeamLock, 0)
				if err != nil {
					return fmt.Errorf("error writing team locks to DB for team '%s' on '%s': %w",
						teamName, envName, err)
				}
			}
			if len(activeLockIds) == 0 {
				activeLockIds = []string{}
			}
			err = dbHandler.DBWriteAllTeamLocks(ctx, transaction, 0, envName, teamName, activeLockIds)
			if err != nil {
				return fmt.Errorf("error writing existing locks to DB for team '%s' on environment '%s': %w",
					teamName, envName, err)
			}
		}
	}
	return nil
}

type Release struct {
	Version uint64
	/**
	"UndeployVersion=true" means that this version is empty, and has no manifest that could be deployed.
	It is intended to help cleanup old services within the normal release cycle (e.g. dev->staging->production).
	*/
	UndeployVersion bool
	SourceAuthor    string
	SourceCommitId  string
	SourceMessage   string
	CreatedAt       time.Time
	DisplayVersion  string
	IsMinor         bool
	/**
	"IsPrepublish=true" is used at the start of the merge pipeline to create a pre-publish release which can't be deployed.
	The goal is to get 100% of the commits even if the pipeline fails.
	*/
	IsPrepublish bool
}

func (rel *Release) ToProto() *api.Release {
	if rel == nil {
		return nil
	}
	return &api.Release{
		PrNumber:        extractPrNumber(rel.SourceMessage),
		Version:         rel.Version,
		SourceAuthor:    rel.SourceAuthor,
		SourceCommitId:  rel.SourceCommitId,
		SourceMessage:   rel.SourceMessage,
		UndeployVersion: rel.UndeployVersion,
		CreatedAt:       timestamppb.New(rel.CreatedAt),
		DisplayVersion:  rel.DisplayVersion,
		IsMinor:         rel.IsMinor,
		IsPrepublish:    rel.IsPrepublish,
	}
}

func extractPrNumber(sourceMessage string) string {
	re := regexp.MustCompile(`\(#(\d+)\)`)
	res := re.FindAllStringSubmatch(sourceMessage, -1)

	if len(res) == 0 {
		return ""
	} else {
		return res[len(res)-1][1]
	}
}

func (s *State) IsUndeployVersion(ctx context.Context, transaction *sql.Tx, application string, version uint64) (bool, error) {
	if s.DBHandler.ShouldUseOtherTables() {
		release, err := s.DBHandler.DBSelectReleaseByVersion(ctx, transaction, application, version, true)
		return release.Metadata.UndeployVersion, err
	} else {
		return s.IsUndeployVersionFromManifest(application, version)
	}
}

func (s *State) IsUndeployVersionFromManifest(application string, version uint64) (bool, error) {
	base := releasesDirectoryWithVersion(s.Filesystem, application, version)
	_, err := s.Filesystem.Stat(base)
	if err != nil {
		return false, wrapFileError(err, base, "could not call stat")
	}
	if _, err := readFile(s.Filesystem, s.Filesystem.Join(base, "undeploy")); err != nil {
		if !os.IsNotExist(err) {
			return false, err
		}
		return false, nil
	}
	return true, nil
}

func (s *State) GetApplicationReleasesDB(ctx context.Context, transaction *sql.Tx, application string, versions []uint64) ([]*Release, error) {
	var result []*Release
	if s.DBHandler.ShouldUseOtherTables() {
		rels, err := s.DBHandler.DBSelectReleasesByVersions(ctx, transaction, application, versions, true)
		if err != nil {
			return nil, fmt.Errorf("could not get release of app %s: %v", application, err)
		}
		if rels == nil {
			return nil, nil
		}
		for _, rel := range rels {
			r := &Release{
				Version:         rel.ReleaseNumber,
				UndeployVersion: rel.Metadata.UndeployVersion,
				SourceAuthor:    rel.Metadata.SourceAuthor,
				SourceCommitId:  rel.Metadata.SourceCommitId,
				SourceMessage:   rel.Metadata.SourceMessage,
				CreatedAt:       rel.Created,
				DisplayVersion:  rel.Metadata.DisplayVersion,
				IsMinor:         rel.Metadata.IsMinor,
				IsPrepublish:    rel.Metadata.IsPrepublish,
			}
			result = append(result, r)
		}
	} else {
		for i, v := range versions {
			rel, err := s.GetApplicationRelease(ctx, transaction, application, v)
			if err != nil {
				return nil, fmt.Errorf("could not get release of app %s at index %d for version %v: %v", application, i, v, err)
			}
			result = append(result, rel)
		}
	}
	return result, nil
}

func (s *State) GetApplicationRelease(ctx context.Context, transaction *sql.Tx, application string, version uint64) (*Release, error) {
	if s.DBHandler.ShouldUseOtherTables() {
		env, err := s.DBHandler.DBSelectReleaseByVersion(ctx, transaction, application, version, true)
		if err != nil {
			return nil, fmt.Errorf("could not get release of app %s: %v", application, err)
		}
		if env == nil {
			return nil, nil
		}
		return &Release{
			Version:         env.ReleaseNumber,
			UndeployVersion: env.Metadata.UndeployVersion,
			SourceAuthor:    env.Metadata.SourceAuthor,
			SourceCommitId:  env.Metadata.SourceCommitId,
			SourceMessage:   env.Metadata.SourceMessage,
			CreatedAt:       env.Created,
			DisplayVersion:  env.Metadata.DisplayVersion,
			IsMinor:         env.Metadata.IsMinor,
			IsPrepublish:    env.Metadata.IsPrepublish,
		}, nil
	} else {
		return s.GetApplicationReleaseFromManifest(application, version)
	}
}

func (s *State) GetApplicationReleaseFromManifest(application string, version uint64) (*Release, error) {
	base := releasesDirectoryWithVersion(s.Filesystem, application, version)
	_, err := s.Filesystem.Stat(base)
	if err != nil {
		return nil, wrapFileError(err, base, "could not call stat")
	}
	release := Release{
		Version:         version,
		UndeployVersion: false,
		SourceAuthor:    "",
		SourceCommitId:  "",
		SourceMessage:   "",
		CreatedAt:       time.Time{},
		DisplayVersion:  "",
		IsMinor:         false,
		IsPrepublish:    false,
	}
	if cnt, err := readFile(s.Filesystem, s.Filesystem.Join(base, "source_commit_id")); err != nil {
		if !os.IsNotExist(err) {
			return nil, err
		}
	} else {
		release.SourceCommitId = string(cnt)
	}
	if cnt, err := readFile(s.Filesystem, s.Filesystem.Join(base, "source_author")); err != nil {
		if !os.IsNotExist(err) {
			return nil, err
		}
	} else {
		release.SourceAuthor = string(cnt)
	}
	if cnt, err := readFile(s.Filesystem, s.Filesystem.Join(base, "source_message")); err != nil {
		if !os.IsNotExist(err) {
			return nil, err
		}
	} else {
		release.SourceMessage = string(cnt)
	}
	if displayVersion, err := readFile(s.Filesystem, s.Filesystem.Join(base, "display_version")); err != nil {
		if !os.IsNotExist(err) {
			return nil, err
		}
		release.DisplayVersion = ""
	} else {
		release.DisplayVersion = string(displayVersion)
	}
	isUndeploy, err := s.IsUndeployVersionFromManifest(application, version)
	if err != nil {
		return nil, err
	}
	release.UndeployVersion = isUndeploy
	if cnt, err := readFile(s.Filesystem, s.Filesystem.Join(base, "created_at")); err != nil {
		if !os.IsNotExist(err) {
			return nil, err
		}
	} else {
		if releaseTime, err := time.Parse(time.RFC3339, strings.TrimSpace(string(cnt))); err != nil {
			return nil, err
		} else {
			release.CreatedAt = releaseTime
		}
	}
	return &release, nil
}

func (s *State) GetApplicationReleaseManifests(ctx context.Context, transaction *sql.Tx, application string, version uint64) (map[string]*api.Manifest, error) {
	manifests := map[string]*api.Manifest{}
	if s.DBHandler.ShouldUseOtherTables() {
		release, err := s.DBHandler.DBSelectReleaseByVersion(ctx, transaction, application, version, true)
		if err != nil {
			return nil, fmt.Errorf("could not get release for app %s with version %v: %w", application, version, err)
		}
		for index, mani := range release.Manifests.Manifests {
			manifests[index] = &api.Manifest{
				Environment: index,
				Content:     mani,
			}
		}
		return manifests, nil
	} else {
		return s.GetApplicationReleaseManifestsFromManifest(application, version)
	}
}

func (s *State) GetApplicationReleaseManifestsFromManifest(application string, version uint64) (map[string]*api.Manifest, error) {
	manifests := map[string]*api.Manifest{}
	dir := manifestDirectoryWithReleasesVersion(s.Filesystem, application, version)

	entries, err := s.Filesystem.ReadDir(dir)
	if err != nil {
		return nil, fmt.Errorf("reading manifest directory: %w", err)
	}
	for _, entry := range entries {
		if !entry.IsDir() {
			continue
		}
		manifestPath := filepath.Join(dir, entry.Name(), "manifests.yaml")
		file, err := s.Filesystem.Open(manifestPath)
		if err != nil {
			return nil, fmt.Errorf("failed to open %s: %w", manifestPath, err)
		}
		content, err := io.ReadAll(file)
		if err != nil {
			return nil, fmt.Errorf("failed to read %s: %w", manifestPath, err)
		}

		manifests[entry.Name()] = &api.Manifest{
			Environment: entry.Name(),
			Content:     string(content),
		}
	}
	return manifests, nil
}

func (s *State) GetApplicationTeamOwner(ctx context.Context, transaction *sql.Tx, application string) (string, error) {
	if s.DBHandler.ShouldUseOtherTables() {
		app, err := s.DBHandler.DBSelectApp(ctx, transaction, application)
		if err != nil {
			return "", fmt.Errorf("could not get team of app %s: %v", application, err)
		}
		if app == nil {
			return "", fmt.Errorf("could not get team of app %s - could not find app", application)
		}
		return app.Metadata.Team, nil
	} else {
		return s.GetApplicationTeamOwnerFromManifest(application)
	}
}

func (s *State) GetApplicationTeamOwnerFromManifest(application string) (string, error) {
	appDir := applicationDirectory(s.Filesystem, application)
	appTeam := s.Filesystem.Join(appDir, "team")

	if team, err := readFile(s.Filesystem, appTeam); err != nil {
		if os.IsNotExist(err) {
			return "", nil
		} else {
			return "", fmt.Errorf("error while reading team owner file for application %v found: %w", application, err)
		}
	} else {
		return string(team), nil
	}
}

func (s *State) GetApplicationSourceRepoUrl(application string) (string, error) {
	appDir := applicationDirectory(s.Filesystem, application)
	appSourceRepoUrl := s.Filesystem.Join(appDir, "sourceRepoUrl")

	if url, err := readFile(s.Filesystem, appSourceRepoUrl); err != nil {
		if os.IsNotExist(err) {
			return "", nil
		} else {
			return "", fmt.Errorf("error while reading sourceRepoUrl file for application %v found: %w", application, err)
		}
	} else {
		return string(url), nil
	}
}

func names(fs billy.Filesystem, path string) ([]string, error) {
	files, err := fs.ReadDir(path)
	if err != nil {
		return nil, err
	}
	result := make([]string, 0, len(files))
	for _, app := range files {
		result = append(result, app.Name())
	}
	return result, nil
}

func decodeJsonFile(fs billy.Filesystem, path string, out interface{}) error {
	if file, err := fs.Open(path); err != nil {
		return wrapFileError(err, path, "could not decode json file")
	} else {
		defer file.Close()
		dec := json.NewDecoder(file)
		return dec.Decode(out)
	}
}

func readFile(fs billy.Filesystem, path string) ([]byte, error) {
	if file, err := fs.Open(path); err != nil {
		return nil, err
	} else {
		defer file.Close()
		return io.ReadAll(file)
	}
}

// ProcessQueue checks if there is something in the queue
// deploys if necessary
// deletes the queue
func (s *State) ProcessQueue(ctx context.Context, transaction *sql.Tx, fs billy.Filesystem, environment string, application string) (string, error) {
	queuedVersion, err := s.GetQueuedVersion(ctx, transaction, environment, application)
	queueDeploymentMessage := ""
	if err != nil {
		// could not read queued version.
		return "", err
	} else {
		if queuedVersion == nil {
			// if there is no version queued, that's not an issue, just do nothing:
			return "", nil
		}

		currentlyDeployedVersion, err := s.GetEnvironmentApplicationVersion(ctx, transaction, environment, application)
		if err != nil {
			return "", err
		}

		if currentlyDeployedVersion != nil && *queuedVersion == *currentlyDeployedVersion {
			// delete queue, it's outdated! But if we can't, that's not really a problem, as it would be overwritten
			// whenever the next deployment happens:
			err = s.DeleteQueuedVersion(ctx, transaction, environment, application, false)
			return fmt.Sprintf("deleted queued version %d because it was already deployed. app=%q env=%q", *queuedVersion, application, environment), err
		}
	}
	return queueDeploymentMessage, nil
}<|MERGE_RESOLUTION|>--- conflicted
+++ resolved
@@ -2508,61 +2508,11 @@
 		removeOverviewAppFromLightweightApps(result, appName)
 		return nil
 	}
-<<<<<<< HEAD
 	team, err := s.GetApplicationTeamOwner(ctx, transaction, appName)
 	if err != nil {
 		return fmt.Errorf("could not obtain application team owner to update top level app in overview: %w", err)
 	}
 	result.LightweightApps = append(result.LightweightApps, &api.OverviewApplication{Name: appName, Team: team})
-=======
-	app := api.Application{
-		UndeploySummary: 0,
-		Warnings:        nil,
-		Name:            appName,
-		Releases:        []*api.Release{},
-		SourceRepoUrl:   "",
-		Team:            "",
-	}
-	allReleasesOfApp, found := allReleasesOfAllApps[appName]
-	var rels []uint64
-	if found {
-		rels = conversion.ToUint64Slice(allReleasesOfApp)
-	} else {
-		retrievedReleasesOfApp, err := s.GetAllApplicationReleases(ctx, transaction, appName)
-		if err != nil {
-			logger.FromContext(ctx).Sugar().Warnf("app without releases: %v", err)
-		}
-		rels = retrievedReleasesOfApp
-	}
-	if releasesInDb, err := s.GetApplicationReleasesDB(ctx, transaction, appName, rels); err != nil {
-		return err
-	} else {
-		for _, rel := range releasesInDb {
-			if rel == nil {
-				// ignore
-			} else {
-				release := rel.ToProto()
-				app.Releases = append(app.Releases, release)
-			}
-		}
-	}
-
-	if team, err := s.GetApplicationTeamOwner(ctx, transaction, appName); err != nil {
-		return err
-	} else {
-		app.Team = team
-	}
-	if result == nil {
-		return nil
-	}
-	app.UndeploySummary = deriveUndeploySummary(appName, result.EnvironmentGroups)
-	app.Warnings = CalculateWarnings(ctx, app.Name, result.EnvironmentGroups)
-	if result.Applications == nil {
-		result.Applications = map[string]*api.Application{}
-	}
-	result.Applications[appName] = &app
-	result.LightweightApps = append(result.LightweightApps, &api.OverviewApplication{Name: appName, Team: app.Team})
->>>>>>> 0c573776
 	return nil
 }
 
