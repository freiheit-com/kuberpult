/*This file is part of kuberpult.

Kuberpult is free software: you can redistribute it and/or modify
it under the terms of the Expat(MIT) License as published by
the Free Software Foundation.

Kuberpult is distributed in the hope that it will be useful,
but WITHOUT ANY WARRANTY; without even the implied warranty of
MERCHANTABILITY or FITNESS FOR A PARTICULAR PURPOSE.  See the
MIT License for more details.

You should have received a copy of the MIT License
along with kuberpult. If not, see <https://directory.fsf.org/wiki/License:Expat>.

Copyright freiheit.com*/

package repository

import (
	"bufio"
	"bytes"
	"context"
	"crypto/tls"
	"database/sql"
	"encoding/json"
	"errors"
	"fmt"
	"github.com/freiheit-com/kuberpult/pkg/event"
	"io"
	"net/http"
	"os"
	"os/exec"
	"path/filepath"
	"regexp"
	"sort"
	"strconv"
	"strings"
	"sync"
	"time"

	"github.com/freiheit-com/kuberpult/pkg/conversion"
	time2 "github.com/freiheit-com/kuberpult/pkg/time"

	"github.com/freiheit-com/kuberpult/pkg/argocd"
	"github.com/freiheit-com/kuberpult/pkg/argocd/v1alpha1"
	"github.com/freiheit-com/kuberpult/pkg/db"
	"github.com/freiheit-com/kuberpult/pkg/mapper"

	"github.com/freiheit-com/kuberpult/pkg/grpc"
	"google.golang.org/protobuf/types/known/timestamppb"

	"github.com/DataDog/datadog-go/v5/statsd"
	backoff "github.com/cenkalti/backoff/v4"
	api "github.com/freiheit-com/kuberpult/pkg/api/v1"
	"github.com/freiheit-com/kuberpult/pkg/auth"
	"github.com/freiheit-com/kuberpult/pkg/config"
	"github.com/freiheit-com/kuberpult/pkg/setup"
	"github.com/freiheit-com/kuberpult/services/cd-service/pkg/cloudrun"
	"github.com/freiheit-com/kuberpult/services/cd-service/pkg/fs"
	"github.com/freiheit-com/kuberpult/services/cd-service/pkg/notify"
	"github.com/freiheit-com/kuberpult/services/cd-service/pkg/sqlitestore"
	"go.uber.org/zap"
	"gopkg.in/DataDog/dd-trace-go.v1/ddtrace/tracer"

	"github.com/freiheit-com/kuberpult/pkg/logger"
	billy "github.com/go-git/go-billy/v5"
	"github.com/go-git/go-billy/v5/util"
	git "github.com/libgit2/git2go/v34"
)

type contextKey string

const DdMetricsKey contextKey = "ddMetrics"

// A Repository provides a multiple reader / single writer access to a git repository.
type Repository interface {
	Apply(ctx context.Context, transformers ...Transformer) error
	Push(ctx context.Context, pushAction func() error) error
	ApplyTransformersInternal(ctx context.Context, transaction *sql.Tx, transformers ...Transformer) ([]string, *State, []*TransformerResult, *TransformerBatchApplyError)
	State() *State
	StateAt(oid *git.Oid) (*State, error)
	Notify() *notify.Notify
}

type TransformerBatchApplyError struct {
	TransformerError error // the error that caused the batch to fail. nil if no error happened
	Index            int   // the index of the transformer that caused the batch to fail or -1 if the error happened outside one specific transformer
}

func (err *TransformerBatchApplyError) Error() string {
	if err == nil {
		return ""
	}
	if err.Index < 0 {
		return fmt.Sprintf("error not specific to one transformer of this batch: %s", err.TransformerError.Error())
	}
	return fmt.Sprintf("error at index %d of transformer batch: %s", err.Index, err.TransformerError.Error())
}

func (err *TransformerBatchApplyError) Is(target error) bool {
	tgt, ok := target.(*TransformerBatchApplyError)
	if !ok {
		return false
	}
	if err == nil {
		return target == nil
	}
	if target == nil {
		return false
	}
	// now both target and err are guaranteed to be non-nil
	if err.Index != tgt.Index {
		return false
	}
	return errors.Is(err.TransformerError, tgt.TransformerError)
}

func defaultBackOffProvider() backoff.BackOff {
	eb := backoff.NewExponentialBackOff()
	eb.MaxElapsedTime = 7 * time.Second
	return backoff.WithMaxRetries(eb, 6)
}

var (
	ddMetrics statsd.ClientInterface
)

type StorageBackend int

const (
	DefaultBackend StorageBackend = 0
	GitBackend     StorageBackend = iota
	SqliteBackend  StorageBackend = iota
)

const (
	maxArgoRequests = 3 // note that this happens inside a request, we cannot retry too much!
)

type repository struct {
	// Mutex gurading the writer
	writeLock    sync.Mutex
	writesDone   uint
	queue        queue
	config       *RepositoryConfig
	credentials  *credentialsStore
	certificates *certificateStore

	repository *git.Repository

	// Mutex guarding head
	headLock sync.Mutex

	notify notify.Notify

	backOffProvider func() backoff.BackOff

	DB *db.DBHandler
}

type WebhookResolver interface {
	Resolve(insecure bool, req *http.Request) (*http.Response, error)
}

type DefaultWebhookResolver struct{}

func (r DefaultWebhookResolver) Resolve(insecure bool, req *http.Request) (*http.Response, error) {
	//exhaustruct:ignore
	TLSClientConfig := &tls.Config{
		InsecureSkipVerify: insecure,
	}
	//exhaustruct:ignore
	tr := &http.Transport{
		TLSClientConfig: TLSClientConfig,
	}
	//exhaustruct:ignore
	client := &http.Client{
		Transport: tr,
	}
	return client.Do(req)
}

type RepositoryConfig struct {
	// Mandatory Config
	// the URL used for git checkout, (ssh protocol)
	URL  string
	Path string
	// Optional Config
	Credentials    Credentials
	Certificates   Certificates
	CommitterEmail string
	CommitterName  string
	// default branch is master
	Branch string
	// network timeout
	NetworkTimeout time.Duration
	//
	GcFrequency uint
	// number of app versions to keep a history of
	ReleaseVersionsLimit uint
	StorageBackend       StorageBackend
	// Bootstrap mode controls where configurations are read from
	// true: read from json file at EnvironmentConfigsPath
	// false: read from config files in manifest repo
	BootstrapMode          bool
	EnvironmentConfigsPath string
	ArgoInsecure           bool
	// if set, kuberpult will generate push events to argoCd whenever it writes to the manifest repo:
	ArgoWebhookUrl string
	// the url to the git repo, like the browser requires it (https protocol)
	WebURL                string
	DogstatsdEvents       bool
	WriteCommitData       bool
	WebhookResolver       WebhookResolver
	MaximumCommitsPerPush uint
	MaximumQueueSize      uint
	// Extend maximum AppName length
	AllowLongAppNames bool

	ArgoCdGenerateFiles bool

	DBHandler      *db.DBHandler
	CloudRunClient *cloudrun.CloudRunClient
}

func openOrCreate(path string, storageBackend StorageBackend) (*git.Repository, error) {
	repo2, err := git.OpenRepositoryExtended(path, git.RepositoryOpenNoSearch, path)
	if err != nil {
		var gerr *git.GitError
		if errors.As(err, &gerr) {
			if gerr.Code == git.ErrorCodeNotFound {
				err = os.MkdirAll(path, 0777)
				if err != nil {
					return nil, err
				}
				repo2, err = git.InitRepository(path, true)
				if err != nil {
					return nil, err
				}
			} else {
				return nil, err
			}
		} else {
			return nil, err
		}
	}
	if storageBackend == SqliteBackend {
		sqlitePath := filepath.Join(path, "odb.sqlite")
		be, err := sqlitestore.NewOdbBackend(sqlitePath)
		if err != nil {
			return nil, fmt.Errorf("creating odb backend: %w", err)
		}
		odb, err := repo2.Odb()
		if err != nil {
			return nil, fmt.Errorf("gettting odb: %w", err)
		}
		// Prioriority 99 ensures that libgit prefers this backend for writing over its buildin backends.
		err = odb.AddBackend(be, 99)
		if err != nil {
			return nil, fmt.Errorf("setting odb backend: %w", err)
		}
	}
	return repo2, err
}

func GetTags(cfg RepositoryConfig, repoName string, ctx context.Context) (tags []*api.TagData, err error) {
	repo, err := openOrCreate(repoName, cfg.StorageBackend)
	if err != nil {
		return nil, fmt.Errorf("unable to open/create repo: %v", err)
	}

	var credentials *credentialsStore
	var certificates *certificateStore
	if strings.HasPrefix(cfg.URL, "./") || strings.HasPrefix(cfg.URL, "/") {
	} else {
		credentials, err = cfg.Credentials.load()
		if err != nil {
			return nil, fmt.Errorf("failure to load credentials: %v", err)
		}
		certificates, err = cfg.Certificates.load()
		if err != nil {
			return nil, fmt.Errorf("failure to load certificates: %v", err)
		}
	}

	fetchSpec := fmt.Sprintf("+refs/heads/%s:refs/remotes/origin/%s", cfg.Branch, cfg.Branch)
	//exhaustruct:ignore
	RemoteCallbacks := git.RemoteCallbacks{
		CredentialsCallback:      credentials.CredentialsCallback(ctx),
		CertificateCheckCallback: certificates.CertificateCheckCallback(ctx),
	}
	fetchOptions := git.FetchOptions{
		Prune:           git.FetchPruneUnspecified,
		UpdateFetchhead: false,
		Headers:         nil,
		ProxyOptions: git.ProxyOptions{
			Type: git.ProxyTypeNone,
			Url:  "",
		},
		RemoteCallbacks: RemoteCallbacks,
		DownloadTags:    git.DownloadTagsAll,
	}
	remote, err := repo.Remotes.CreateAnonymous(cfg.URL)
	if err != nil {
		return nil, fmt.Errorf("failure to create anonymous remote: %v", err)
	}
	err = remote.Fetch([]string{fetchSpec}, &fetchOptions, "fetching")
	if err != nil {
		return nil, fmt.Errorf("failure to fetch: %v", err)
	}

	tagsList, err := repo.Tags.List()
	if err != nil {
		return nil, fmt.Errorf("unable to list tags: %v", err)
	}

	sort.Strings(tagsList)
	iters, err := repo.NewReferenceIteratorGlob("refs/tags/*")
	if err != nil {
		return nil, fmt.Errorf("unable to get list of tags: %v", err)
	}
	for {
		tagObject, err := iters.Next()
		if err != nil {
			break
		}
		tagRef, lookupErr := repo.LookupTag(tagObject.Target())
		if lookupErr != nil {
			tagCommit, err := repo.LookupCommit(tagObject.Target())
			// If LookupTag fails, fallback to LookupCommit
			// to cover all tags, annotated and lightweight
			if err != nil {
				return nil, fmt.Errorf("unable to lookup tag [%s]: %v - original err: %v", tagObject.Name(), err, lookupErr)
			}
			tags = append(tags, &api.TagData{Tag: tagObject.Name(), CommitId: tagCommit.Id().String()})
		} else {
			tagCommit, err := repo.LookupCommit(tagRef.TargetId())
			if err != nil {
				return nil, fmt.Errorf("unable to lookup tag [%s]: %v", tagObject.Name(), err)
			}
			tags = append(tags, &api.TagData{Tag: tagObject.Name(), CommitId: tagCommit.Id().String()})
		}
	}

	return tags, nil
}

// Opens a repository. The repository is initialized and updated in the background.
func New(ctx context.Context, cfg RepositoryConfig) (Repository, error) {
	repo, bg, err := New2(ctx, cfg)
	if err != nil {
		return nil, err
	}
	go bg(ctx, nil) //nolint: errcheck
	return repo, err
}

func New2(ctx context.Context, cfg RepositoryConfig) (Repository, setup.BackgroundFunc, error) {
	logger := logger.FromContext(ctx)

	ddMetricsFromCtx := ctx.Value(DdMetricsKey)
	if ddMetricsFromCtx != nil {
		ddMetrics = ddMetricsFromCtx.(statsd.ClientInterface)
	} else {
		logger.Sugar().Warnf("could not load ddmetrics from context - running without datadog metrics")
	}

	if cfg.Branch == "" {
		cfg.Branch = "master"
	}
	if cfg.CommitterEmail == "" {
		cfg.CommitterEmail = "kuberpult@example.com"
	}
	if cfg.CommitterName == "" {
		cfg.CommitterName = "kuberpult"
	}
	if cfg.StorageBackend == DefaultBackend {
		cfg.StorageBackend = SqliteBackend
	}
	if cfg.NetworkTimeout == 0 {
		cfg.NetworkTimeout = time.Minute
	}
	if cfg.MaximumCommitsPerPush == 0 {
		cfg.MaximumCommitsPerPush = 1

	}
	if cfg.MaximumQueueSize == 0 {
		cfg.MaximumQueueSize = 5
	}
	// The value here is set to keptVersionsOnCleanup to maintain compatibility with tests that do not pass ReleaseVersionsLimit in the repository config
	if cfg.ReleaseVersionsLimit == 0 {
		cfg.ReleaseVersionsLimit = keptVersionsOnCleanup
	}

	var credentials *credentialsStore
	var certificates *certificateStore
	var err error
	if strings.HasPrefix(cfg.URL, "./") || strings.HasPrefix(cfg.URL, "/") {
		logger.Debug("git url indicates a local directory. Ignoring credentials and certificates.")
	} else {
		credentials, err = cfg.Credentials.load()
		if err != nil {
			return nil, nil, err
		}
		certificates, err = cfg.Certificates.load()
		if err != nil {
			return nil, nil, err
		}
	}

	if repo2, err := openOrCreate(cfg.Path, cfg.StorageBackend); err != nil {
		return nil, nil, err
	} else {
		// configure remotes
		if remote, err := repo2.Remotes.CreateAnonymous(cfg.URL); err != nil {
			return nil, nil, err
		} else {
			result := &repository{
				writesDone:      0,
				headLock:        sync.Mutex{},
				notify:          notify.Notify{},
				writeLock:       sync.Mutex{},
				config:          &cfg,
				credentials:     credentials,
				certificates:    certificates,
				repository:      repo2,
				queue:           makeQueueN(cfg.MaximumQueueSize),
				backOffProvider: defaultBackOffProvider,
				DB:              cfg.DBHandler,
			}
			result.headLock.Lock()

			defer result.headLock.Unlock()
			fetchSpec := fmt.Sprintf("+refs/heads/%s:refs/remotes/origin/%s", cfg.Branch, cfg.Branch)
			//exhaustruct:ignore
			RemoteCallbacks := git.RemoteCallbacks{
				UpdateTipsCallback: func(refname string, a *git.Oid, b *git.Oid) error {
					logger.Debug("git.fetched",
						zap.String("refname", refname),
						zap.String("revision.new", b.String()),
					)
					return nil
				},
				CredentialsCallback:      credentials.CredentialsCallback(ctx),
				CertificateCheckCallback: certificates.CertificateCheckCallback(ctx),
			}
			fetchOptions := git.FetchOptions{
				Prune:           git.FetchPruneUnspecified,
				UpdateFetchhead: false,
				DownloadTags:    git.DownloadTagsUnspecified,
				Headers:         nil,
				ProxyOptions: git.ProxyOptions{
					Type: git.ProxyTypeNone,
					Url:  "",
				},
				RemoteCallbacks: RemoteCallbacks,
			}
			err := remote.Fetch([]string{fetchSpec}, &fetchOptions, "fetching")
			if err != nil {
				return nil, nil, err
			}
			var rev *git.Oid
			if remoteRef, err := repo2.References.Lookup(fmt.Sprintf("refs/remotes/origin/%s", cfg.Branch)); err != nil {
				var gerr *git.GitError
				if errors.As(err, &gerr) && gerr.Code == git.ErrorCodeNotFound {
					// not found
					// nothing to do
				} else {
					return nil, nil, err
				}
			} else {
				rev = remoteRef.Target()
				if _, err := repo2.References.Create(fmt.Sprintf("refs/heads/%s", cfg.Branch), rev, true, "reset branch"); err != nil {
					return nil, nil, err
				}
			}

			// check that we can build the current state
			state, err := result.StateAt(nil)
			if err != nil {
				return nil, nil, err
			}

			// Check configuration for errors and abort early if any:
			if state.DBHandler.ShouldUseOtherTables() {
				_, err = db.WithTransactionT(state.DBHandler, ctx, func(ctx context.Context, transaction *sql.Tx) (*map[string]config.EnvironmentConfig, error) {
					ret, err := state.GetEnvironmentConfigsAndValidate(ctx, transaction)
					return &ret, err
				})
			} else {
				_, err = state.GetEnvironmentConfigsAndValidate(ctx, nil)
			}

			if err != nil {
				return nil, nil, err
			}

			return result, result.ProcessQueue, nil
		}
	}
}

func (r *repository) ProcessQueue(ctx context.Context, health *setup.HealthReporter) error {
	defer func() {
		close(r.queue.transformerBatches)
		for e := range r.queue.transformerBatches {
			e.finish(ctx.Err())
		}
	}()
	tick := time.Tick(r.config.NetworkTimeout) //nolint: staticcheck
	ttl := r.config.NetworkTimeout * 3
	for {
		/*
			One tricky issue is that `git push` can take a while depending on the git hoster and the connection
			(plus we do have relatively big and many commits).
			This can lead to the situation that "everything hangs", because there is one push running already -
			but only one push is possible at a time.
			There is also no good way to cancel a `git push`.

			To circumvent this, we report health with a "time to live" - meaning if we don't report anything within the time frame,
			the health will turn to "failed" and then the pod will automatically restart (in kubernetes).
		*/
		health.ReportHealthTtl(setup.HealthReady, "processing queue", &ttl)
		select {
		case <-tick:
			// this triggers a for loop every `NetworkTimeout` to refresh the readiness
		case <-ctx.Done():
			return nil
		case e := <-r.queue.transformerBatches:
			r.ProcessQueueOnce(ctx, e, defaultPushUpdate, DefaultPushActionCallback)
		}
	}
}

func (r *repository) applyTransformerBatches(transformerBatches []transformerBatch, allowFetchAndReset bool) ([]transformerBatch, error, *TransformerResult) {
	//exhaustruct:ignore
	var changes = &TransformerResult{}

	for i := 0; i < len(transformerBatches); {
		var transaction *sql.Tx
		var txErr error
		e := transformerBatches[i]
		if r.DB.ShouldUseEslTable() {
			transaction, txErr = r.DB.DB.BeginTx(e.ctx, nil)
			if txErr != nil {
				e.finish(txErr)
				transformerBatches = append(transformerBatches[:i], transformerBatches[i+1:]...)
				continue //Skip this batch
			}
		}
		subChanges, applyErr := r.ApplyTransformers(e.ctx, transaction, e.transformers...)
		if applyErr != nil {
			//Some transformer on this batch failed. Rollback the transaction
			if r.DB.ShouldUseEslTable() {
				rollBackError := transaction.Rollback()
				if rollBackError != nil {
					e.finish(rollBackError)
					transformerBatches = append(transformerBatches[:i], transformerBatches[i+1:]...)
					continue
				}
			}
			if errors.Is(applyErr.TransformerError, InvalidJson) && allowFetchAndReset {
				// Invalid state. fetch and reset and redo
				err := r.FetchAndReset(e.ctx)
				if err != nil {
					return transformerBatches, err, nil
				}
				return r.applyTransformerBatches(transformerBatches, false)
			} else {
				e.finish(applyErr)
				transformerBatches = append(transformerBatches[:i], transformerBatches[i+1:]...)
			}
		} else {
			if r.DB.ShouldUseEslTable() {
				err := transaction.Commit()
				if err != nil {
					e.finish(err)
					transformerBatches = append(transformerBatches[:i], transformerBatches[i+1:]...)
					continue
				}
			}
			changes.Combine(subChanges)
			i++
		}
	}
	return transformerBatches, nil, changes
}

var panicError = errors.New("Panic")

func (r *repository) useRemote(callback func(*git.Remote) error) error {
	remote, err := r.repository.Remotes.CreateAnonymous(r.config.URL)
	if err != nil {
		return fmt.Errorf("opening remote %q: %w", r.config.URL, err)
	}
	ctx, cancel := context.WithTimeout(context.Background(), r.config.NetworkTimeout)
	defer cancel()
	errCh := make(chan error, 1)
	go func() {
		// Usually we call `defer` right after resource allocation (`CreateAnonymous`).
		// The issue with that is that the `callback` requires the remote, and cannot be cancelled properly.
		// So `callback` may run longer than `useRemote`, and if at that point `Disconnect` was already called, we get a `panic`.
		defer remote.Disconnect()
		errCh <- callback(remote)
	}()
	select {
	case <-ctx.Done():
		return ctx.Err()
	case err := <-errCh:
		return err
	}
}

func (r *repository) drainQueue(ctx context.Context) []transformerBatch {
	if r.config.MaximumCommitsPerPush < 2 {
		return nil
	}

	limit := r.config.MaximumCommitsPerPush - 1
	transformerBatches := []transformerBatch{}
	defer r.queue.GaugeQueueSize(ctx)
	for uint(len(transformerBatches)) < limit {
		select {
		case f := <-r.queue.transformerBatches:
			// Check that the item is not already cancelled
			select {
			case <-f.ctx.Done():
				f.finish(f.ctx.Err())
			default:
				transformerBatches = append(transformerBatches, f)
			}
		default:
			return transformerBatches
		}
	}
	return transformerBatches
}

func (r *repository) GaugeQueueSize(ctx context.Context) {
	r.queue.GaugeQueueSize(ctx)
}

// It returns always nil
// success is set to true if the push was successful
func defaultPushUpdate(branch string, success *bool) git.PushUpdateReferenceCallback {
	return func(refName string, status string) error {
		var expectedRefName = fmt.Sprintf("refs/heads/%s", branch)
		// if we were successful the status is empty and the ref contains our branch:
		*success = refName == expectedRefName && status == ""
		return nil
	}
}

type PushActionFunc func() error
type PushActionCallbackFunc func(git.PushOptions, *repository) PushActionFunc

// DefaultPushActionCallback is public for testing reasons only.
func DefaultPushActionCallback(pushOptions git.PushOptions, r *repository) PushActionFunc {
	return func() error {
		return r.useRemote(func(remote *git.Remote) error {
			return remote.Push([]string{fmt.Sprintf("refs/heads/%s:refs/heads/%s", r.config.Branch, r.config.Branch)}, &pushOptions)
		})
	}
}

type PushUpdateFunc func(string, *bool) git.PushUpdateReferenceCallback

func (r *repository) ProcessQueueOnce(ctx context.Context, e transformerBatch, callback PushUpdateFunc, pushAction PushActionCallbackFunc) {
	logger := logger.FromContext(ctx)
	span, ctx := tracer.StartSpanFromContext(ctx, "ProcessQueueOnce")
	defer span.Finish()
	/**
	Note that this function has a bit different error handling.
	The error is not returned, but send to the transformer in `el.finish(err)`
	in order to inform the transformers request handler that this request failed.
	Therefore, in the function instead of
	if err != nil {
	  return err
	}
	we do:
	if err != nil {
	  return
	}
	*/
	var err error = panicError

	// Check that the first transformerBatch is not already canceled
	select {
	case <-e.ctx.Done():
		e.finish(e.ctx.Err())
		return
	default:
	}

	transformerBatches := []transformerBatch{e}
	defer func() {
		for _, el := range transformerBatches {
			el.finish(err)
		}
	}()

	// Try to fetch more items from the queue in order to push more things together
	transformerBatches = append(transformerBatches, r.drainQueue(ctx)...)

	var pushSuccess = true

	//exhaustruct:ignore
	RemoteCallbacks := git.RemoteCallbacks{
		CredentialsCallback:         r.credentials.CredentialsCallback(e.ctx),
		CertificateCheckCallback:    r.certificates.CertificateCheckCallback(e.ctx),
		PushUpdateReferenceCallback: callback(r.config.Branch, &pushSuccess),
	}
	pushOptions := git.PushOptions{
		PbParallelism: 0,
		Headers:       nil,
		ProxyOptions: git.ProxyOptions{
			Type: git.ProxyTypeNone,
			Url:  "",
		},
		RemoteCallbacks: RemoteCallbacks,
	}

	transformerBatches, err, changes := r.applyTransformerBatches(transformerBatches, true)

	if len(transformerBatches) == 0 {
		return
	}

	logger.Sugar().Infof("applyTransformerBatches: Attempting to push %d transformer batches to manifest repo.\n", len(transformerBatches))
	// Try pushing once
	err = r.Push(e.ctx, pushAction(pushOptions, r))
	if err != nil {
		gerr, ok := err.(*git.GitError)
		// If it doesn't work because the branch diverged, try reset and apply again.
		if ok && gerr.Code == git.ErrorCodeNonFastForward {
			err = r.FetchAndReset(e.ctx)
			if err != nil {
				return
			}
			transformerBatches, err, changes = r.applyTransformerBatches(transformerBatches, false)
			if err != nil || len(transformerBatches) == 0 {
				return
			}
			if pushErr := r.Push(e.ctx, pushAction(pushOptions, r)); pushErr != nil {
				err = pushErr
			}
		} else if errors.Is(err, context.DeadlineExceeded) || errors.Is(err, context.Canceled) {
			err = grpc.CanceledError(ctx, err)
		} else {
			logger.Error(fmt.Sprintf("error while pushing: %s", err))
			err = grpc.PublicError(ctx, fmt.Errorf("could not push to manifest repository '%s' on branch '%s' - this indicates that the ssh key does not have write access", r.config.URL, r.config.Branch))
		}
	} else {
		if !pushSuccess {
			err = fmt.Errorf("failed to push - this indicates that branch protection is enabled in '%s' on branch '%s'", r.config.URL, r.config.Branch)
		}
	}
	span, ctx = tracer.StartSpanFromContext(ctx, "PostPush")
	defer span.Finish()

	ddSpan, ctx := tracer.StartSpanFromContext(ctx, "SendMetrics")

	if r.config.DogstatsdEvents {
		var ddError error
		if r.DB.ShouldUseEslTable() {
			ddError = UpdateDatadogMetricsDB(ctx, r.State(), r, changes, time.Now())
		} else {
			ddError = UpdateDatadogMetrics(ctx, nil, r.State(), r, changes, time.Now())
		}
		if ddError != nil {
			logger.Warn(fmt.Sprintf("Could not send datadog metrics/events %v", ddError))
		}
	}
	ddSpan.Finish()

	if r.config.ArgoWebhookUrl != "" {
		r.sendWebhookToArgoCd(ctx, logger, changes)
	}

	r.notify.Notify()
}

func UpdateDatadogMetricsDB(ctx context.Context, state *State, r Repository, changes *TransformerResult, now time.Time) error {
	var transaction *sql.Tx
	var txErr error
	repo := r.(*repository)
	transaction, txErr = repo.DB.DB.BeginTx(ctx, nil)
	if txErr != nil {
		return txErr
	}
	defer func(tx *sql.Tx) {
		_ = tx.Rollback()
	}(transaction)

	ddError := UpdateDatadogMetrics(ctx, transaction, state, r, changes, now)
	if ddError != nil {
		return ddError
	}

	err := transaction.Commit()
	if err != nil {
		return err
	}
	return nil
}

func (r *repository) sendWebhookToArgoCd(ctx context.Context, logger *zap.Logger, changes *TransformerResult) {
	var modified = []string{}
	for i := range changes.ChangedApps {
		change := changes.ChangedApps[i]
		// we may need to add the root app in some circumstances - so far it doesn't seem necessary, so we just add the manifest.yaml:
		manifestFilename := fmt.Sprintf("environments/%s/applications/%s/manifests/manifests.yaml", change.Env, change.App)
		modified = append(modified, manifestFilename)
		logger.Info(fmt.Sprintf("ArgoWebhookUrl: adding modified: %s", manifestFilename))
	}
	var deleted = []string{}
	for i := range changes.DeletedRootApps {
		change := changes.DeletedRootApps[i]
		// we may need to add the root app in some circumstances - so far it doesn't seem necessary, so we just add the manifest.yaml:
		rootAppFilename := fmt.Sprintf("argocd/%s/%s.yaml", "v1alpha1", change.Env)
		deleted = append(deleted, rootAppFilename)
		logger.Info(fmt.Sprintf("ArgoWebhookUrl: adding modified: %s", rootAppFilename))
	}

	argoResult := ArgoWebhookData{
		htmlUrl:  r.config.WebURL, // if this does not match, argo will completely ignore the request and return 200
		revision: "refs/heads/" + r.config.Branch,
		change: changeInfo{
			payloadBefore: "",
			payloadAfter:  changes.Commits.Current.String(),
		},
		defaultBranch: r.config.Branch, // this is questionable, because we don't actually know the default branch, but it seems to work fine in practice
		Commits: []commit{
			{
				Added:    []string{},
				Modified: modified,
				Removed:  deleted,
			},
		},
	}
	if changes.Commits.Previous != nil {
		argoResult.change.payloadBefore = changes.Commits.Previous.String()
	}

	span, ctx := tracer.StartSpanFromContext(ctx, "Webhook-Retries")
	defer span.Finish()

	success := false
	var err error = nil
	for i := 1; i <= maxArgoRequests; i++ {
		err, shouldRetry := doWebhookPostRequest(ctx, argoResult, r.config, i)
		if err != nil && shouldRetry {
			logger.Warn(fmt.Sprintf("ProcessQueueOnce: error sending webhook on try %d: %v", i, err))
			if shouldRetry {
				// we're still in a request here, we can't wait too long:
				time.Sleep(time.Duration(100*i) * time.Millisecond)
			} else {
				break
			}
		} else {
			logger.Info(fmt.Sprintf("ProcessQueueOnce: argo webhook was send successfully on try %d!", i))
			success = true
			break
		}
	}
	span.SetTag("success", success)
	if !success {
		logger.Error(fmt.Sprintf("ProcessQueueOnce: error sending webhook after all %d tries: %v", maxArgoRequests, err))
	}
}

func contains(s []int, e int) bool {
	for _, a := range s {
		if a == e {
			return true
		}
	}
	return false
}

func doWebhookPostRequest(ctx context.Context, data ArgoWebhookData, repoConfig *RepositoryConfig, retryCounter int) (error, bool) {
	span, ctx := tracer.StartSpanFromContext(ctx, "Webhook")
	span.SetTag("changeAfter", data.change.payloadAfter)
	span.SetTag("changeBefore", data.change.payloadBefore)
	span.SetTag("try", retryCounter)
	defer span.Finish()
	url := repoConfig.ArgoWebhookUrl + "/api/webhook"
	l := logger.FromContext(ctx)
	l.Info(fmt.Sprintf("doWebhookPostRequest: URL: %s", url))

	//exhaustruct:ignore
	Repository := v1alpha1.Repository{
		HTMLURL:       data.htmlUrl,
		DefaultBranch: data.defaultBranch,
	}
	//exhaustruct:ignore
	var argoFormat = v1alpha1.PushPayload{
		Ref:        data.revision,
		Before:     data.change.payloadBefore,
		After:      data.change.payloadAfter,
		Repository: Repository,
		Commits:    toArgoCommits(data.Commits),
	}

	jsonBytes, err := json.MarshalIndent(argoFormat, " ", " ")
	if err != nil {
		return err, false
	}
	l.Info(fmt.Sprintf("doWebhookPostRequest argo format: %s", string(jsonBytes)))
	req, err := http.NewRequest("POST", url, bytes.NewBuffer(jsonBytes))
	if err != nil {
		return fmt.Errorf("Could not create new request: %s", err.Error()), false
	}
	req.Header.Set("Content-Type", "application/json")

	// now pretend that we are GitHub by adding this header, otherwise argo will ignore our request:
	req.Header.Set("X-GitHub-Event", "push")

	var webhookResolver WebhookResolver = DefaultWebhookResolver{}
	if repoConfig.WebhookResolver != nil {
		webhookResolver = repoConfig.WebhookResolver
	}
	resp, err := webhookResolver.Resolve(repoConfig.ArgoInsecure, req)
	if err != nil {
		return fmt.Errorf("doWebhookPostRequest: could not send request to '%s': %s", url, err.Error()), false
	}
	defer resp.Body.Close()

	//l.Warn(fmt.Sprintf("response Status: %d", resp.StatusCode))
	l.Info(fmt.Sprintf("response headers: %s", resp.Header))
	body, err := io.ReadAll(resp.Body)
	if err != nil {
		// weird but we kinda do not care about the body:
		l.Warn(fmt.Sprintf("doWebhookPostRequest: could not read body: %s - continuing anyway", err.Error()))
	}
	validResponseCodes := []int{200}
	if resp.StatusCode >= 500 {
		return fmt.Errorf("doWebhookPostRequest: invalid status code from argo: %d", resp.StatusCode), true
	}

	if contains(validResponseCodes, resp.StatusCode) {
		l.Info(fmt.Sprintf("doWebhookPostRequest: response Body: %s", string(body)))
		return nil, false
	}
	// in any other case we should not do a retry (e.g. status 4xx):
	l.Warn(fmt.Sprintf("doWebhookPostRequest: response Body: %s", string(body)))
	return fmt.Errorf("doWebhookPostRequest: invalid status code from argo: %d", resp.StatusCode), false
}

func toArgoCommits(commits []commit) []v1alpha1.Commit {
	var result = []v1alpha1.Commit{}
	for i := range commits {
		c := commits[i]
		result = append(result, v1alpha1.Commit{
			// ArgoCd ignores most fields, so we can ignore them too.
			// Source: function "affectedRevisionInfo" in https://github.com/argoproj/argo-cd/blob/master/util/webhook/webhook.go#L141
			Sha:       "",
			ID:        "",
			NodeID:    "",
			TreeID:    "",
			Distinct:  false,
			Message:   "",
			Timestamp: "",
			URL:       "",
			Author: struct {
				Name     string `json:"name"`
				Email    string `json:"email"`
				Username string `json:"username"`
			}{
				Name:     "",
				Email:    "",
				Username: "",
			},
			Committer: struct {
				Name     string `json:"name"`
				Email    string `json:"email"`
				Username string `json:"username"`
			}{
				Name:     "",
				Email:    "",
				Username: "",
			},
			Added:    c.Added,
			Removed:  c.Removed,
			Modified: c.Modified,
		})
	}
	return result
}

type changeInfo struct {
	payloadBefore string
	payloadAfter  string
}
type commit struct {
	Added    []string
	Modified []string
	Removed  []string
}

type ArgoWebhookData struct {
	htmlUrl       string
	revision      string // aka "ref"
	change        changeInfo
	defaultBranch string
	Commits       []commit
}

func (r *repository) ApplyTransformersInternal(ctx context.Context, transaction *sql.Tx, transformers ...Transformer) ([]string, *State, []*TransformerResult, *TransformerBatchApplyError) {
	if state, err := r.StateAt(nil); err != nil {
		return nil, nil, nil, &TransformerBatchApplyError{TransformerError: fmt.Errorf("%s: %w", "failure in StateAt", err), Index: -1}
	} else {
		var changes []*TransformerResult = nil
		commitMsg := []string{}
		ctxWithTime := time2.WithTimeNow(ctx, time.Now())
		for i, t := range transformers {
			if r.DB != nil && transaction == nil {
				applyErr := TransformerBatchApplyError{
					TransformerError: errors.New("no transaction provided, but DB enabled"),
					Index:            i,
				}
				return nil, nil, nil, &applyErr
			}
			logger.FromContext(ctx).Info("writing esl event...")
<<<<<<< HEAD
			if r.DB.ShouldUseOtherTables() {
				ev, err := r.DB.DBReadEslEventInternal(ctx, transaction, false)
				if err != nil {
					return nil, nil, nil, &TransformerBatchApplyError{
						TransformerError: err,
						Index:            i,
					}
				}
				var id uint
				if ev == nil {
					id = 1
				} else {
					id = uint(ev.EslId) + 1
				}
				t.SetEslID(id)
			}

			err = r.DB.DBWriteEslEventInternal(ctx, t.GetDBEventType(), transaction, t)

=======

			user, readUserErr := auth.ReadUserFromContext(ctx)

			if readUserErr != nil {
				return nil, nil, nil, &TransformerBatchApplyError{
					TransformerError: readUserErr,
					Index:            -1,
				}
			}
			eventMetadata := db.ESLMetadata{
				AuthorName:  user.Name,
				AuthorEmail: user.Email,
			}
			err = r.DB.DBWriteEslEventInternal(ctx, t.GetDBEventType(), transaction, t, eventMetadata)
>>>>>>> eb45a87a
			if err != nil {
				return nil, nil, nil, &TransformerBatchApplyError{
					TransformerError: err,
					Index:            i,
				}
			}
			if msg, subChanges, err := RunTransformer(ctxWithTime, t, state, transaction); err != nil {
				applyErr := TransformerBatchApplyError{
					TransformerError: err,
					Index:            i,
				}
				return nil, nil, nil, &applyErr
			} else {
				commitMsg = append(commitMsg, msg)
				changes = append(changes, subChanges)
			}
		}
		return commitMsg, state, changes, nil
	}
}

type AppEnv struct {
	App  string
	Env  string
	Team string
}

type RootApp struct {
	Env string
	//argocd/v1alpha1/development2.yaml
}

type TransformerResult struct {
	ChangedApps     []AppEnv
	DeletedRootApps []RootApp
	Commits         *CommitIds
}

type CommitIds struct {
	Previous *git.Oid
	Current  *git.Oid
}

func (r *TransformerResult) AddAppEnv(app string, env string, team string) {
	r.ChangedApps = append(r.ChangedApps, AppEnv{
		App:  app,
		Env:  env,
		Team: team,
	})
}

func (r *TransformerResult) AddRootApp(env string) {
	r.DeletedRootApps = append(r.DeletedRootApps, RootApp{
		Env: env,
	})
}

func (r *TransformerResult) Combine(other *TransformerResult) {
	if other == nil {
		return
	}
	for i := range other.ChangedApps {
		a := other.ChangedApps[i]
		r.AddAppEnv(a.App, a.Env, a.Team)
	}
	for i := range other.DeletedRootApps {
		a := other.DeletedRootApps[i]
		r.AddRootApp(a.Env)
	}
	if r.Commits == nil {
		r.Commits = other.Commits
	}
}

func CombineArray(others []*TransformerResult) *TransformerResult {
	//exhaustruct:ignore
	var r *TransformerResult = &TransformerResult{}
	for i := range others {
		r.Combine(others[i])
	}
	return r
}

func (r *repository) ApplyTransformers(ctx context.Context, transaction *sql.Tx, transformers ...Transformer) (*TransformerResult, *TransformerBatchApplyError) {
	commitMsg, state, changes, applyErr := r.ApplyTransformersInternal(ctx, transaction, transformers...)
	if applyErr != nil {
		return nil, applyErr
	}
	if err := r.afterTransform(ctx, *state, transaction); err != nil {
		return nil, &TransformerBatchApplyError{TransformerError: fmt.Errorf("%s: %w", "failure in afterTransform", err), Index: -1}
	}

	treeId, insertError := state.Filesystem.(*fs.TreeBuilderFS).Insert()
	if insertError != nil {
		return nil, &TransformerBatchApplyError{TransformerError: insertError, Index: -1}
	}
	committer := &git.Signature{
		Name:  r.config.CommitterName,
		Email: r.config.CommitterEmail,
		When:  time.Now(),
	}

	user, readUserErr := auth.ReadUserFromContext(ctx)

	if readUserErr != nil {
		return nil, &TransformerBatchApplyError{
			TransformerError: readUserErr,
			Index:            -1,
		}
	}

	author := &git.Signature{
		Name:  user.Name,
		Email: user.Email,
		When:  time.Now(),
	}

	var rev *git.Oid
	// the commit can be nil, if it's the first commit in the repo
	if state.Commit != nil {
		rev = state.Commit.Id()
	}
	oldCommitId := rev

	newCommitId, createErr := r.repository.CreateCommitFromIds(
		fmt.Sprintf("refs/heads/%s", r.config.Branch),
		author,
		committer,
		strings.Join(commitMsg, "\n"),
		treeId,
		rev,
	)
	if createErr != nil {
		return nil, &TransformerBatchApplyError{
			TransformerError: fmt.Errorf("%s: %w", "createCommitFromIds failed", createErr),
			Index:            -1,
		}
	}
	result := CombineArray(changes)
	result.Commits = &CommitIds{
		Current:  newCommitId,
		Previous: nil,
	}
	if oldCommitId != nil {
		result.Commits.Previous = oldCommitId
	}
	return result, nil
}

func (r *repository) FetchAndReset(ctx context.Context) error {
	fetchSpec := fmt.Sprintf("+refs/heads/%s:refs/remotes/origin/%s", r.config.Branch, r.config.Branch)
	logger := logger.FromContext(ctx)
	//exhaustruct:ignore
	RemoteCallbacks := git.RemoteCallbacks{
		UpdateTipsCallback: func(refname string, a *git.Oid, b *git.Oid) error {
			logger.Debug("git.fetched",
				zap.String("refname", refname),
				zap.String("revision.new", b.String()),
			)
			return nil
		},
		CredentialsCallback:      r.credentials.CredentialsCallback(ctx),
		CertificateCheckCallback: r.certificates.CertificateCheckCallback(ctx),
	}
	fetchOptions := git.FetchOptions{
		Prune:           git.FetchPruneUnspecified,
		UpdateFetchhead: false,
		DownloadTags:    git.DownloadTagsUnspecified,
		Headers:         nil,
		ProxyOptions: git.ProxyOptions{
			Type: git.ProxyTypeNone,
			Url:  "",
		},
		RemoteCallbacks: RemoteCallbacks,
	}
	err := r.useRemote(func(remote *git.Remote) error {
		return remote.Fetch([]string{fetchSpec}, &fetchOptions, "fetching")
	})
	if err != nil {
		return err
	}
	var zero git.Oid
	var rev *git.Oid = &zero
	if remoteRef, err := r.repository.References.Lookup(fmt.Sprintf("refs/remotes/origin/%s", r.config.Branch)); err != nil {
		var gerr *git.GitError
		if errors.As(err, &gerr) && gerr.Code == git.ErrorCodeNotFound {
			// not found
			// nothing to do
		} else {
			return err
		}
	} else {
		rev = remoteRef.Target()
		if _, err := r.repository.References.Create(fmt.Sprintf("refs/heads/%s", r.config.Branch), rev, true, "reset branch"); err != nil {
			return err
		}
	}
	obj, err := r.repository.Lookup(rev)
	if err != nil {
		return err
	}
	commit, err := obj.AsCommit()
	if err != nil {
		return err
	}
	//exhaustruct:ignore
	err = r.repository.ResetToCommit(commit, git.ResetSoft, &git.CheckoutOptions{Strategy: git.CheckoutForce})
	if err != nil {
		return err
	}
	return nil
}

func (r *repository) Apply(ctx context.Context, transformers ...Transformer) error {
	defer func() {
		r.writesDone = r.writesDone + uint(len(transformers))
		r.maybeGc(ctx)
	}()
	eCh := r.applyDeferred(ctx, transformers...)
	select {
	case err := <-eCh:
		return err
	case <-ctx.Done():
		return ctx.Err()
	}
}

func (r *repository) applyDeferred(ctx context.Context, transformers ...Transformer) <-chan error {
	return r.queue.add(ctx, transformers)
}

// Push returns an 'error' for typing reasons, really it is always a git.GitError
func (r *repository) Push(ctx context.Context, pushAction func() error) error {

	span, ctx := tracer.StartSpanFromContext(ctx, "Apply")
	defer span.Finish()

	eb := r.backOffProvider()
	return backoff.Retry(
		func() error {
			span, _ := tracer.StartSpanFromContext(ctx, "Push")
			defer span.Finish()
			err := pushAction()
			if err != nil {
				gerr, ok := err.(*git.GitError)
				if ok && gerr.Code == git.ErrorCodeNonFastForward {
					return backoff.Permanent(err)
				}
			}
			return err
		},
		eb,
	)
}

func (r *repository) afterTransform(ctx context.Context, state State, transaction *sql.Tx) error {
	span, ctx := tracer.StartSpanFromContext(ctx, "afterTransform")
	defer span.Finish()

	configs, err := state.GetAllEnvironmentConfigs(ctx, transaction)
	if err != nil {
		return err
	}
	for env, config := range configs {
		if config.ArgoCd != nil {
			err := r.updateArgoCdApps(ctx, &state, env, config, transaction)
			if err != nil {
				return err
			}
		}
	}
	return nil
}

func (r *repository) updateArgoCdApps(ctx context.Context, state *State, env string, config config.EnvironmentConfig, transaction *sql.Tx) error {
	span, ctx := tracer.StartSpanFromContext(ctx, "updateArgoCdApps")
	defer span.Finish()
	fs := state.Filesystem
	if apps, err := state.GetEnvironmentApplications(ctx, transaction, env); err != nil {
		return err
	} else {
		spanCollectData, _ := tracer.StartSpanFromContext(ctx, "collectData")
		defer spanCollectData.Finish()
		appData := []argocd.AppData{}
		sort.Strings(apps)
		for _, appName := range apps {
			if err != nil {
				return err
			}
			team, err := state.GetApplicationTeamOwner(ctx, transaction, appName)
			if err != nil {
				return err
			}
			version, err := state.GetEnvironmentApplicationVersion(ctx, transaction, env, appName)
			if err != nil {
				if errors.Is(err, os.ErrNotExist) {
					// if the app does not exist, we skip it
					// (It may not exist at all, or just hasn't been deployed to this environment yet)
					continue
				}
				return err
			}
			if version == nil || *version == 0 {
				// if nothing is deployed, ignore it
				continue
			}
			appData = append(appData, argocd.AppData{
				AppName:  appName,
				TeamName: team,
			})
		}
		spanCollectData.Finish()

		if r.config.ArgoCdGenerateFiles {
			spanRenderAndWrite, ctx := tracer.StartSpanFromContext(ctx, "RenderAndWrite")
			defer spanRenderAndWrite.Finish()
			if manifests, err := argocd.Render(ctx, r.config.URL, r.config.Branch, config, env, appData); err != nil {
				return err
			} else {
				spanWrite, _ := tracer.StartSpanFromContext(ctx, "Write")
				defer spanWrite.Finish()
				for apiVersion, content := range manifests {
					if err := fs.MkdirAll(fs.Join("argocd", string(apiVersion)), 0777); err != nil {
						return err
					}
					target := fs.Join("argocd", string(apiVersion), fmt.Sprintf("%s.yaml", env))
					if err := util.WriteFile(fs, target, content, 0666); err != nil {
						return err
					}
				}
			}
		}
	}
	return nil
}

func (r *repository) State() *State {
	s, err := r.StateAt(nil)
	if err != nil {
		panic(err)
	}
	return s
}

func (r *repository) StateAt(oid *git.Oid) (*State, error) {
	var commit *git.Commit
	if oid == nil {
		if obj, err := r.repository.RevparseSingle(fmt.Sprintf("refs/heads/%s", r.config.Branch)); err != nil {
			var gerr *git.GitError
			if errors.As(err, &gerr) {
				if gerr.Code == git.ErrorCodeNotFound {
					return &State{
						Commit:                 nil,
						Filesystem:             fs.NewEmptyTreeBuildFS(r.repository),
						BootstrapMode:          r.config.BootstrapMode,
						EnvironmentConfigsPath: r.config.EnvironmentConfigsPath,
						ReleaseVersionsLimit:   r.config.ReleaseVersionsLimit,
						DBHandler:              r.DB,
						CloudRunClient:         r.config.CloudRunClient,
					}, nil
				}
			}
			return nil, err
		} else {
			commit, err = obj.AsCommit()
			if err != nil {
				return nil, err
			}
		}
	} else {
		var err error
		commit, err = r.repository.LookupCommit(oid)
		if err != nil {
			return nil, err
		}
	}
	return &State{
		Filesystem:             fs.NewTreeBuildFS(r.repository, commit.TreeId()),
		Commit:                 commit,
		BootstrapMode:          r.config.BootstrapMode,
		EnvironmentConfigsPath: r.config.EnvironmentConfigsPath,
		ReleaseVersionsLimit:   r.config.ReleaseVersionsLimit,
		DBHandler:              r.DB,
		CloudRunClient:         r.config.CloudRunClient,
	}, nil
}

func (r *repository) Notify() *notify.Notify {
	return &r.notify
}

type ObjectCount struct {
	Count       uint64
	Size        uint64
	InPack      uint64
	Packs       uint64
	SizePack    uint64
	Garbage     uint64
	SizeGarbage uint64
}

func (r *repository) countObjects(ctx context.Context) (ObjectCount, error) {
	var stats ObjectCount
	/*
		The output of `git count-objects` looks like this:
			count: 0
			size: 0
			in-pack: 635
			packs: 1
			size-pack: 2845
			prune-packable: 0
			garbage: 0
			size-garbage: 0
	*/
	cmd := exec.CommandContext(ctx, "git", "count-objects", "--verbose")
	cmd.Dir = r.config.Path
	out, err := cmd.Output()
	if err != nil {
		return stats, err
	}
	scanner := bufio.NewScanner(bytes.NewReader(out))
	for scanner.Scan() {
		var (
			token string
			value uint64
		)
		if _, err := fmt.Sscan(scanner.Text(), &token, &value); err != nil {
			return stats, err
		}
		switch token {
		case "count:":
			stats.Count = value
		case "size:":
			stats.Size = value
		case "in-packs:":
			stats.InPack = value
		case "packs:":
			stats.Packs = value
		case "size-pack:":
			stats.SizePack = value
		case "garbage:":
			stats.Garbage = value
		case "size-garbage":
			stats.SizeGarbage = value
		}
	}
	return stats, nil
}

func (r *repository) maybeGc(ctx context.Context) {
	if r.config.StorageBackend == SqliteBackend || r.config.GcFrequency == 0 || r.writesDone < r.config.GcFrequency {
		return
	}
	log := logger.FromContext(ctx)
	r.writesDone = 0
	timeBefore := time.Now()
	statsBefore, _ := r.countObjects(ctx)
	cmd := exec.CommandContext(ctx, "git", "repack", "-a", "-d")
	cmd.Dir = r.config.Path
	err := cmd.Run()
	if err != nil {
		log.Fatal("git.repack", zap.Error(err))
		return
	}
	statsAfter, _ := r.countObjects(ctx)
	log.Info("git.repack", zap.Duration("duration", time.Since(timeBefore)), zap.Uint64("collected", statsBefore.Count-statsAfter.Count))
}

type State struct {
	Filesystem             billy.Filesystem
	Commit                 *git.Commit
	BootstrapMode          bool
	EnvironmentConfigsPath string
	ReleaseVersionsLimit   uint
	// DbHandler will be nil if the DB is disabled
	DBHandler      *db.DBHandler
	CloudRunClient *cloudrun.CloudRunClient
}

func (s *State) Releases(application string) ([]uint64, error) {
	if entries, err := s.Filesystem.ReadDir(s.Filesystem.Join("applications", application, "releases")); err != nil {
		return nil, err
	} else {
		result := make([]uint64, 0, len(entries))
		for _, e := range entries {
			if i, err := strconv.ParseUint(e.Name(), 10, 64); err != nil {
				// just skip
			} else {
				result = append(result, i)
			}
		}
		return result, nil
	}
}

func (s *State) ReleaseManifests(application string, release uint64) (map[string]string, error) {
	base := s.Filesystem.Join("applications", application, "releases", strconv.FormatUint(release, 10), "environments")
	if entries, err := s.Filesystem.ReadDir(base); err != nil {
		return nil, err
	} else {
		result := make(map[string]string, len(entries))
		for _, e := range entries {
			if buf, err := readFile(s.Filesystem, s.Filesystem.Join(base, e.Name(), "manifests.yaml")); err != nil {
				return nil, err
			} else {
				result[e.Name()] = string(buf)
			}
		}
		return result, nil
	}
}

type Actor struct {
	Name  string
	Email string
}

type Lock struct {
	Message   string
	CreatedBy Actor
	CreatedAt time.Time
}

func readLock(fs billy.Filesystem, lockDir string) (*Lock, error) {
	lock := &Lock{
		Message: "",
		CreatedBy: Actor{
			Name:  "",
			Email: "",
		},
		CreatedAt: time.Time{},
	}

	if cnt, err := readFile(fs, fs.Join(lockDir, "message")); err != nil {
		if !os.IsNotExist(err) {
			return nil, err
		}
	} else {
		lock.Message = string(cnt)
	}

	if cnt, err := readFile(fs, fs.Join(lockDir, "created_by_email")); err != nil {
		if !os.IsNotExist(err) {
			return nil, err
		}
	} else {
		lock.CreatedBy.Email = string(cnt)
	}

	if cnt, err := readFile(fs, fs.Join(lockDir, "created_by_name")); err != nil {
		if !os.IsNotExist(err) {
			return nil, err
		}
	} else {
		lock.CreatedBy.Name = string(cnt)
	}

	if cnt, err := readFile(fs, fs.Join(lockDir, "created_at")); err != nil {
		if !os.IsNotExist(err) {
			return nil, err
		}
	} else {
		if createdAt, err := time.Parse(time.RFC3339, strings.TrimSpace(string(cnt))); err != nil {
			return nil, err
		} else {
			lock.CreatedAt = createdAt
		}
	}

	return lock, nil
}

func (s *State) GetEnvLocksDir(environment string) string {
	return s.Filesystem.Join("environments", environment, "locks")
}

func (s *State) GetEnvLockDir(environment string, lockId string) string {
	return s.Filesystem.Join(s.GetEnvLocksDir(environment), lockId)
}

func (s *State) GetAppLocksDir(environment string, application string) string {
	return s.Filesystem.Join("environments", environment, "applications", application, "locks")
}
func (s *State) GetTeamLocksDir(environment string, team string) string {
	return s.Filesystem.Join("environments", environment, "teams", team, "locks")
}

func (s *State) GetEnvironmentLocksFromDB(ctx context.Context, transaction *sql.Tx, environment string) (map[string]Lock, error) {
	if transaction == nil {
		return nil, fmt.Errorf("GetEnvironmentLocksFromDB: No transaction provided")
	}
	allActiveLockIds, err := s.DBHandler.DBSelectAllEnvironmentLocks(ctx, transaction, environment)
	if err != nil {
		return nil, err
	}
	var lockIds []string
	if allActiveLockIds != nil {
		lockIds = allActiveLockIds.EnvLocks
	}
	locks, err := s.DBHandler.DBSelectEnvironmentLockSet(ctx, transaction, environment, lockIds)

	if err != nil {
		return nil, err
	}
	result := make(map[string]Lock, len(locks))
	for _, lock := range locks {
		genericLock := Lock{
			Message: lock.Metadata.Message,
			CreatedBy: Actor{
				Name:  lock.Metadata.CreatedByName,
				Email: lock.Metadata.CreatedByEmail,
			},
			CreatedAt: lock.Created,
		}
		result[lock.LockID] = genericLock
	}
	return result, nil
}

func (s *State) GetEnvironmentLocks(ctx context.Context, transaction *sql.Tx, environment string) (map[string]Lock, error) {
	if s.DBHandler.ShouldUseOtherTables() {
		return s.GetEnvironmentLocksFromDB(ctx, transaction, environment)
	}
	return s.GetEnvironmentLocksFromManifest(environment)
}

func (s *State) GetEnvironmentLocksFromManifest(environment string) (map[string]Lock, error) {
	base := s.GetEnvLocksDir(environment)
	if entries, err := s.Filesystem.ReadDir(base); err != nil {
		return nil, err
	} else {
		result := make(map[string]Lock, len(entries))
		for _, e := range entries {
			if !e.IsDir() {
				return nil, fmt.Errorf("error getting environment locks: found file in the locks directory. run migration script to generate correct metadata")
			}
			if lock, err := readLock(s.Filesystem, s.Filesystem.Join(base, e.Name())); err != nil {
				return nil, err
			} else {
				result[e.Name()] = *lock
			}
		}
		return result, nil
	}
}

func (s *State) GetEnvironmentApplicationLocks(ctx context.Context, transaction *sql.Tx, environment, application string) (map[string]Lock, error) {
	if s.DBHandler.ShouldUseOtherTables() {
		return s.GetEnvironmentApplicationLocksFromDB(ctx, transaction, environment, application)
	}
	return s.GetEnvironmentApplicationLocksFromManifest(environment, application)
}

func (s *State) GetEnvironmentApplicationLocksFromDB(ctx context.Context, transaction *sql.Tx, environment, application string) (map[string]Lock, error) {
	if transaction == nil {
		return nil, fmt.Errorf("GetEnvironmentApplicationLocksFromDB: No transaction provided")
	}
	activeLockIds, err := s.DBHandler.DBSelectAllAppLocks(ctx, transaction, environment, application)
	if err != nil {
		return nil, err
	}
	var lockIds []string
	if activeLockIds != nil {
		lockIds = activeLockIds.AppLocks
	}
	locks, err := s.DBHandler.DBSelectAppLockSet(ctx, transaction, environment, application, lockIds)

	if err != nil {
		return nil, err
	}
	result := make(map[string]Lock, len(locks))
	for _, lock := range locks {
		genericLock := Lock{
			Message: lock.Metadata.Message,
			CreatedBy: Actor{
				Name:  lock.Metadata.CreatedByName,
				Email: lock.Metadata.CreatedByEmail,
			},
			CreatedAt: lock.Created,
		}
		result[lock.LockID] = genericLock
	}
	return result, nil
}

func (s *State) GetEnvironmentApplicationLocksFromManifest(environment, application string) (map[string]Lock, error) {
	base := s.GetAppLocksDir(environment, application)
	if entries, err := s.Filesystem.ReadDir(base); err != nil {
		return nil, err
	} else {
		result := make(map[string]Lock, len(entries))
		for _, e := range entries {
			if !e.IsDir() {
				return nil, fmt.Errorf("error getting application locks: found file in the locks directory. run migration script to generate correct metadata")
			}
			if lock, err := readLock(s.Filesystem, s.Filesystem.Join(base, e.Name())); err != nil {
				return nil, err
			} else {
				result[e.Name()] = *lock
			}
		}
		return result, nil
	}
}

func (s *State) GetEnvironmentTeamLocks(ctx context.Context, transaction *sql.Tx, environment, team string) (map[string]Lock, error) {
	if s.DBHandler.ShouldUseOtherTables() {
		return s.GetEnvironmentTeamLocksFromDB(ctx, transaction, environment, team)
	}
	return s.GetEnvironmentTeamLocksFromManifest(environment, team)
}

func (s *State) GetEnvironmentTeamLocksFromDB(ctx context.Context, transaction *sql.Tx, environment, team string) (map[string]Lock, error) {
	if transaction == nil {
		return nil, fmt.Errorf("GetEnvironmentTeamLocksFromDB: No transation provided")
	}
	activeLockIDs, err := s.DBHandler.DBSelectAllTeamLocks(ctx, transaction, environment, team)
	if err != nil {
		return nil, err
	}

	var lockIds []string
	if activeLockIDs != nil {
		lockIds = activeLockIDs.TeamLocks
	}
	locks, err := s.DBHandler.DBSelectTeamLockSet(ctx, transaction, environment, team, lockIds)

	if err != nil {
		return nil, err
	}
	result := make(map[string]Lock, len(locks))
	for _, lock := range locks {
		genericLock := Lock{
			Message: lock.Metadata.Message,
			CreatedBy: Actor{
				Name:  lock.Metadata.CreatedByName,
				Email: lock.Metadata.CreatedByEmail,
			},
			CreatedAt: lock.Created,
		}
		result[lock.LockID] = genericLock
	}
	return result, nil
}

func (s *State) GetEnvironmentTeamLocksFromManifest(environment, team string) (map[string]Lock, error) {
	base := s.GetTeamLocksDir(environment, team)
	if entries, err := s.Filesystem.ReadDir(base); err != nil {
		return nil, err
	} else {
		result := make(map[string]Lock, len(entries))
		for _, e := range entries {
			if !e.IsDir() {
				return nil, fmt.Errorf("error getting team locks: found file in the locks directory. run migration script to generate correct metadata")
			}
			if lock, err := readLock(s.Filesystem, s.Filesystem.Join(base, e.Name())); err != nil {
				return nil, err
			} else {
				result[e.Name()] = *lock
			}
		}
		return result, nil
	}
}
func (s *State) GetDeploymentMetaData(ctx context.Context, transaction *sql.Tx, environment, application string) (string, time.Time, error) {
	if s.DBHandler.ShouldUseOtherTables() {
		result, err := s.DBHandler.DBSelectDeployment(ctx, transaction, application, environment)
		if err != nil {
			return "", time.Time{}, err
		}
		if result != nil {
			return result.Metadata.DeployedByEmail, result.Created, nil
		}
		return "", time.Time{}, err
	}
	return s.GetDeploymentMetaDataFromRepo(environment, application)
}

func (s *State) GetDeploymentMetaDataFromRepo(environment, application string) (string, time.Time, error) {
	base := s.Filesystem.Join("environments", environment, "applications", application)
	author, err := readFile(s.Filesystem, s.Filesystem.Join(base, "deployed_by"))
	if err != nil {
		if os.IsNotExist(err) {
			// for backwards compatibility, we do not return an error here
			return "", time.Time{}, nil
		} else {
			return "", time.Time{}, err
		}
	}

	time_utc, err := readFile(s.Filesystem, s.Filesystem.Join(base, "deployed_at_utc"))
	if err != nil {
		if os.IsNotExist(err) {
			return string(author), time.Time{}, nil
		} else {
			return "", time.Time{}, err
		}
	}

	deployedAt, err := time.Parse("2006-01-02 15:04:05 -0700 MST", strings.TrimSpace(string(time_utc)))
	if err != nil {
		return "", time.Time{}, err
	}

	return string(author), deployedAt, nil
}

func (s *State) DeleteTeamLockIfEmpty(ctx context.Context, environment string, team string) error {
	dir := s.GetTeamLocksDir(environment, team)
	_, err := s.DeleteDirIfEmpty(dir)
	return err
}

func (s *State) DeleteAppLockIfEmpty(ctx context.Context, environment string, application string) error {
	dir := s.GetAppLocksDir(environment, application)
	_, err := s.DeleteDirIfEmpty(dir)
	return err
}

func (s *State) DeleteEnvLockIfEmpty(ctx context.Context, environment string) error {
	dir := s.GetEnvLocksDir(environment)
	_, err := s.DeleteDirIfEmpty(dir)
	return err
}

type SuccessReason int64

const (
	NoReason SuccessReason = iota
	DirDoesNotExist
	DirNotEmpty
)

// DeleteDirIfEmpty if it's empty. If the dir does not exist or is not empty, nothing happens.
// Errors are only returned if the read or delete operations fail.
// Returns SuccessReason for unit testing.
func (s *State) DeleteDirIfEmpty(directoryName string) (SuccessReason, error) {
	fileInfos, err := s.Filesystem.ReadDir(directoryName)
	if err != nil {
		return NoReason, fmt.Errorf("DeleteDirIfEmpty: failed to read directory %q: %w", directoryName, err)
	}
	if fileInfos == nil {
		// directory does not exist, nothing to do
		return DirDoesNotExist, nil
	}
	if len(fileInfos) == 0 {
		// directory exists, and is empty: delete it
		err = s.Filesystem.Remove(directoryName)
		if err != nil {
			return NoReason, fmt.Errorf("DeleteDirIfEmpty: failed to delete directory %q: %w", directoryName, err)
		}
		return NoReason, nil
	}
	return DirNotEmpty, nil
}

func (s *State) GetQueuedVersionFromDB(ctx context.Context, transaction *sql.Tx, environment string, application string) (*uint64, error) {
	queuedDeployment, err := s.DBHandler.DBSelectLatestDeploymentAttempt(ctx, transaction, environment, application)

	if err != nil || queuedDeployment == nil {
		return nil, err
	}

	var v *uint64
	if queuedDeployment.Version != nil {
		parsedInt := uint64(*queuedDeployment.Version)
		v = &parsedInt
	} else {
		v = nil
	}
	return v, nil
}

func (s *State) GetQueuedVersion(ctx context.Context, transaction *sql.Tx, environment string, application string) (*uint64, error) {
	if s.DBHandler.ShouldUseOtherTables() {
		return s.GetQueuedVersionFromDB(ctx, transaction, environment, application)
	}
	return s.GetQueuedVersionFromManifest(environment, application)
}

func (s *State) GetQueuedVersionFromManifest(environment string, application string) (*uint64, error) {
	return s.readSymlink(environment, application, queueFileName)
}

func (s *State) DeleteQueuedVersionFromDB(ctx context.Context, transaction *sql.Tx, environment string, application string) error {
	return s.DBHandler.DBDeleteDeploymentAttempt(ctx, transaction, environment, application)
}

func (s *State) DeleteQueuedVersion(ctx context.Context, transaction *sql.Tx, environment string, application string) error {
	if s.DBHandler.ShouldUseOtherTables() {
		return s.DeleteQueuedVersionFromDB(ctx, transaction, environment, application)
	}
	queuedVersion := s.Filesystem.Join("environments", environment, "applications", application, queueFileName)
	return s.Filesystem.Remove(queuedVersion)
}

func (s *State) DeleteQueuedVersionIfExists(ctx context.Context, transaction *sql.Tx, environment string, application string) error {
	queuedVersion, err := s.GetQueuedVersion(ctx, transaction, environment, application)
	if err != nil {
		return err
	}
	if queuedVersion == nil {
		return nil // nothing to do
	}
	return s.DeleteQueuedVersion(ctx, transaction, environment, application)
}

func (s *State) GetEnvironmentApplicationVersion(ctx context.Context, transaction *sql.Tx, environment string, application string) (*uint64, error) {
	if s.DBHandler.ShouldUseOtherTables() && transaction != nil {
		depl, err := s.DBHandler.DBSelectDeployment(ctx, transaction, application, environment)
		if err != nil {
			return nil, err
		}
		if depl == nil || depl.Version == nil {
			return nil, nil
		}
		var v = uint64(*depl.Version)
		return &v, nil
	} else {
		return s.GetEnvironmentApplicationVersionFromManifest(environment, application)
	}
}

func (s *State) GetEnvironmentApplicationVersionFromManifest(environment string, application string) (*uint64, error) {
	return s.readSymlink(environment, application, "version")
}

// returns nil if there is no file
func (s *State) readSymlink(environment string, application string, symlinkName string) (*uint64, error) {
	version := s.Filesystem.Join("environments", environment, "applications", application, symlinkName)
	if lnk, err := s.Filesystem.Readlink(version); err != nil {
		if errors.Is(err, os.ErrNotExist) {
			// if the link does not exist, we return nil
			return nil, nil
		}
		return nil, fmt.Errorf("failed reading symlink %q: %w", version, err)
	} else {
		target := s.Filesystem.Join("environments", environment, "applications", application, lnk)
		if stat, err := s.Filesystem.Stat(target); err != nil {
			// if the file that the link points to does not exist, that's an error
			return nil, fmt.Errorf("failed stating %q: %w", target, err)
		} else {
			res, err := strconv.ParseUint(stat.Name(), 10, 64)
			return &res, err
		}
	}
}

func (s *State) GetTeamName(ctx context.Context, transaction *sql.Tx, application string) (string, error) {
	return s.GetApplicationTeamOwner(ctx, transaction, application)
}

func (s *State) GetTeamNameFromManifest(application string) (string, error) {
	fs := s.Filesystem

	teamFilePath := fs.Join("applications", application, "team")

	if teamName, err := util.ReadFile(fs, teamFilePath); err != nil {
		return "", err
	} else {
		return string(teamName), nil
	}
}

var InvalidJson = errors.New("JSON file is not valid")

func envExists(envConfigs map[string]config.EnvironmentConfig, envNameToSearchFor string) bool {
	if _, found := envConfigs[envNameToSearchFor]; found {
		return true
	}
	return false
}

func (s *State) GetEnvironmentConfigsAndValidate(ctx context.Context, transaction *sql.Tx) (map[string]config.EnvironmentConfig, error) {
	logger := logger.FromContext(ctx)
	envConfigs, err := s.GetAllEnvironmentConfigs(ctx, transaction)
	if err != nil {
		return nil, err
	}
	if len(envConfigs) == 0 {
		logger.Warn("No environment configurations found. Check git settings like the branch name. Kuberpult cannot operate without environments.")
	}
	for envName, env := range envConfigs {
		if env.Upstream == nil || env.Upstream.Environment == "" {
			continue
		}
		upstreamEnv := env.Upstream.Environment
		if !envExists(envConfigs, upstreamEnv) {
			logger.Warn(fmt.Sprintf("The environment '%s' has upstream '%s' configured, but the environment '%s' does not exist.", envName, upstreamEnv, upstreamEnv))
		}
	}
	envGroups := mapper.MapEnvironmentsToGroups(envConfigs)
	for _, group := range envGroups {
		grpDist := group.Environments[0].DistanceToUpstream
		for _, env := range group.Environments {
			if env.DistanceToUpstream != grpDist {
				logger.Warn(fmt.Sprintf("The environment group '%s' has multiple environments setup with different distances to upstream", group.EnvironmentGroupName))
			}
		}
	}
	return envConfigs, err
}

func (s *State) GetEnvironmentConfigsSorted(ctx context.Context, transaction *sql.Tx) (map[string]config.EnvironmentConfig, []string, error) {
	configs, err := s.GetAllEnvironmentConfigs(ctx, transaction)
	if err != nil {
		return nil, nil, err
	}
	// sorting the environments to get a deterministic order of events:
	var envNames []string = nil
	for envName := range configs {
		envNames = append(envNames, envName)
	}
	sort.Strings(envNames)
	return configs, envNames, nil
}

func (s *State) GetEnvironmentConfigsSortedFromManifest() (map[string]config.EnvironmentConfig, []string, error) {
	configs, err := s.GetAllEnvironmentConfigsFromManifest()
	if err != nil {
		return nil, nil, err
	}
	// sorting the environments to get a deterministic order of events:
	var envNames []string = nil
	for envName := range configs {
		envNames = append(envNames, envName)
	}
	sort.Strings(envNames)
	return configs, envNames, nil
}

func (s *State) GetAllEnvironmentConfigs(ctx context.Context, transaction *sql.Tx) (map[string]config.EnvironmentConfig, error) {
	if s.DBHandler.ShouldUseOtherTables() {
		return s.GetAllEnvironmentConfigsFromDB(ctx, transaction)
	}
	return s.GetAllEnvironmentConfigsFromManifest()
}

func (s *State) GetAllEnvironmentConfigsFromManifest() (map[string]config.EnvironmentConfig, error) {
	if s.BootstrapMode {
		result := map[string]config.EnvironmentConfig{}
		buf, err := os.ReadFile(s.EnvironmentConfigsPath)
		if err != nil {
			if errors.Is(err, os.ErrNotExist) {
				return result, nil
			}
			return nil, err
		}
		err = json.Unmarshal(buf, &result)
		if err != nil {
			return nil, err
		}
		return result, nil
	} else {
		envs, err := s.Filesystem.ReadDir("environments")
		if err != nil {
			return nil, err
		}
		result := map[string]config.EnvironmentConfig{}
		for _, env := range envs {
			c, err := s.GetEnvironmentConfigFromManifest(env.Name())
			if err != nil {
				return nil, err

			}
			result[env.Name()] = *c
		}
		return result, nil
	}
}

func (s *State) GetAllEnvironmentConfigsFromDB(ctx context.Context, transaction *sql.Tx) (map[string]config.EnvironmentConfig, error) {
	if s.BootstrapMode {
		// this should never ever happen
		return nil, fmt.Errorf("bootstrap mode cannot be enabled when writing to the database")
	} else {
		dbAllEnvs, err := s.DBHandler.DBSelectAllEnvironments(ctx, transaction)
		if err != nil {
			return nil, fmt.Errorf("unable to retrieve all environments, error: %w", err)
		}
		if dbAllEnvs == nil {
			return nil, nil
		}
		ret := make(map[string]config.EnvironmentConfig)
		for _, envName := range dbAllEnvs.Environments {
			dbEnv, err := s.DBHandler.DBSelectEnvironment(ctx, transaction, envName)
			if err != nil {
				return nil, fmt.Errorf("unable to retrieve manifest for environment %s from the database, error: %w", envName, err)
			}
			if dbEnv == nil {
				return nil, fmt.Errorf("the all_environments and environments tables are inconsistent in the database, environment %s was listed in the all_environments tables, but is not found in the environments table", envName)
			}
			ret[envName] = dbEnv.Config
		}
		if err != nil {
			return nil, err
		}
		return ret, nil
	}
}

// for use with custom migrations, otherwise use the two functions above
func (s *State) GetAllEnvironments(ctx context.Context) (map[string]config.EnvironmentConfig, error) {
	result := map[string]config.EnvironmentConfig{}

	fs := s.Filesystem

	envDir, err := fs.ReadDir("environments")
	if err != nil {
		return nil, fmt.Errorf("error while reading the environments directory, error: %w", err)
	}

	for _, envName := range envDir {
		configFilePath := fs.Join("environments", envName.Name(), "config.json")
		configBytes, err := readFile(fs, configFilePath)
		if err != nil {
			return nil, fmt.Errorf("could not read file at %s, error: %w", configFilePath, err)
		}
		//exhaustruct:ignore
		config := config.EnvironmentConfig{}
		err = json.Unmarshal(configBytes, &config)
		if err != nil {
			return nil, fmt.Errorf("error while unmarshaling the database JSON, error: %w", err)
		}
		result[envName.Name()] = config
	}

	return result, nil
}

func (s *State) GetEnvironmentConfig(ctx context.Context, transaction *sql.Tx, environmentName string) (*config.EnvironmentConfig, error) {
	if s.DBHandler.ShouldUseOtherTables() {
		return s.GetEnvironmentConfigFromDB(ctx, transaction, environmentName)
	}
	return s.GetEnvironmentConfigFromManifest(environmentName)
}

func (s *State) GetEnvironmentConfigFromManifest(environmentName string) (*config.EnvironmentConfig, error) {
	fileName := s.Filesystem.Join("environments", environmentName, "config.json")
	var config config.EnvironmentConfig
	if err := decodeJsonFile(s.Filesystem, fileName, &config); err != nil {
		if !errors.Is(err, os.ErrNotExist) {
			return nil, fmt.Errorf("%s : %w", fileName, InvalidJson)
		}
	}
	return &config, nil
}

func (s *State) GetEnvironmentConfigFromDB(ctx context.Context, transaction *sql.Tx, environmentName string) (*config.EnvironmentConfig, error) {
	dbEnv, err := s.DBHandler.DBSelectEnvironment(ctx, transaction, environmentName)
	if err != nil {
		return nil, fmt.Errorf("error while selecting entry for environment %s from the database, error: %w", environmentName, err)
	}
	if dbEnv == nil {
		return nil, nil
	}

	return &dbEnv.Config, nil
}

func (s *State) GetEnvironmentConfigsForGroup(ctx context.Context, transaction *sql.Tx, envGroup string) ([]string, error) {
	allEnvConfigs, err := s.GetAllEnvironmentConfigs(ctx, transaction)
	if err != nil {
		return nil, err
	}
	groupEnvNames := []string{}
	for env := range allEnvConfigs {
		envConfig := allEnvConfigs[env]
		g := envConfig.EnvironmentGroup
		if g != nil && *g == envGroup {
			groupEnvNames = append(groupEnvNames, env)
		}
	}
	if len(groupEnvNames) == 0 {
		return nil, fmt.Errorf("No environment found with given group '%s'", envGroup)
	}
	sort.Strings(groupEnvNames)
	return groupEnvNames, nil
}

func (s *State) GetEnvironmentApplications(ctx context.Context, transaction *sql.Tx, environment string) ([]string, error) {
	if s.DBHandler.ShouldUseOtherTables() && transaction != nil {
		return s.GetEnvironmentApplicationsFromDB(ctx, transaction, environment)
	}
	return s.GetEnvironmentApplicationsFromManifest(environment)
}

func (s *State) GetEnvironmentApplicationsFromManifest(environment string) ([]string, error) {
	appDir := s.Filesystem.Join("environments", environment, "applications")
	return names(s.Filesystem, appDir)
}

func (s *State) GetEnvironmentApplicationsFromDB(ctx context.Context, transaction *sql.Tx, environment string) ([]string, error) {
	applications, err := s.DBHandler.DBSelectAllApplications(ctx, transaction)
	if err != nil {
		return nil, err
	}
	if applications == nil {
		return make([]string, 0), nil
	}
	return applications.Apps, nil
}

// GetApplicationsFromFile returns all apps that exist in any env
func (s *State) GetApplicationsFromFile() ([]string, error) {
	return names(s.Filesystem, "applications")
}

// GetApplicationsFromFile returns all apps that exist in any env
func (s *State) GetApplications(ctx context.Context, transaction *sql.Tx) ([]string, error) {
	if s.DBHandler.ShouldUseOtherTables() {
		applications, err := s.DBHandler.DBSelectAllApplications(ctx, transaction)
		if err != nil {
			return nil, err
		}
		if applications == nil {
			return make([]string, 0), nil
		}
		return applications.Apps, nil
	} else {
		return s.GetApplicationsFromFile()
	}
}

// GetCurrentlyDeployed returns all apps that have current deployments on any env from the filesystem
func (s *State) GetCurrentlyDeployed(ctx context.Context, transaction *sql.Tx) (db.AllDeployments, error) {
	ddSpan, ctx := tracer.StartSpanFromContext(ctx, "GetCurrentlyDeployed")
	defer ddSpan.Finish()
	var result = db.AllDeployments{}
	_, envNames, err := s.GetEnvironmentConfigsSortedFromManifest() // this is intentional, when doing custom migrations (which is where this function is called), we want to read from the manifest repo explicitly
	if err != nil {
		return nil, err
	}
	for envNameIndex := range envNames {
		envName := envNames[envNameIndex]

		if apps, err := s.GetEnvironmentApplications(ctx, transaction, envName); err != nil {
			return nil, err
		} else {
			for _, appName := range apps {
				var version *uint64
				version, err = s.GetEnvironmentApplicationVersionFromManifest(envName, appName)
				if err != nil {
					return nil, fmt.Errorf("could not get version of app %s in env %s", appName, envName)
				}
				var versionIntPtr *int64
				if version != nil {
					var versionInt = int64(*version)
					versionIntPtr = &versionInt
				} else {
					versionIntPtr = nil
				}
				result = append(result, db.Deployment{
					EslVersion: 0,
					Created:    time.Time{},
					App:        appName,
					Env:        envName,
					Version:    versionIntPtr,
					Metadata: db.DeploymentMetadata{
						DeployedByName:  "",
						DeployedByEmail: "",
					},
				})
			}
		}
	}
	return result, nil
}

// GetCurrentEnvironmentLocks gets all locks on any environment in manifest
func (s *State) GetCurrentEnvironmentLocks(ctx context.Context) (db.AllEnvLocks, error) {
	ddSpan, _ := tracer.StartSpanFromContext(ctx, "GetCurrentEnvironmentLocks")
	defer ddSpan.Finish()
	result := make(db.AllEnvLocks)
	_, envNames, err := s.GetEnvironmentConfigsSortedFromManifest() // this is intentional, when doing custom migrations (which is where this function is called), we want to read from the manifest repo explicitly
	if err != nil {
		return nil, err
	}
	for envNameIndex := range envNames {
		envName := envNames[envNameIndex]
		var currentEnv []db.EnvironmentLock

		ls, err := s.GetEnvironmentLocksFromManifest(envName)
		if err != nil {
			return nil, err
		}
		for lockId, lock := range ls {
			currentEnv = append(currentEnv, db.EnvironmentLock{
				EslVersion: 0,
				Env:        envName,
				LockID:     lockId,
				Created:    lock.CreatedAt,
				Metadata: db.LockMetadata{
					CreatedByName:  lock.CreatedBy.Name,
					CreatedByEmail: lock.CreatedBy.Email,
					Message:        lock.Message,
				},
				Deleted: false,
			})
		}
		result[envName] = currentEnv
	}
	return result, nil
}

func (s *State) GetCurrentApplicationLocks(ctx context.Context) (db.AllAppLocks, error) {
	ddSpan, _ := tracer.StartSpanFromContext(ctx, "GetCurrentApplicationLocks")
	defer ddSpan.Finish()
	result := make(db.AllAppLocks)
	_, envNames, err := s.GetEnvironmentConfigsSortedFromManifest() // this is intentional, when doing custom migrations (which is where this function is called), we want to read from the manifest repo explicitly

	if err != nil {
		return nil, err
	}
	for envNameIndex := range envNames {

		envName := envNames[envNameIndex]

		appNames, err := s.GetEnvironmentApplicationsFromManifest(envName)
		if err != nil {
			return nil, err
		}

		result[envName] = make(map[string][]db.ApplicationLock)
		for _, currentApp := range appNames {
			var currentAppLocks []db.ApplicationLock
			ls, err := s.GetEnvironmentApplicationLocksFromManifest(envName, currentApp)
			if err != nil {
				return nil, err
			}
			for lockId, lock := range ls {
				currentAppLocks = append(currentAppLocks, db.ApplicationLock{
					EslVersion: 0,
					Env:        envName,
					LockID:     lockId,
					Created:    lock.CreatedAt,
					Metadata: db.LockMetadata{
						CreatedByName:  lock.CreatedBy.Name,
						CreatedByEmail: lock.CreatedBy.Email,
						Message:        lock.Message,
					},
					App:     currentApp,
					Deleted: false,
				})
			}
			result[envName][currentApp] = currentAppLocks
		}
	}
	return result, nil
}

func (s *State) GetAllQueuedAppVersions(ctx context.Context) (db.AllQueuedVersions, error) {
	ddSpan, _ := tracer.StartSpanFromContext(ctx, "GetAllQueuedAppVersions")
	defer ddSpan.Finish()
	result := make(db.AllQueuedVersions)
	_, envNames, err := s.GetEnvironmentConfigsSortedFromManifest()

	if err != nil {
		return nil, err
	}
	for envNameIndex := range envNames {

		envName := envNames[envNameIndex]

		appNames, err := s.GetEnvironmentApplicationsFromManifest(envName)
		if err != nil {
			return nil, err
		}

		result[envName] = make(map[string]*int64)
		for _, currentApp := range appNames {
			var version *uint64
			version, err := s.GetQueuedVersionFromManifest(envName, currentApp)
			if err != nil {
				return nil, err
			}

			var versionIntPtr *int64
			if version != nil {
				var versionInt = int64(*version)
				versionIntPtr = &versionInt
			} else {
				versionIntPtr = nil
			}
			result[envName][currentApp] = versionIntPtr

		}
	}
	return result, nil
}

func (s *State) GetAllCommitEvents(ctx context.Context) (db.AllCommitEvents, error) {
	ddSpan, _ := tracer.StartSpanFromContext(ctx, "GetAllCommitEvents")
	defer ddSpan.Finish()
	fs := s.Filesystem
	allCommitsPath := "commits"
	commitPrefixes, err := fs.ReadDir(allCommitsPath)
	if err != nil {
		return nil, fmt.Errorf("could not read commits dir: %v\n", err)
	}
	result := make(db.AllCommitEvents)
	for _, currentPrefix := range commitPrefixes {
		currentpath := fs.Join(allCommitsPath, currentPrefix.Name())
		commitSuffixes, err := fs.ReadDir(currentpath)
		if err != nil {
			return nil, fmt.Errorf("could not read commit directory '%s': %v", currentpath, err)
		}
		for _, currentSuffix := range commitSuffixes {
			var currentEvents []event.DBEventGo
			currentpath := fs.Join(fs.Join(currentpath, currentSuffix.Name(), "events"))
			potentialEventDirs, err := fs.ReadDir(currentpath)
			if err != nil {
				return nil, fmt.Errorf("could not read events directory '%s': %v", currentpath, err)
			}
			for i := range potentialEventDirs {
				oneEventDir := potentialEventDirs[i]
				if oneEventDir.IsDir() {
					fileName := oneEventDir.Name()

					eType, err := readFile(fs, fs.Join(fs.Join(currentpath, fileName), "eventType"))

					if err != nil {
						return nil, fmt.Errorf("could not read event type '%s': %v", fs.Join(currentpath, fileName), err)
					}

					fsEvent, err := event.Read(fs, fs.Join(currentpath, fileName))
					if err != nil {
						return nil, fmt.Errorf("could not read events %v", err)
					}
					currentEvents = append(currentEvents, event.DBEventGo{
						EventData: fsEvent,
						EventMetadata: event.Metadata{
							Uuid:      fileName,
							EventType: string(eType),
						},
					})
				}
			}
			result[strings.Join([]string{currentPrefix.Name(), currentSuffix.Name()}, "")] = currentEvents
		}
	}
	return result, nil
}

func (s *State) GetAppsAndTeams() (map[string]string, error) {
	result, err := s.GetApplicationsFromFile()
	if err != nil {
		return nil, fmt.Errorf("could not get apps from file: %v", err)
	}
	var teamByAppName = map[string]string{} // key: app, value: team
	for i := range result {
		app := result[i]

		team, err := s.GetTeamNameFromManifest(app)
		if err != nil {
			// some apps do not have teams, that's not an error
			teamByAppName[app] = ""
		} else {
			teamByAppName[app] = team
		}
	}
	return teamByAppName, nil
}

func (s *State) GetAllReleases(ctx context.Context, app string) (db.AllReleases, error) {
	releases, err := s.GetAllApplicationReleasesFromManifest(app)
	if err != nil {
		return nil, fmt.Errorf("cannot get releases of app %s: %v", app, err)
	}
	var result = db.AllReleases{}
	for i := range releases {
		releaseVersion := releases[i]
		repoRelease, err := s.GetApplicationReleaseFromManifest(app, releaseVersion)
		if err != nil {
			return nil, fmt.Errorf("cannot get app release of app %s and release %v: %v", app, releaseVersion, err)
		}
		manifests, err := s.GetApplicationReleaseManifestsFromManifest(app, releaseVersion)
		if err != nil {
			return nil, fmt.Errorf("cannot get manifest for app %s and release %v: %v", app, releaseVersion, err)
		}
		var manifestsMap = map[string]string{}
		for index := range manifests {
			manifest := manifests[index]
			manifestsMap[manifest.Environment] = manifest.Content
		}
		result[releaseVersion] = db.ReleaseWithManifest{
			Version:         releaseVersion,
			UndeployVersion: repoRelease.UndeployVersion,
			SourceAuthor:    repoRelease.SourceAuthor,
			SourceCommitId:  repoRelease.SourceCommitId,
			SourceMessage:   repoRelease.SourceMessage,
			CreatedAt:       repoRelease.CreatedAt,
			DisplayVersion:  repoRelease.DisplayVersion,
			Manifests:       manifestsMap,
		}
	}
	return result, nil
}

func (s *State) GetAllApplicationReleases(ctx context.Context, transaction *sql.Tx, application string) ([]uint64, error) {
	if s.DBHandler.ShouldUseOtherTables() {
		app, err := s.DBHandler.DBSelectAllReleasesOfApp(ctx, transaction, application)
		if err != nil {
			return nil, fmt.Errorf("could not get all releases of app %s: %v", application, err)
		}
		if app == nil {
			return nil, fmt.Errorf("could not get all releases of app %s (nil)", application)
		}
		res := conversion.ToUint64Slice(app.Metadata.Releases)
		return res, nil
	} else {
		return s.GetAllApplicationReleasesFromManifest(application)
	}
}

func (s *State) GetAllApplicationReleasesFromManifest(application string) ([]uint64, error) {
	if ns, err := names(s.Filesystem, s.Filesystem.Join("applications", application, "releases")); err != nil {
		return nil, err
	} else {
		result := make([]uint64, 0, len(ns))
		for _, n := range ns {
			if i, err := strconv.ParseUint(n, 10, 64); err == nil {
				result = append(result, i)
			}
		}
		sort.Slice(result, func(i, j int) bool {
			return result[i] < result[j]
		})
		return result, nil
	}
}

func (s *State) GetCurrentTeamLocks(ctx context.Context) (db.AllTeamLocks, error) {
	ddSpan, _ := tracer.StartSpanFromContext(ctx, "GetCurrentTeamLocks")
	defer ddSpan.Finish()
	result := make(db.AllTeamLocks)
	_, envNames, err := s.GetEnvironmentConfigsSortedFromManifest() // this is intentional, when doing custom migrations (which is where this function is called), we want to read from the manifest repo explicitly

	if err != nil {
		return nil, err
	}

	for envNameIndex := range envNames {
		processedTeams := map[string]bool{} //TeamName -> boolean (processed or not)
		envName := envNames[envNameIndex]

		appNames, err := s.GetEnvironmentApplicationsFromManifest(envName)
		if err != nil {
			return nil, err
		}

		result[envName] = make(map[string][]db.TeamLock)
		for _, currentApp := range appNames {
			var currentTeamLocks []db.TeamLock

			teamName, err := s.GetTeamNameFromManifest(currentApp)
			if err != nil {
				if errors.Is(err, os.ErrNotExist) {
					continue //If app has no team, we skip it
				}
				return nil, err
			}
			_, exists := processedTeams[teamName]
			if !exists {
				processedTeams[teamName] = true
			} else {
				continue
			}

			ls, err := s.GetEnvironmentTeamLocksFromManifest(envName, teamName)
			if err != nil {
				return nil, err
			}
			for lockId, lock := range ls {
				currentTeamLocks = append(currentTeamLocks, db.TeamLock{
					EslVersion: 0,
					Env:        envName,
					LockID:     lockId,
					Created:    lock.CreatedAt,
					Metadata: db.LockMetadata{
						CreatedByName:  lock.CreatedBy.Name,
						CreatedByEmail: lock.CreatedBy.Email,
						Message:        lock.Message,
					},
					Team:    teamName,
					Deleted: false,
				})
			}
			result[envName][teamName] = currentTeamLocks
		}
	}
	return result, nil
}

type Release struct {
	Version uint64
	/**
	"UndeployVersion=true" means that this version is empty, and has no manifest that could be deployed.
	It is intended to help cleanup old services within the normal release cycle (e.g. dev->staging->production).
	*/
	UndeployVersion bool
	SourceAuthor    string
	SourceCommitId  string
	SourceMessage   string
	CreatedAt       time.Time
	DisplayVersion  string
}

func (rel *Release) ToProto() *api.Release {
	if rel == nil {
		return nil
	}
	return &api.Release{
		PrNumber:        extractPrNumber(rel.SourceMessage),
		Version:         rel.Version,
		SourceAuthor:    rel.SourceAuthor,
		SourceCommitId:  rel.SourceCommitId,
		SourceMessage:   rel.SourceMessage,
		UndeployVersion: rel.UndeployVersion,
		CreatedAt:       timestamppb.New(rel.CreatedAt),
		DisplayVersion:  rel.DisplayVersion,
	}
}

func extractPrNumber(sourceMessage string) string {
	re := regexp.MustCompile(`\(#(\d+)\)`)
	res := re.FindAllStringSubmatch(sourceMessage, -1)

	if len(res) == 0 {
		return ""
	} else {
		return res[len(res)-1][1]
	}
}

func (s *State) IsUndeployVersion(application string, version uint64) (bool, error) {
	base := releasesDirectoryWithVersion(s.Filesystem, application, version)
	_, err := s.Filesystem.Stat(base)
	if err != nil {
		return false, wrapFileError(err, base, "could not call stat")
	}
	if _, err := readFile(s.Filesystem, s.Filesystem.Join(base, "undeploy")); err != nil {
		if !os.IsNotExist(err) {
			return false, err
		}
		return false, nil
	}
	return true, nil
}

func (s *State) GetApplicationRelease(ctx context.Context, transaction *sql.Tx, application string, version uint64) (*Release, error) {
	if s.DBHandler.ShouldUseOtherTables() {
		env, err := s.DBHandler.DBSelectReleaseByVersion(ctx, transaction, application, version)
		if err != nil {
			return nil, fmt.Errorf("could not get release of app %s: %v", application, err)
		}
		if env == nil {
			return nil, nil
		}
		return &Release{
			Version:         env.ReleaseNumber,
			UndeployVersion: false,
			SourceAuthor:    env.Metadata.SourceAuthor,
			SourceCommitId:  env.Metadata.SourceCommitId,
			SourceMessage:   env.Metadata.SourceMessage,
			CreatedAt:       env.Created,
			DisplayVersion:  env.Metadata.DisplayVersion,
		}, nil
	} else {
		return s.GetApplicationReleaseFromManifest(application, version)
	}
}

func (s *State) GetApplicationReleaseFromManifest(application string, version uint64) (*Release, error) {
	base := releasesDirectoryWithVersion(s.Filesystem, application, version)
	_, err := s.Filesystem.Stat(base)
	if err != nil {
		return nil, wrapFileError(err, base, "could not call stat")
	}
	release := Release{
		Version:         version,
		UndeployVersion: false,
		SourceAuthor:    "",
		SourceCommitId:  "",
		SourceMessage:   "",
		CreatedAt:       time.Time{},
		DisplayVersion:  "",
	}
	if cnt, err := readFile(s.Filesystem, s.Filesystem.Join(base, "source_commit_id")); err != nil {
		if !os.IsNotExist(err) {
			return nil, err
		}
	} else {
		release.SourceCommitId = string(cnt)
	}
	if cnt, err := readFile(s.Filesystem, s.Filesystem.Join(base, "source_author")); err != nil {
		if !os.IsNotExist(err) {
			return nil, err
		}
	} else {
		release.SourceAuthor = string(cnt)
	}
	if cnt, err := readFile(s.Filesystem, s.Filesystem.Join(base, "source_message")); err != nil {
		if !os.IsNotExist(err) {
			return nil, err
		}
	} else {
		release.SourceMessage = string(cnt)
	}
	if displayVersion, err := readFile(s.Filesystem, s.Filesystem.Join(base, "display_version")); err != nil {
		if !os.IsNotExist(err) {
			return nil, err
		}
		release.DisplayVersion = ""
	} else {
		release.DisplayVersion = string(displayVersion)
	}
	isUndeploy, err := s.IsUndeployVersion(application, version)
	if err != nil {
		return nil, err
	}
	release.UndeployVersion = isUndeploy
	if cnt, err := readFile(s.Filesystem, s.Filesystem.Join(base, "created_at")); err != nil {
		if !os.IsNotExist(err) {
			return nil, err
		}
	} else {
		if releaseTime, err := time.Parse(time.RFC3339, strings.TrimSpace(string(cnt))); err != nil {
			return nil, err
		} else {
			release.CreatedAt = releaseTime
		}
	}
	return &release, nil
}

func (s *State) GetApplicationReleaseManifests(ctx context.Context, transaction *sql.Tx, application string, version uint64) (map[string]*api.Manifest, error) {
	manifests := map[string]*api.Manifest{}
	if s.DBHandler.ShouldUseOtherTables() {
		release, err := s.DBHandler.DBSelectReleaseByVersion(ctx, transaction, application, version)
		if err != nil {
			return nil, fmt.Errorf("could not get release for app %s with version %v: %w", application, version, err)
		}
		for index, mani := range release.Manifests.Manifests {
			manifests[index] = &api.Manifest{
				Environment: index,
				Content:     mani,
			}
		}
		return manifests, nil
	} else {
		return s.GetApplicationReleaseManifestsFromManifest(application, version)
	}
}

func (s *State) GetApplicationReleaseManifestsFromManifest(application string, version uint64) (map[string]*api.Manifest, error) {
	manifests := map[string]*api.Manifest{}
	dir := manifestDirectoryWithReleasesVersion(s.Filesystem, application, version)

	entries, err := s.Filesystem.ReadDir(dir)
	if err != nil {
		return nil, fmt.Errorf("reading manifest directory: %w", err)
	}
	for _, entry := range entries {
		if !entry.IsDir() {
			continue
		}
		manifestPath := filepath.Join(dir, entry.Name(), "manifests.yaml")
		file, err := s.Filesystem.Open(manifestPath)
		if err != nil {
			return nil, fmt.Errorf("failed to open %s: %w", manifestPath, err)
		}
		content, err := io.ReadAll(file)
		if err != nil {
			return nil, fmt.Errorf("failed to read %s: %w", manifestPath, err)
		}

		manifests[entry.Name()] = &api.Manifest{
			Environment: entry.Name(),
			Content:     string(content),
		}
	}
	return manifests, nil
}

func (s *State) GetApplicationTeamOwner(ctx context.Context, transaction *sql.Tx, application string) (string, error) {
	if s.DBHandler.ShouldUseOtherTables() {
		app, err := s.DBHandler.DBSelectApp(ctx, transaction, application)
		if err != nil {
			return "", fmt.Errorf("could not get team of app %s: %v", application, err)
		}
		if app == nil {
			return "", fmt.Errorf("could not get team of app %s - could not find app", application)
		}
		return app.Metadata.Team, nil
	} else {
		return s.GetApplicationTeamOwnerFromManifest(application)
	}
}
func (s *State) GetApplicationTeamOwnerFromManifest(application string) (string, error) {
	appDir := applicationDirectory(s.Filesystem, application)
	appTeam := s.Filesystem.Join(appDir, "team")

	if team, err := readFile(s.Filesystem, appTeam); err != nil {
		if os.IsNotExist(err) {
			return "", nil
		} else {
			return "", fmt.Errorf("error while reading team owner file for application %v found: %w", application, err)
		}
	} else {
		return string(team), nil
	}
}

func (s *State) GetApplicationSourceRepoUrl(application string) (string, error) {
	appDir := applicationDirectory(s.Filesystem, application)
	appSourceRepoUrl := s.Filesystem.Join(appDir, "sourceRepoUrl")

	if url, err := readFile(s.Filesystem, appSourceRepoUrl); err != nil {
		if os.IsNotExist(err) {
			return "", nil
		} else {
			return "", fmt.Errorf("error while reading sourceRepoUrl file for application %v found: %w", application, err)
		}
	} else {
		return string(url), nil
	}
}

func names(fs billy.Filesystem, path string) ([]string, error) {
	files, err := fs.ReadDir(path)
	if err != nil {
		return nil, err
	}
	result := make([]string, 0, len(files))
	for _, app := range files {
		result = append(result, app.Name())
	}
	return result, nil
}

func decodeJsonFile(fs billy.Filesystem, path string, out interface{}) error {
	if file, err := fs.Open(path); err != nil {
		return wrapFileError(err, path, "could not decode json file")
	} else {
		defer file.Close()
		dec := json.NewDecoder(file)
		return dec.Decode(out)
	}
}

func readFile(fs billy.Filesystem, path string) ([]byte, error) {
	if file, err := fs.Open(path); err != nil {
		return nil, err
	} else {
		defer file.Close()
		return io.ReadAll(file)
	}
}

// ProcessQueue checks if there is something in the queue
// deploys if necessary
// deletes the queue
func (s *State) ProcessQueue(ctx context.Context, transaction *sql.Tx, fs billy.Filesystem, environment string, application string) (string, error) {
	queuedVersion, err := s.GetQueuedVersion(ctx, transaction, environment, application)
	queueDeploymentMessage := ""
	if err != nil {
		// could not read queued version.
		return "", err
	} else {
		if queuedVersion == nil {
			// if there is no version queued, that's not an issue, just do nothing:
			return "", nil
		}

		currentlyDeployedVersion, err := s.GetEnvironmentApplicationVersion(ctx, transaction, environment, application)
		if err != nil {
			return "", err
		}

		if currentlyDeployedVersion != nil && *queuedVersion == *currentlyDeployedVersion {
			// delete queue, it's outdated! But if we can't, that's not really a problem, as it would be overwritten
			// whenever the next deployment happens:
			err = s.DeleteQueuedVersion(ctx, transaction, environment, application)
			return fmt.Sprintf("deleted queued version %d because it was already deployed. app=%q env=%q", *queuedVersion, application, environment), err
		}
	}
	return queueDeploymentMessage, nil
}<|MERGE_RESOLUTION|>--- conflicted
+++ resolved
@@ -1022,7 +1022,14 @@
 				return nil, nil, nil, &applyErr
 			}
 			logger.FromContext(ctx).Info("writing esl event...")
-<<<<<<< HEAD
+			user, readUserErr := auth.ReadUserFromContext(ctx)
+
+			if readUserErr != nil {
+				return nil, nil, nil, &TransformerBatchApplyError{
+					TransformerError: readUserErr,
+					Index:            -1,
+				}
+			}
 			if r.DB.ShouldUseOtherTables() {
 				ev, err := r.DB.DBReadEslEventInternal(ctx, transaction, false)
 				if err != nil {
@@ -1040,24 +1047,11 @@
 				t.SetEslID(id)
 			}
 
-			err = r.DB.DBWriteEslEventInternal(ctx, t.GetDBEventType(), transaction, t)
-
-=======
-
-			user, readUserErr := auth.ReadUserFromContext(ctx)
-
-			if readUserErr != nil {
-				return nil, nil, nil, &TransformerBatchApplyError{
-					TransformerError: readUserErr,
-					Index:            -1,
-				}
-			}
 			eventMetadata := db.ESLMetadata{
 				AuthorName:  user.Name,
 				AuthorEmail: user.Email,
 			}
 			err = r.DB.DBWriteEslEventInternal(ctx, t.GetDBEventType(), transaction, t, eventMetadata)
->>>>>>> eb45a87a
 			if err != nil {
 				return nil, nil, nil, &TransformerBatchApplyError{
 					TransformerError: err,
