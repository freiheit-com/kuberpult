/*This file is part of kuberpult.

Kuberpult is free software: you can redistribute it and/or modify
it under the terms of the Expat(MIT) License as published by
the Free Software Foundation.

Kuberpult is distributed in the hope that it will be useful,
but WITHOUT ANY WARRANTY; without even the implied warranty of
MERCHANTABILITY or FITNESS FOR A PARTICULAR PURPOSE.  See the
MIT License for more details.

You should have received a copy of the MIT License
along with kuberpult. If not, see <https://directory.fsf.org/wiki/License:Expat>.

Copyright freiheit.com*/

package repository

import (
	"context"
	"crypto/tls"
	"database/sql"
	"encoding/json"
	"errors"
	"fmt"
	"io"
	"net/http"
	"os"
	"path/filepath"
	"regexp"
	"sort"
	"strconv"
	"strings"
	"sync"
	"time"

	"github.com/freiheit-com/kuberpult/pkg/valid"

	"github.com/freiheit-com/kuberpult/pkg/event"

	"github.com/freiheit-com/kuberpult/pkg/conversion"
	time2 "github.com/freiheit-com/kuberpult/pkg/time"

	"github.com/freiheit-com/kuberpult/pkg/argocd"
	"github.com/freiheit-com/kuberpult/pkg/db"
	"github.com/freiheit-com/kuberpult/pkg/mapper"

	"github.com/freiheit-com/kuberpult/pkg/grpc"
	"google.golang.org/protobuf/types/known/timestamppb"

	"github.com/DataDog/datadog-go/v5/statsd"
	backoff "github.com/cenkalti/backoff/v4"
	api "github.com/freiheit-com/kuberpult/pkg/api/v1"
	"github.com/freiheit-com/kuberpult/pkg/auth"
	"github.com/freiheit-com/kuberpult/pkg/config"
	"github.com/freiheit-com/kuberpult/pkg/setup"
	"github.com/freiheit-com/kuberpult/services/cd-service/pkg/cloudrun"
	"github.com/freiheit-com/kuberpult/services/cd-service/pkg/fs"
	"github.com/freiheit-com/kuberpult/services/cd-service/pkg/notify"
	"github.com/freiheit-com/kuberpult/services/cd-service/pkg/sqlitestore"
	"go.uber.org/zap"
	"gopkg.in/DataDog/dd-trace-go.v1/ddtrace/tracer"

	"github.com/freiheit-com/kuberpult/pkg/logger"
	billy "github.com/go-git/go-billy/v5"
	"github.com/go-git/go-billy/v5/util"
	git "github.com/libgit2/git2go/v34"
)

type contextKey string

const DdMetricsKey contextKey = "ddMetrics"

// A Repository provides a multiple reader / single writer access to a git repository.
type Repository interface {
	Apply(ctx context.Context, transformers ...Transformer) error
	Push(ctx context.Context, pushAction func() error) error
	ApplyTransformersInternal(ctx context.Context, transaction *sql.Tx, transformers ...Transformer) ([]string, *State, []*TransformerResult, *TransformerBatchApplyError)
	State() *State
	StateAt(oid *git.Oid) (*State, error)
	Notify() *notify.Notify
	Pull(ctx context.Context) error
}

type TransformerBatchApplyError struct {
	TransformerError error // the error that caused the batch to fail. nil if no error happened
	Index            int   // the index of the transformer that caused the batch to fail or -1 if the error happened outside one specific transformer
}

func (err *TransformerBatchApplyError) Error() string {
	if err == nil {
		return ""
	}
	if err.Index < 0 {
		return fmt.Sprintf("error not specific to one transformer of this batch: %s", err.TransformerError.Error())
	}
	return fmt.Sprintf("error at index %d of transformer batch: %s", err.Index, err.TransformerError.Error())
}

func (err *TransformerBatchApplyError) Is(target error) bool {
	tgt, ok := target.(*TransformerBatchApplyError)
	if !ok {
		return false
	}
	if err == nil {
		return target == nil
	}
	if target == nil {
		return false
	}
	// now both target and err are guaranteed to be non-nil
	if err.Index != tgt.Index {
		return false
	}
	return errors.Is(err.TransformerError, tgt.TransformerError)
}

func (e *TransformerBatchApplyError) Unwrap() error {
	// Return the inner error.
	return e.TransformerError
}

func UnwrapUntilTransformerBatchApplyError(err error) *TransformerBatchApplyError {
	for {
		var applyErr *TransformerBatchApplyError
		if errors.As(err, &applyErr) {
			return applyErr
		}
		err2 := errors.Unwrap(err)
		if err2 == nil {
			// cannot unwrap any further
			return nil
		}
	}
}

func defaultBackOffProvider() backoff.BackOff {
	eb := backoff.NewExponentialBackOff()
	eb.MaxElapsedTime = 7 * time.Second
	return backoff.WithMaxRetries(eb, 6)
}

var (
	ddMetrics statsd.ClientInterface
)

type StorageBackend int

const (
	DefaultBackend StorageBackend = 0
	GitBackend     StorageBackend = iota
	SqliteBackend  StorageBackend = iota
)

type repository struct {
	// Mutex gurading the writer
	writeLock    sync.Mutex
	queue        queue
	config       *RepositoryConfig
	credentials  *credentialsStore
	certificates *certificateStore

	repository *git.Repository

	// Mutex guarding head
	headLock sync.Mutex

	notify notify.Notify

	backOffProvider func() backoff.BackOff

	DB *db.DBHandler
}

type WebhookResolver interface {
	Resolve(insecure bool, req *http.Request) (*http.Response, error)
}

type DefaultWebhookResolver struct{}

func (r DefaultWebhookResolver) Resolve(insecure bool, req *http.Request) (*http.Response, error) {
	//exhaustruct:ignore
	TLSClientConfig := &tls.Config{
		InsecureSkipVerify: insecure,
	}
	//exhaustruct:ignore
	tr := &http.Transport{
		TLSClientConfig: TLSClientConfig,
	}
	//exhaustruct:ignore
	client := &http.Client{
		Transport: tr,
	}
	return client.Do(req)
}

type RepositoryConfig struct {
	// Mandatory Config
	// the URL used for git checkout, (ssh protocol)
	URL  string
	Path string
	// Optional Config
	Credentials    Credentials
	Certificates   Certificates
	CommitterEmail string
	CommitterName  string
	// default branch is master
	Branch string
	// network timeout
	NetworkTimeout time.Duration
	// number of app versions to keep a history of
	ReleaseVersionsLimit uint
	StorageBackend       StorageBackend
	// the url to the git repo, like the browser requires it (https protocol)
	WebURL                string
	DogstatsdEvents       bool
	WriteCommitData       bool
	WebhookResolver       WebhookResolver
	MaximumCommitsPerPush uint
	MaximumQueueSize      uint
	// Extend maximum AppName length
	AllowLongAppNames bool

	ArgoCdGenerateFiles bool
	MinorRegexes        []*regexp.Regexp

	DBHandler      *db.DBHandler
	CloudRunClient *cloudrun.CloudRunClient

	DisableQueue bool
}

func openOrCreate(path string, storageBackend StorageBackend) (*git.Repository, error) {
	repo2, err := git.OpenRepositoryExtended(path, git.RepositoryOpenNoSearch, path)
	if err != nil {
		var gerr *git.GitError
		if errors.As(err, &gerr) {
			if gerr.Code == git.ErrorCodeNotFound {
				err = os.MkdirAll(path, 0777)
				if err != nil {
					return nil, err
				}
				repo2, err = git.InitRepository(path, true)
				if err != nil {
					return nil, err
				}
			} else {
				return nil, err
			}
		} else {
			return nil, err
		}
	}
	if storageBackend == SqliteBackend {
		sqlitePath := filepath.Join(path, "odb.sqlite")
		be, err := sqlitestore.NewOdbBackend(sqlitePath)
		if err != nil {
			return nil, fmt.Errorf("creating odb backend: %w", err)
		}
		odb, err := repo2.Odb()
		if err != nil {
			return nil, fmt.Errorf("gettting odb: %w", err)
		}
		// Prioriority 99 ensures that libgit prefers this backend for writing over its buildin backends.
		err = odb.AddBackend(be, 99)
		if err != nil {
			return nil, fmt.Errorf("setting odb backend: %w", err)
		}
	}
	return repo2, err
}

func GetTags(cfg RepositoryConfig, repoName string, ctx context.Context) (tags []*api.TagData, err error) {
	repo, err := openOrCreate(repoName, cfg.StorageBackend)
	if err != nil {
		return nil, fmt.Errorf("unable to open/create repo: %v", err)
	}

	var credentials *credentialsStore
	var certificates *certificateStore
	if strings.HasPrefix(cfg.URL, "./") || strings.HasPrefix(cfg.URL, "/") {
	} else {
		credentials, err = cfg.Credentials.load()
		if err != nil {
			return nil, fmt.Errorf("failure to load credentials: %v", err)
		}
		certificates, err = cfg.Certificates.load()
		if err != nil {
			return nil, fmt.Errorf("failure to load certificates: %v", err)
		}
	}

	fetchSpec := fmt.Sprintf("+refs/heads/%s:refs/remotes/origin/%s", cfg.Branch, cfg.Branch)
	//exhaustruct:ignore
	RemoteCallbacks := git.RemoteCallbacks{
		CredentialsCallback:      credentials.CredentialsCallback(ctx),
		CertificateCheckCallback: certificates.CertificateCheckCallback(ctx),
	}
	fetchOptions := git.FetchOptions{
		Prune:           git.FetchPruneUnspecified,
		UpdateFetchhead: false,
		Headers:         nil,
		ProxyOptions: git.ProxyOptions{
			Type: git.ProxyTypeNone,
			Url:  "",
		},
		RemoteCallbacks: RemoteCallbacks,
		DownloadTags:    git.DownloadTagsAll,
	}
	remote, err := repo.Remotes.CreateAnonymous(cfg.URL)
	if err != nil {
		return nil, fmt.Errorf("failure to create anonymous remote: %v", err)
	}
	err = remote.Fetch([]string{fetchSpec}, &fetchOptions, "fetching")
	if err != nil {
		return nil, fmt.Errorf("failure to fetch: %v", err)
	}

	tagsList, err := repo.Tags.List()
	if err != nil {
		return nil, fmt.Errorf("unable to list tags: %v", err)
	}

	sort.Strings(tagsList)
	iters, err := repo.NewReferenceIteratorGlob("refs/tags/*")
	if err != nil {
		return nil, fmt.Errorf("unable to get list of tags: %v", err)
	}
	for {
		tagObject, err := iters.Next()
		if err != nil {
			break
		}
		tagRef, lookupErr := repo.LookupTag(tagObject.Target())
		if lookupErr != nil {
			tagCommit, err := repo.LookupCommit(tagObject.Target())
			// If LookupTag fails, fallback to LookupCommit
			// to cover all tags, annotated and lightweight
			if err != nil {
				return nil, fmt.Errorf("unable to lookup tag [%s]: %v - original err: %v", tagObject.Name(), err, lookupErr)
			}
			tags = append(tags, &api.TagData{Tag: tagObject.Name(), CommitId: tagCommit.Id().String()})

		} else {
			tagCommit, err := repo.LookupCommit(tagRef.TargetId())
			if err != nil {
				return nil, fmt.Errorf("unable to lookup tag [%s]: %v", tagObject.Name(), err)
			}
			tags = append(tags, &api.TagData{Tag: tagObject.Name(), CommitId: tagCommit.Id().String()})
		}
	}

	return tags, nil
}

// Opens a repository. The repository is initialized and updated in the background.
func New(ctx context.Context, cfg RepositoryConfig) (Repository, error) {
	repo, bg, err := New2(ctx, cfg)
	if err != nil {
		return nil, err
	}
	go bg(ctx, nil) //nolint: errcheck
	return repo, err
}

func New2(ctx context.Context, cfg RepositoryConfig) (Repository, setup.BackgroundFunc, error) {
	logger := logger.FromContext(ctx)

	ddMetricsFromCtx := ctx.Value(DdMetricsKey)
	if ddMetricsFromCtx != nil {
		ddMetrics = ddMetricsFromCtx.(statsd.ClientInterface)
	} else {
		logger.Sugar().Warnf("could not load ddmetrics from context - running without datadog metrics")
	}

	if cfg.Branch == "" {
		cfg.Branch = "master"
	}
	if cfg.CommitterEmail == "" {
		cfg.CommitterEmail = "kuberpult@example.com"
	}
	if cfg.CommitterName == "" {
		cfg.CommitterName = "kuberpult"
	}
	if cfg.StorageBackend == DefaultBackend {
		cfg.StorageBackend = SqliteBackend
	}
	if cfg.NetworkTimeout == 0 {
		cfg.NetworkTimeout = time.Minute
	}
	if cfg.MaximumCommitsPerPush == 0 {
		cfg.MaximumCommitsPerPush = 1

	}
	if cfg.MaximumQueueSize == 0 {
		cfg.MaximumQueueSize = 5
	}
	// The value here is set to keptVersionsOnCleanup to maintain compatibility with tests that do not pass ReleaseVersionsLimit in the repository config
	if cfg.ReleaseVersionsLimit == 0 {
		cfg.ReleaseVersionsLimit = keptVersionsOnCleanup
	}

	var credentials *credentialsStore
	var certificates *certificateStore
	var err error
	if strings.HasPrefix(cfg.URL, "./") || strings.HasPrefix(cfg.URL, "/") {
		logger.Debug("git url indicates a local directory. Ignoring credentials and certificates.")
	} else {
		credentials, err = cfg.Credentials.load()
		if err != nil {
			return nil, nil, err
		}
		certificates, err = cfg.Certificates.load()
		if err != nil {
			return nil, nil, err
		}
	}

	if repo2, err := openOrCreate(cfg.Path, cfg.StorageBackend); err != nil {
		return nil, nil, err
	} else {
		// configure remotes
		if remote, err := repo2.Remotes.CreateAnonymous(cfg.URL); err != nil {
			return nil, nil, err
		} else {
			result := &repository{
				headLock:        sync.Mutex{},
				notify:          notify.Notify{},
				writeLock:       sync.Mutex{},
				config:          &cfg,
				credentials:     credentials,
				certificates:    certificates,
				repository:      repo2,
				queue:           makeQueueN(cfg.MaximumQueueSize),
				backOffProvider: defaultBackOffProvider,
				DB:              cfg.DBHandler,
			}
			result.headLock.Lock()

			defer result.headLock.Unlock()
			//We need fetch when not using the database
			if !cfg.DBHandler.ShouldUseOtherTables() {
				if err := ConfigureAndPull(ctx, cfg, remote, repo2, credentials, certificates); err != nil {
					return nil, nil, err
				}
			}

			// check that we can build the current state
			state, err := result.StateAt(nil)
			if err != nil {
				return nil, nil, err
			}

			// Check configuration for errors and abort early if any:
			if state.DBHandler.ShouldUseOtherTables() {
				_, err = db.WithTransactionT(state.DBHandler, ctx, db.DefaultNumRetries, true, func(ctx context.Context, transaction *sql.Tx) (*map[string]config.EnvironmentConfig, error) {
					ret, err := state.GetEnvironmentConfigsAndValidate(ctx, transaction)
					return &ret, err
				})
			} else {
				_, err = state.GetEnvironmentConfigsAndValidate(ctx, nil)
			}

			if err != nil {
				return nil, nil, err
			}

			return result, result.ProcessQueue, nil
		}
	}
}

func ConfigureAndPull(ctx context.Context, cfg RepositoryConfig, remote *git.Remote, repo2 *git.Repository, credentials *credentialsStore, certificates *certificateStore) error {
	logger := logger.FromContext(ctx)
	fetchSpec := fmt.Sprintf("+refs/heads/%s:refs/remotes/origin/%s", cfg.Branch, cfg.Branch)
	//exhaustruct:ignore
	RemoteCallbacks := git.RemoteCallbacks{
		UpdateTipsCallback: func(refname string, a *git.Oid, b *git.Oid) error {
			logger.Debug("git.fetched",
				zap.String("refname", refname),
				zap.String("revision.new", b.String()),
			)
			return nil
		},
		CredentialsCallback:      credentials.CredentialsCallback(ctx),
		CertificateCheckCallback: certificates.CertificateCheckCallback(ctx),
	}
	fetchOptions := git.FetchOptions{
		Prune:           git.FetchPruneUnspecified,
		UpdateFetchhead: false,
		DownloadTags:    git.DownloadTagsUnspecified,
		Headers:         nil,
		ProxyOptions: git.ProxyOptions{
			Type: git.ProxyTypeNone,
			Url:  "",
		},
		RemoteCallbacks: RemoteCallbacks,
	}
	err := remote.Fetch([]string{fetchSpec}, &fetchOptions, "fetching")
	if err != nil {
		return err
	}
	var rev *git.Oid
	if remoteRef, err := repo2.References.Lookup(fmt.Sprintf("refs/remotes/origin/%s", cfg.Branch)); err != nil {
		var gerr *git.GitError
		if errors.As(err, &gerr) && gerr.Code == git.ErrorCodeNotFound {
			// not found
			// nothing to do
		} else {
			return err
		}
	} else {
		rev = remoteRef.Target()
		if _, err := repo2.References.Create(fmt.Sprintf("refs/heads/%s", cfg.Branch), rev, true, "reset branch"); err != nil {
			return err
		}
	}
	return nil
}

func (r *repository) Pull(ctx context.Context) error {
	return r.FetchAndReset(ctx)
}

func (r *repository) ProcessQueue(ctx context.Context, health *setup.HealthReporter) error {
	defer func() {
		close(r.queue.transformerBatches)
		for e := range r.queue.transformerBatches {
			e.finish(ctx.Err())
		}
	}()
	tick := time.Tick(r.config.NetworkTimeout) //nolint: staticcheck
	ttl := r.config.NetworkTimeout * 3
	for {
		/*
			One tricky issue is that `git push` can take a while depending on the git hoster and the connection
			(plus we do have relatively big and many commits).
			This can lead to the situation that "everything hangs", because there is one push running already -
			but only one push is possible at a time.
			There is also no good way to cancel a `git push`.

			To circumvent this, we report health with a "time to live" - meaning if we don't report anything within the time frame,
			the health will turn to "failed" and then the pod will automatically restart (in kubernetes).
		*/
		health.ReportHealthTtl(setup.HealthReady, "processing queue", &ttl)
		select {
		case <-tick:
			// this triggers a for loop every `NetworkTimeout` to refresh the readiness
		case <-ctx.Done():
			return nil
		case e := <-r.queue.transformerBatches:
			r.ProcessQueueOnce(ctx, e, defaultPushUpdate, DefaultPushActionCallback)
		}
	}
}

func (r *repository) applyTransformerBatches(transformerBatches []transformerBatch, allowFetchAndReset bool) ([]transformerBatch, error, *TransformerResult) {
	//exhaustruct:ignore
	var changes = &TransformerResult{}

	if r.DB.ShouldUseEslTable() {
		for i := 0; i < len(transformerBatches); {
			e := transformerBatches[i]

			subChanges, txErr := db.WithTransactionT(r.DB, e.ctx, 2, false, func(ctx context.Context, transaction *sql.Tx) (*TransformerResult, error) {
				subChanges, applyErr := r.ApplyTransformers(e.ctx, transaction, e.transformers...)
				if applyErr != nil {
					return nil, applyErr
				}
				return subChanges, nil
			})

			if txErr != nil {
				logger.FromContext(e.ctx).Sugar().Warnf("txError in applyTransformerBatches: %w", txErr)
				e.finish(txErr)
				transformerBatches = append(transformerBatches[:i], transformerBatches[i+1:]...)
				continue //Skip this batch
			}
			changes.Combine(subChanges)
			i++
		}
	} else {
		for i := 0; i < len(transformerBatches); {
			e := transformerBatches[i]

			subChanges, applyErr := r.ApplyTransformers(e.ctx, nil, e.transformers...)
			if applyErr != nil {
				if errors.Is(applyErr.TransformerError, InvalidJson) && allowFetchAndReset { //This error only gets thrown when NOT using the database
					// Invalid state. fetch and reset and redo
					err := r.FetchAndReset(e.ctx)
					if err != nil {
						return transformerBatches, err, nil
					}
					return r.applyTransformerBatches(transformerBatches, false)
				}
				e.finish(applyErr)
				transformerBatches = append(transformerBatches[:i], transformerBatches[i+1:]...)
			} else {
				changes.Combine(subChanges)
				i++
			}
		}
	}
	return transformerBatches, nil, changes
}

var panicError = errors.New("Panic")

func (r *repository) useRemote(callback func(*git.Remote) error) error {
	remote, err := r.repository.Remotes.CreateAnonymous(r.config.URL)
	if err != nil {
		return fmt.Errorf("opening remote %q: %w", r.config.URL, err)
	}
	ctx, cancel := context.WithTimeout(context.Background(), r.config.NetworkTimeout)
	defer cancel()
	errCh := make(chan error, 1)
	go func() {
		// Usually we call `defer` right after resource allocation (`CreateAnonymous`).
		// The issue with that is that the `callback` requires the remote, and cannot be cancelled properly.
		// So `callback` may run longer than `useRemote`, and if at that point `Disconnect` was already called, we get a `panic`.
		defer remote.Disconnect()
		errCh <- callback(remote)
	}()
	select {
	case <-ctx.Done():
		return ctx.Err()
	case err := <-errCh:
		return err
	}
}

func (r *repository) drainQueue(ctx context.Context) []transformerBatch {
	if r.config.MaximumCommitsPerPush < 2 {
		return nil
	}

	limit := r.config.MaximumCommitsPerPush - 1
	transformerBatches := []transformerBatch{}
	defer r.queue.GaugeQueueSize(ctx)
	for uint(len(transformerBatches)) < limit {
		select {
		case f := <-r.queue.transformerBatches:
			// Check that the item is not already cancelled
			select {
			case <-f.ctx.Done():
				f.finish(f.ctx.Err())
			default:
				transformerBatches = append(transformerBatches, f)
			}
		default:
			return transformerBatches
		}
	}
	return transformerBatches
}

func (r *repository) GaugeQueueSize(ctx context.Context) {
	r.queue.GaugeQueueSize(ctx)
}

// It returns always nil
// success is set to true if the push was successful
func defaultPushUpdate(branch string, success *bool) git.PushUpdateReferenceCallback {
	return func(refName string, status string) error {
		var expectedRefName = fmt.Sprintf("refs/heads/%s", branch)
		// if we were successful the status is empty and the ref contains our branch:
		*success = refName == expectedRefName && status == ""
		return nil
	}
}

type PushActionFunc func() error
type PushActionCallbackFunc func(git.PushOptions, *repository) PushActionFunc

// DefaultPushActionCallback is public for testing reasons only.
func DefaultPushActionCallback(pushOptions git.PushOptions, r *repository) PushActionFunc {
	return func() error {
		return r.useRemote(func(remote *git.Remote) error {
			return remote.Push([]string{fmt.Sprintf("refs/heads/%s:refs/heads/%s", r.config.Branch, r.config.Branch)}, &pushOptions)
		})
	}
}

type PushUpdateFunc func(string, *bool) git.PushUpdateReferenceCallback

func (r *repository) ProcessQueueOnce(ctx context.Context, e transformerBatch, callback PushUpdateFunc, pushAction PushActionCallbackFunc) {
	logger := logger.FromContext(ctx)
	span, ctx := tracer.StartSpanFromContext(ctx, "ProcessQueueOnce")
	defer span.Finish()
	/**
	Note that this function has a bit different error handling.
	The error is not returned, but send to the transformer in `el.finish(err)`
	in order to inform the transformers request handler that this request failed.
	Therefore, in the function instead of
	if err != nil {
	  return err
	}
	we do:
	if err != nil {
	  return
	}
	*/
	var err error = panicError

	// Check that the first transformerBatch is not already canceled
	select {
	case <-e.ctx.Done():
		e.finish(e.ctx.Err())
		return
	default:
	}

	transformerBatches := []transformerBatch{e}
	defer func() {
		for _, el := range transformerBatches {
			el.finish(err)
		}
	}()

	// Try to fetch more items from the queue in order to push more things together
	transformerBatches = append(transformerBatches, r.drainQueue(ctx)...)

	var pushSuccess = true

	//exhaustruct:ignore
	RemoteCallbacks := git.RemoteCallbacks{
		CredentialsCallback:         r.credentials.CredentialsCallback(e.ctx),
		CertificateCheckCallback:    r.certificates.CertificateCheckCallback(e.ctx),
		PushUpdateReferenceCallback: callback(r.config.Branch, &pushSuccess),
	}
	pushOptions := git.PushOptions{
		PbParallelism: 0,
		Headers:       nil,
		ProxyOptions: git.ProxyOptions{
			Type: git.ProxyTypeNone,
			Url:  "",
		},
		RemoteCallbacks: RemoteCallbacks,
	}

	transformerBatches, err, changes := r.applyTransformerBatches(transformerBatches, true)
	if len(transformerBatches) == 0 {
		return
	}

	if !r.DB.ShouldUseOtherTables() {
		logger.Sugar().Infof("applyTransformerBatches: Attempting to push %d transformer batches to manifest repo.\n", len(transformerBatches))
		// Try pushing once
		err = r.Push(e.ctx, pushAction(pushOptions, r))
		if err != nil {
			gerr, ok := err.(*git.GitError)
			// If it doesn't work because the branch diverged, try reset and apply again.
			if ok && gerr.Code == git.ErrorCodeNonFastForward {
				err = r.FetchAndReset(e.ctx)
				if err != nil {
					return
				}
				transformerBatches, err, changes = r.applyTransformerBatches(transformerBatches, false)
				if err != nil || len(transformerBatches) == 0 {
					return
				}
				if pushErr := r.Push(e.ctx, pushAction(pushOptions, r)); pushErr != nil {
					err = pushErr
				}
			} else if errors.Is(err, context.DeadlineExceeded) || errors.Is(err, context.Canceled) {
				err = grpc.CanceledError(ctx, err)
			} else {
				logger.Error(fmt.Sprintf("error while pushing: %s", err))
				err = grpc.PublicError(ctx, fmt.Errorf("could not push to manifest repository '%s' on branch '%s' - this indicates that the ssh key does not have write access", r.config.URL, r.config.Branch))
			}
		} else {
			if !pushSuccess {
				err = fmt.Errorf("failed to push - this indicates that branch protection is enabled in '%s' on branch '%s'", r.config.URL, r.config.Branch)
			}
		}
		span, ctx = tracer.StartSpanFromContext(ctx, "PostPush")
		defer span.Finish()
	}
	ddSpan, ctx := tracer.StartSpanFromContext(ctx, "SendMetrics")

	if r.config.DogstatsdEvents {
		var ddError error
		if r.DB.ShouldUseEslTable() {
			ddError = UpdateDatadogMetricsDB(ctx, r.State(), r, changes, time.Now())
		} else {
			ddError = UpdateDatadogMetrics(ctx, nil, r.State(), r, changes, time.Now())
		}
		if ddError != nil {
			logger.Warn(fmt.Sprintf("Could not send datadog metrics/events %v", ddError))
		}
	}
	ddSpan.Finish()

	r.notify.Notify()
<<<<<<< HEAD
	var changedAppNames []string
	var seen = make(map[string]bool)
	for _, app := range changes.ChangedApps {
		if _, ok := seen[app.App]; !ok {
			seen[app.App] = true
			changedAppNames = append(changedAppNames, app.App)
		}
	}
	if len(changedAppNames) != 0 {
		r.notify.NotifyChangedApps(changedAppNames)
	}
=======
	r.notifyChangedApps(changes)
>>>>>>> ddfd0a90
}

func UpdateDatadogMetricsDB(ctx context.Context, state *State, r Repository, changes *TransformerResult, now time.Time) error {
	repo := r.(*repository)
	err := repo.DB.WithTransaction(ctx, true, func(ctx context.Context, transaction *sql.Tx) error {
		ddError := UpdateDatadogMetrics(ctx, transaction, state, r, changes, now)
		if ddError != nil {
			return ddError
		}
		return nil
	})
	if err != nil {
		return err
	}
	return nil
}

func (r *repository) ApplyTransformersInternal(ctx context.Context, transaction *sql.Tx, transformers ...Transformer) ([]string, *State, []*TransformerResult, *TransformerBatchApplyError) {
	span, ctx := tracer.StartSpanFromContext(ctx, "ApplyTransformersInternal")
	defer span.Finish()

	if state, err := r.StateAt(nil); err != nil {
		return nil, nil, nil, &TransformerBatchApplyError{TransformerError: fmt.Errorf("%s: %w", "failure in StateAt", err), Index: -1}
	} else {
		var changes []*TransformerResult = nil
		commitMsg := []string{}
		ctxWithTime := time2.WithTimeNow(ctx, time.Now())
		for i, t := range transformers {
			if r.DB != nil && transaction == nil {
				applyErr := TransformerBatchApplyError{
					TransformerError: errors.New("no transaction provided, but DB enabled"),
					Index:            i,
				}
				return nil, nil, nil, &applyErr
			}
			logger.FromContext(ctx).Info("writing esl event...")
			user, readUserErr := auth.ReadUserFromContext(ctx)

			if readUserErr != nil {
				return nil, nil, nil, &TransformerBatchApplyError{
					TransformerError: readUserErr,
					Index:            -1,
				}
			}

			eventMetadata := db.ESLMetadata{
				AuthorName:  user.Name,
				AuthorEmail: user.Email,
			}
			if r.DB.ShouldUseEslTable() {
				err = r.DB.DBWriteEslEventInternal(ctx, t.GetDBEventType(), transaction, t, eventMetadata)
				if err != nil {
					return nil, nil, nil, &TransformerBatchApplyError{
						TransformerError: err,
						Index:            i,
					}
				}
				// read the last written event, so we can get the primary key (eslVersion):
				internal, err := r.DB.DBReadEslEventInternal(ctx, transaction, false)
				if err != nil {
					return nil, nil, nil, &TransformerBatchApplyError{
						TransformerError: err,
						Index:            i,
					}
				}
				if internal == nil {
					return nil, nil, nil, &TransformerBatchApplyError{
						TransformerError: fmt.Errorf("could not find esl event that was just inserted with event type %v", t.GetDBEventType()),
						Index:            i,
					}
				}
				t.SetEslVersion(db.TransformerID(internal.EslVersion))

				if r.DB != nil && r.DB.WriteEslOnly {
					// if we were previously running with `db.writeEslTableOnly=true`, but now are running with
					// `db.writeEslTableOnly=false` (which is the recommended way to enable the database),
					// then we would have many events in the event_sourcing_light table that have not been processed.
					// So, we write the cutoff if we are only writing to the esl table. Then, when the database is fully
					// enabled, the cutoff is found and determined to be the latest transformer. When this happens,
					// the export service takes over the duties of writing the cutoff

					err = db.DBWriteCutoff(r.DB, ctx, transaction, internal.EslVersion)
					if err != nil {
						applyErr := TransformerBatchApplyError{
							TransformerError: err,
							Index:            i,
						}
						return nil, nil, nil, &applyErr
					}

				}
			}

			if msg, subChanges, err := RunTransformer(ctxWithTime, t, state, transaction); err != nil {
				applyErr := TransformerBatchApplyError{
					TransformerError: err,
					Index:            i,
				}
				return nil, nil, nil, &applyErr
			} else {
				commitMsg = append(commitMsg, msg)
				changes = append(changes, subChanges)
			}
		}
		return commitMsg, state, changes, nil
	}
}

type AppEnv struct {
	App  string
	Env  string
	Team string
}

type RootApp struct {
	Env string
	//argocd/v1alpha1/development2.yaml
}

type TransformerResult struct {
	ChangedApps     []AppEnv
	DeletedRootApps []RootApp
	Commits         *CommitIds
}

type CommitIds struct {
	Previous *git.Oid
	Current  *git.Oid
}

func (r *TransformerResult) AddAppEnv(app string, env string, team string) {
	r.ChangedApps = append(r.ChangedApps, AppEnv{
		App:  app,
		Env:  env,
		Team: team,
	})
}

func (r *TransformerResult) AddRootApp(env string) {
	r.DeletedRootApps = append(r.DeletedRootApps, RootApp{
		Env: env,
	})
}

func (r *TransformerResult) Combine(other *TransformerResult) {
	if other == nil {
		return
	}
	for i := range other.ChangedApps {
		a := other.ChangedApps[i]
		r.AddAppEnv(a.App, a.Env, a.Team)
	}
	for i := range other.DeletedRootApps {
		a := other.DeletedRootApps[i]
		r.AddRootApp(a.Env)
	}
	if r.Commits == nil {
		r.Commits = other.Commits
	}
}

func CombineArray(others []*TransformerResult) *TransformerResult {
	//exhaustruct:ignore
	var r *TransformerResult = &TransformerResult{}
	for i := range others {
		r.Combine(others[i])
	}
	return r
}

func (r *repository) ApplyTransformers(ctx context.Context, transaction *sql.Tx, transformers ...Transformer) (*TransformerResult, *TransformerBatchApplyError) {
	span, ctx := tracer.StartSpanFromContext(ctx, "ApplyTransformers")
	defer span.Finish()

	commitMsg, state, changes, applyErr := r.ApplyTransformersInternal(ctx, transaction, transformers...)
	if applyErr != nil {
		return nil, applyErr
	}
	if err := r.afterTransform(ctx, *state, transaction); err != nil {
		return nil, &TransformerBatchApplyError{TransformerError: fmt.Errorf("%s: %w", "failure in afterTransform", err), Index: -1}
	}

	treeId, insertError := state.Filesystem.(*fs.TreeBuilderFS).Insert()
	if insertError != nil {
		return nil, &TransformerBatchApplyError{TransformerError: insertError, Index: -1}
	}
	committer := &git.Signature{
		Name:  r.config.CommitterName,
		Email: r.config.CommitterEmail,
		When:  time.Now(),
	}

	user, readUserErr := auth.ReadUserFromContext(ctx)

	if readUserErr != nil {
		return nil, &TransformerBatchApplyError{
			TransformerError: readUserErr,
			Index:            -1,
		}
	}

	author := &git.Signature{
		Name:  user.Name,
		Email: user.Email,
		When:  time.Now(),
	}

	var rev *git.Oid
	// the commit can be nil, if it's the first commit in the repo
	if state.Commit != nil {
		rev = state.Commit.Id()
	}
	oldCommitId := rev

	newCommitId, createErr := r.repository.CreateCommitFromIds(
		fmt.Sprintf("refs/heads/%s", r.config.Branch),
		author,
		committer,
		strings.Join(commitMsg, "\n"),
		treeId,
		rev,
	)
	if createErr != nil {
		return nil, &TransformerBatchApplyError{
			TransformerError: fmt.Errorf("%s: %w", "createCommitFromIds failed", createErr),
			Index:            -1,
		}
	}
	result := CombineArray(changes)
	result.Commits = &CommitIds{
		Current:  newCommitId,
		Previous: nil,
	}
	if oldCommitId != nil {
		result.Commits.Previous = oldCommitId
	}
	return result, nil
}

func (r *repository) FetchAndReset(ctx context.Context) error {
	fetchSpec := fmt.Sprintf("+refs/heads/%s:refs/remotes/origin/%s", r.config.Branch, r.config.Branch)
	logger := logger.FromContext(ctx)
	//exhaustruct:ignore
	RemoteCallbacks := git.RemoteCallbacks{
		UpdateTipsCallback: func(refname string, a *git.Oid, b *git.Oid) error {
			logger.Debug("git.fetched",
				zap.String("refname", refname),
				zap.String("revision.new", b.String()),
			)
			return nil
		},
		CredentialsCallback:      r.credentials.CredentialsCallback(ctx),
		CertificateCheckCallback: r.certificates.CertificateCheckCallback(ctx),
	}
	fetchOptions := git.FetchOptions{
		Prune:           git.FetchPruneUnspecified,
		UpdateFetchhead: false,
		DownloadTags:    git.DownloadTagsUnspecified,
		Headers:         nil,
		ProxyOptions: git.ProxyOptions{
			Type: git.ProxyTypeNone,
			Url:  "",
		},
		RemoteCallbacks: RemoteCallbacks,
	}
	err := r.useRemote(func(remote *git.Remote) error {
		return remote.Fetch([]string{fetchSpec}, &fetchOptions, "fetching")
	})
	if err != nil {
		return err
	}
	var zero git.Oid
	var rev *git.Oid = &zero
	if remoteRef, err := r.repository.References.Lookup(fmt.Sprintf("refs/remotes/origin/%s", r.config.Branch)); err != nil {
		var gerr *git.GitError
		if errors.As(err, &gerr) && gerr.Code == git.ErrorCodeNotFound {
			// not found
			// nothing to do
		} else {
			return err
		}
	} else {
		rev = remoteRef.Target()
		if _, err := r.repository.References.Create(fmt.Sprintf("refs/heads/%s", r.config.Branch), rev, true, "reset branch"); err != nil {
			return err
		}
	}
	obj, err := r.repository.Lookup(rev)
	if err != nil {
		return err
	}
	commit, err := obj.AsCommit()
	if err != nil {
		return err
	}
	//exhaustruct:ignore
	err = r.repository.ResetToCommit(commit, git.ResetSoft, &git.CheckoutOptions{Strategy: git.CheckoutForce})
	if err != nil {
		return err
	}
	return nil
}

func (r *repository) Apply(ctx context.Context, transformers ...Transformer) error {
	if r.config.DisableQueue && r.DB.ShouldUseOtherTables() {
		changes, err := db.WithTransactionT(r.DB, ctx, 2, false, func(ctx context.Context, transaction *sql.Tx) (*TransformerResult, error) {
			subChanges, applyErr := r.ApplyTransformers(ctx, transaction, transformers...)
			if applyErr != nil {
				return nil, applyErr
			}
			return subChanges, nil
		})

		if err != nil {
			return err
		}
		if r.config.DogstatsdEvents {
			var ddError error
			if r.DB.ShouldUseEslTable() {
				ddError = UpdateDatadogMetricsDB(ctx, r.State(), r, changes, time.Now())
			} else {
				ddError = UpdateDatadogMetrics(ctx, nil, r.State(), r, changes, time.Now())
			}
			if ddError != nil {
				logger.FromContext(ctx).Warn(fmt.Sprintf("Could not send datadog metrics/events %v", ddError))
			}
		}
		r.notify.Notify()
<<<<<<< HEAD

		var changedAppNames []string
		var seen = make(map[string]bool)
		for _, app := range changes.ChangedApps {
			if _, ok := seen[app.App]; !ok {
				seen[app.App] = true
				changedAppNames = append(changedAppNames, app.App)
			}
		}
		if len(changedAppNames) != 0 {
			r.notify.NotifyChangedApps(changedAppNames)
		}
=======
		r.notifyChangedApps(changes)
>>>>>>> ddfd0a90
		return nil
	} else {
		eCh := r.applyDeferred(ctx, transformers...)
		select {
		case err := <-eCh:
			return err
		case <-ctx.Done():
			return ctx.Err()
		}
	}
}

func (r *repository) notifyChangedApps(changes *TransformerResult) {
	var changedAppNames []string
	var seen = make(map[string]bool)
	for _, app := range changes.ChangedApps {
		if _, ok := seen[app.App]; !ok {
			seen[app.App] = true
			changedAppNames = append(changedAppNames, app.App)
		}
	}
	if len(changedAppNames) != 0 {
		r.notify.NotifyChangedApps(changedAppNames)
	}
}

func (r *repository) applyDeferred(ctx context.Context, transformers ...Transformer) <-chan error {
	return r.queue.add(ctx, transformers)
}

// Push returns an 'error' for typing reasons, really it is always a git.GitError
func (r *repository) Push(ctx context.Context, pushAction func() error) error {

	span, ctx := tracer.StartSpanFromContext(ctx, "Apply")
	defer span.Finish()

	eb := r.backOffProvider()
	return backoff.Retry(
		func() error {
			span, _ := tracer.StartSpanFromContext(ctx, "Push")
			defer span.Finish()
			err := pushAction()
			if err != nil {
				gerr, ok := err.(*git.GitError)
				if ok && gerr.Code == git.ErrorCodeNonFastForward {
					return backoff.Permanent(err)
				}
			}
			return err
		},
		eb,
	)
}

func (r *repository) afterTransform(ctx context.Context, state State, transaction *sql.Tx) error {
	span, ctx := tracer.StartSpanFromContext(ctx, "afterTransform")
	defer span.Finish()

	if state.DBHandler.ShouldUseOtherTables() {
		// if the DB is enabled fully, the manifest-export service takes care to update the argo apps
		return nil
	}

	configs, err := state.GetAllEnvironmentConfigs(ctx, transaction)
	if err != nil {
		return err
	}
	for env, config := range configs {
		if config.ArgoCd != nil {
			err := r.updateArgoCdApps(ctx, &state, env, config, transaction)
			if err != nil {
				return err
			}
		}
	}
	return nil
}

func (r *repository) updateArgoCdApps(ctx context.Context, state *State, env string, config config.EnvironmentConfig, transaction *sql.Tx) error {
	span, ctx := tracer.StartSpanFromContext(ctx, "updateArgoCdApps")
	defer span.Finish()
	if !r.config.ArgoCdGenerateFiles {
		return nil
	}
	fs := state.Filesystem
	if apps, err := state.GetEnvironmentApplications(ctx, transaction, env); err != nil {
		return err
	} else {
		spanCollectData, _ := tracer.StartSpanFromContext(ctx, "collectData")
		defer spanCollectData.Finish()
		appData := []argocd.AppData{}
		sort.Strings(apps)
		for _, appName := range apps {
			if err != nil {
				return err
			}
			team, err := state.GetApplicationTeamOwner(ctx, transaction, appName)
			if err != nil {
				return err
			}
			version, err := state.GetEnvironmentApplicationVersion(ctx, transaction, env, appName)
			if err != nil {
				if errors.Is(err, os.ErrNotExist) {
					// if the app does not exist, we skip it
					// (It may not exist at all, or just hasn't been deployed to this environment yet)
					continue
				}
				return err
			}
			if version == nil || *version == 0 {
				// if nothing is deployed, ignore it
				continue
			}
			appData = append(appData, argocd.AppData{
				AppName:  appName,
				TeamName: team,
			})
		}
		spanCollectData.Finish()

		spanRenderAndWrite, ctx := tracer.StartSpanFromContext(ctx, "RenderAndWrite")
		defer spanRenderAndWrite.Finish()
		if manifests, err := argocd.Render(ctx, r.config.URL, r.config.Branch, config, env, appData); err != nil {
			return err
		} else {
			spanWrite, _ := tracer.StartSpanFromContext(ctx, "Write")
			defer spanWrite.Finish()
			for apiVersion, content := range manifests {
				if err := fs.MkdirAll(fs.Join("argocd", string(apiVersion)), 0777); err != nil {
					return err
				}
				target := fs.Join("argocd", string(apiVersion), fmt.Sprintf("%s.yaml", env))
				if err := util.WriteFile(fs, target, content, 0666); err != nil {
					return err
				}
			}
		}
	}
	return nil
}

func (r *repository) State() *State {
	s, err := r.StateAt(nil)
	if err != nil {
		panic(err)
	}
	return s
}

func (r *repository) StateAt(oid *git.Oid) (*State, error) {
	var commit *git.Commit
	if oid == nil {
		if obj, err := r.repository.RevparseSingle(fmt.Sprintf("refs/heads/%s", r.config.Branch)); err != nil {
			var gerr *git.GitError
			if errors.As(err, &gerr) {
				if gerr.Code == git.ErrorCodeNotFound {
					return &State{
						Commit:               nil,
						Filesystem:           fs.NewEmptyTreeBuildFS(r.repository),
						ReleaseVersionsLimit: r.config.ReleaseVersionsLimit,
						MinorRegexes:         r.config.MinorRegexes,
						DBHandler:            r.DB,
						CloudRunClient:       r.config.CloudRunClient,
					}, nil
				}
			}
			return nil, err
		} else {
			commit, err = obj.AsCommit()
			if err != nil {
				return nil, err
			}
		}
	} else {
		var err error
		commit, err = r.repository.LookupCommit(oid)
		if err != nil {
			return nil, err
		}
	}
	return &State{
		Filesystem:           fs.NewTreeBuildFS(r.repository, commit.TreeId()),
		Commit:               commit,
		ReleaseVersionsLimit: r.config.ReleaseVersionsLimit,
		MinorRegexes:         r.config.MinorRegexes,
		DBHandler:            r.DB,
		CloudRunClient:       r.config.CloudRunClient,
	}, nil
}

func (r *repository) Notify() *notify.Notify {
	return &r.notify
}

type State struct {
	Filesystem           billy.Filesystem
	Commit               *git.Commit
	ReleaseVersionsLimit uint
	MinorRegexes         []*regexp.Regexp
	// DbHandler will be nil if the DB is disabled
	DBHandler      *db.DBHandler
	CloudRunClient *cloudrun.CloudRunClient
}

func (s *State) Releases(application string) ([]uint64, error) {
	if entries, err := s.Filesystem.ReadDir(s.Filesystem.Join("applications", application, "releases")); err != nil {
		return nil, err
	} else {
		result := make([]uint64, 0, len(entries))
		for _, e := range entries {
			if i, err := strconv.ParseUint(e.Name(), 10, 64); err != nil {
				// just skip
			} else {
				result = append(result, i)
			}
		}
		return result, nil
	}
}

func (s *State) ReleaseManifests(application string, release uint64) (map[string]string, error) {
	base := s.Filesystem.Join("applications", application, "releases", strconv.FormatUint(release, 10), "environments")
	if entries, err := s.Filesystem.ReadDir(base); err != nil {
		return nil, err
	} else {
		result := make(map[string]string, len(entries))
		for _, e := range entries {
			if buf, err := readFile(s.Filesystem, s.Filesystem.Join(base, e.Name(), "manifests.yaml")); err != nil {
				return nil, err
			} else {
				result[e.Name()] = string(buf)
			}
		}
		return result, nil
	}
}

type Actor struct {
	Name  string
	Email string
}

type Lock struct {
	Message   string
	CreatedBy Actor
	CreatedAt time.Time
}

func readLock(fs billy.Filesystem, lockDir string) (*Lock, error) {
	lock := &Lock{
		Message: "",
		CreatedBy: Actor{
			Name:  "",
			Email: "",
		},
		CreatedAt: time.Time{},
	}

	if cnt, err := readFile(fs, fs.Join(lockDir, "message")); err != nil {
		if !os.IsNotExist(err) {
			return nil, err
		}
	} else {
		lock.Message = string(cnt)
	}

	if cnt, err := readFile(fs, fs.Join(lockDir, "created_by_email")); err != nil {
		if !os.IsNotExist(err) {
			return nil, err
		}
	} else {
		lock.CreatedBy.Email = string(cnt)
	}

	if cnt, err := readFile(fs, fs.Join(lockDir, "created_by_name")); err != nil {
		if !os.IsNotExist(err) {
			return nil, err
		}
	} else {
		lock.CreatedBy.Name = string(cnt)
	}

	if cnt, err := readFile(fs, fs.Join(lockDir, "created_at")); err != nil {
		if !os.IsNotExist(err) {
			return nil, err
		}
	} else {
		if createdAt, err := time.Parse(time.RFC3339, strings.TrimSpace(string(cnt))); err != nil {
			return nil, err
		} else {
			lock.CreatedAt = createdAt
		}
	}

	return lock, nil
}

func (s *State) GetEnvLocksDir(environment string) string {
	return s.Filesystem.Join("environments", environment, "locks")
}

func (s *State) GetEnvLockDir(environment string, lockId string) string {
	return s.Filesystem.Join(s.GetEnvLocksDir(environment), lockId)
}

func (s *State) GetAppLocksDir(environment string, application string) string {
	return s.Filesystem.Join("environments", environment, "applications", application, "locks")
}
func (s *State) GetTeamLocksDir(environment string, team string) string {
	return s.Filesystem.Join("environments", environment, "teams", team, "locks")
}

func (s *State) GetEnvironmentLocksFromDB(ctx context.Context, transaction *sql.Tx, environment string) (map[string]Lock, error) {
	if transaction == nil {
		return nil, fmt.Errorf("GetEnvironmentLocksFromDB: No transaction provided")
	}
	allActiveLockIds, err := s.DBHandler.DBSelectAllEnvironmentLocks(ctx, transaction, environment)
	if err != nil {
		return nil, err
	}
	var lockIds []string
	if allActiveLockIds != nil {
		lockIds = allActiveLockIds.EnvLocks
	}
	locks, err := s.DBHandler.DBSelectEnvironmentLockSet(ctx, transaction, environment, lockIds)

	if err != nil {
		return nil, err
	}
	result := make(map[string]Lock, len(locks))
	for _, lock := range locks {
		genericLock := Lock{
			Message: lock.Metadata.Message,
			CreatedBy: Actor{
				Name:  lock.Metadata.CreatedByName,
				Email: lock.Metadata.CreatedByEmail,
			},
			CreatedAt: lock.Created,
		}
		result[lock.LockID] = genericLock
	}
	return result, nil
}

func (s *State) GetEnvironmentLocks(ctx context.Context, transaction *sql.Tx, environment string) (map[string]Lock, error) {
	if s.DBHandler.ShouldUseOtherTables() {
		return s.GetEnvironmentLocksFromDB(ctx, transaction, environment)
	}
	return s.GetEnvironmentLocksFromManifest(environment)
}

func (s *State) GetEnvironmentLocksFromManifest(environment string) (map[string]Lock, error) {
	base := s.GetEnvLocksDir(environment)
	if entries, err := s.Filesystem.ReadDir(base); err != nil {
		return nil, err
	} else {
		result := make(map[string]Lock, len(entries))
		for _, e := range entries {
			if !e.IsDir() {
				return nil, fmt.Errorf("error getting environment locks: found file in the locks directory. run migration script to generate correct metadata")
			}
			if lock, err := readLock(s.Filesystem, s.Filesystem.Join(base, e.Name())); err != nil {
				return nil, err
			} else {
				result[e.Name()] = *lock
			}
		}
		return result, nil
	}
}

func (s *State) GetEnvironmentApplicationLocks(ctx context.Context, transaction *sql.Tx, environment, application string) (map[string]Lock, error) {
	if s.DBHandler.ShouldUseOtherTables() {
		return s.GetEnvironmentApplicationLocksFromDB(ctx, transaction, environment, application)
	}
	return s.GetEnvironmentApplicationLocksFromManifest(environment, application)
}

func (s *State) GetEnvironmentApplicationLocksFromDB(ctx context.Context, transaction *sql.Tx, environment, application string) (map[string]Lock, error) {
	if transaction == nil {
		return nil, fmt.Errorf("GetEnvironmentApplicationLocksFromDB: No transaction provided")
	}
	activeLockIds, err := s.DBHandler.DBSelectAllAppLocks(ctx, transaction, environment, application)
	if err != nil {
		return nil, err
	}
	var lockIds []string
	if activeLockIds != nil {
		lockIds = activeLockIds.AppLocks
	}
	locks, err := s.DBHandler.DBSelectAppLockSet(ctx, transaction, environment, application, lockIds)

	if err != nil {
		return nil, err
	}
	result := make(map[string]Lock, len(locks))
	for _, lock := range locks {
		genericLock := Lock{
			Message: lock.Metadata.Message,
			CreatedBy: Actor{
				Name:  lock.Metadata.CreatedByName,
				Email: lock.Metadata.CreatedByEmail,
			},
			CreatedAt: lock.Created,
		}
		result[lock.LockID] = genericLock
	}
	return result, nil
}

func (s *State) GetEnvironmentApplicationLocksFromManifest(environment, application string) (map[string]Lock, error) {
	base := s.GetAppLocksDir(environment, application)
	if entries, err := s.Filesystem.ReadDir(base); err != nil {
		return nil, err
	} else {
		result := make(map[string]Lock, len(entries))
		for _, e := range entries {
			if !e.IsDir() {
				return nil, fmt.Errorf("error getting application locks: found file in the locks directory. run migration script to generate correct metadata")
			}
			if lock, err := readLock(s.Filesystem, s.Filesystem.Join(base, e.Name())); err != nil {
				return nil, err
			} else {
				result[e.Name()] = *lock
			}
		}
		return result, nil
	}
}

func (s *State) GetEnvironmentTeamLocks(ctx context.Context, transaction *sql.Tx, environment, team string) (map[string]Lock, error) {
	if s.DBHandler.ShouldUseOtherTables() {
		return s.GetEnvironmentTeamLocksFromDB(ctx, transaction, environment, team)
	}
	return s.GetEnvironmentTeamLocksFromManifest(environment, team)
}

func (s *State) GetEnvironmentTeamLocksFromDB(ctx context.Context, transaction *sql.Tx, environment, team string) (map[string]Lock, error) {
	if transaction == nil {
		return nil, fmt.Errorf("GetEnvironmentTeamLocksFromDB: No transaction provided")
	}
	activeLockIDs, err := s.DBHandler.DBSelectAllTeamLocks(ctx, transaction, environment, team)
	if err != nil {
		return nil, err
	}

	var lockIds []string
	if activeLockIDs != nil {
		lockIds = activeLockIDs.TeamLocks
	}
	locks, err := s.DBHandler.DBSelectTeamLockSet(ctx, transaction, environment, team, lockIds)

	if err != nil {
		return nil, err
	}
	result := make(map[string]Lock, len(locks))
	for _, lock := range locks {
		genericLock := Lock{
			Message: lock.Metadata.Message,
			CreatedBy: Actor{
				Name:  lock.Metadata.CreatedByName,
				Email: lock.Metadata.CreatedByEmail,
			},
			CreatedAt: lock.Created,
		}
		result[lock.LockID] = genericLock
	}
	return result, nil
}

func (s *State) GetEnvironmentTeamLocksFromManifest(environment, team string) (map[string]Lock, error) {
	base := s.GetTeamLocksDir(environment, team)
	if entries, err := s.Filesystem.ReadDir(base); err != nil {
		return nil, err
	} else {
		result := make(map[string]Lock, len(entries))
		for _, e := range entries {
			if !e.IsDir() {
				return nil, fmt.Errorf("error getting team locks: found file in the locks directory. run migration script to generate correct metadata")
			}
			if lock, err := readLock(s.Filesystem, s.Filesystem.Join(base, e.Name())); err != nil {
				return nil, err
			} else {
				result[e.Name()] = *lock
			}
		}
		return result, nil
	}
}
func (s *State) GetDeploymentMetaData(ctx context.Context, transaction *sql.Tx, environment, application string) (string, time.Time, error) {
	if s.DBHandler.ShouldUseOtherTables() {
		result, err := s.DBHandler.DBSelectLatestDeployment(ctx, transaction, application, environment)
		if err != nil {
			return "", time.Time{}, err
		}
		if result != nil {
			return result.Metadata.DeployedByEmail, result.Created, nil
		}
		return "", time.Time{}, err
	}
	return s.GetDeploymentMetaDataFromRepo(environment, application)
}

func (s *State) GetDeploymentMetaDataFromRepo(environment, application string) (string, time.Time, error) {
	base := s.Filesystem.Join("environments", environment, "applications", application)
	author, err := readFile(s.Filesystem, s.Filesystem.Join(base, "deployed_by"))
	if err != nil {
		if os.IsNotExist(err) {
			// for backwards compatibility, we do not return an error here
			return "", time.Time{}, nil
		} else {
			return "", time.Time{}, err
		}
	}

	time_utc, err := readFile(s.Filesystem, s.Filesystem.Join(base, "deployed_at_utc"))
	if err != nil {
		if os.IsNotExist(err) {
			return string(author), time.Time{}, nil
		} else {
			return "", time.Time{}, err
		}
	}

	deployedAt, err := time.Parse("2006-01-02 15:04:05 -0700 MST", strings.TrimSpace(string(time_utc)))
	if err != nil {
		return "", time.Time{}, err
	}

	return string(author), deployedAt, nil
}

func (s *State) DeleteTeamLockIfEmpty(ctx context.Context, environment string, team string) error {
	dir := s.GetTeamLocksDir(environment, team)
	_, err := s.DeleteDirIfEmpty(dir)
	return err
}

func (s *State) DeleteAppLockIfEmpty(ctx context.Context, environment string, application string) error {
	dir := s.GetAppLocksDir(environment, application)
	_, err := s.DeleteDirIfEmpty(dir)
	return err
}

func (s *State) DeleteEnvLockIfEmpty(ctx context.Context, environment string) error {
	dir := s.GetEnvLocksDir(environment)
	_, err := s.DeleteDirIfEmpty(dir)
	return err
}

type SuccessReason int64

const (
	NoReason SuccessReason = iota
	DirDoesNotExist
	DirNotEmpty
)

// DeleteDirIfEmpty if it's empty. If the dir does not exist or is not empty, nothing happens.
// Errors are only returned if the read or delete operations fail.
// Returns SuccessReason for unit testing.
func (s *State) DeleteDirIfEmpty(directoryName string) (SuccessReason, error) {
	fileInfos, err := s.Filesystem.ReadDir(directoryName)
	if err != nil {
		return NoReason, fmt.Errorf("DeleteDirIfEmpty: failed to read directory %q: %w", directoryName, err)
	}
	if fileInfos == nil {
		// directory does not exist, nothing to do
		return DirDoesNotExist, nil
	}
	if len(fileInfos) == 0 {
		// directory exists, and is empty: delete it
		err = s.Filesystem.Remove(directoryName)
		if err != nil {
			return NoReason, fmt.Errorf("DeleteDirIfEmpty: failed to delete directory %q: %w", directoryName, err)
		}
		return NoReason, nil
	}
	return DirNotEmpty, nil
}

func (s *State) GetQueuedVersionFromDB(ctx context.Context, transaction *sql.Tx, environment string, application string) (*uint64, error) {
	queuedDeployment, err := s.DBHandler.DBSelectLatestDeploymentAttempt(ctx, transaction, environment, application)

	if err != nil || queuedDeployment == nil {
		return nil, err
	}

	var v *uint64
	if queuedDeployment.Version != nil {
		parsedInt := uint64(*queuedDeployment.Version)
		v = &parsedInt
	} else {
		v = nil
	}
	return v, nil
}

func (s *State) GetQueuedVersion(ctx context.Context, transaction *sql.Tx, environment string, application string) (*uint64, error) {
	if s.DBHandler.ShouldUseOtherTables() {
		return s.GetQueuedVersionFromDB(ctx, transaction, environment, application)
	}
	return s.GetQueuedVersionFromManifest(environment, application)
}

func (s *State) GetQueuedVersionFromManifest(environment string, application string) (*uint64, error) {
	return s.readSymlink(environment, application, queueFileName)
}

func (s *State) DeleteQueuedVersionFromDB(ctx context.Context, transaction *sql.Tx, environment string, application string, skipOverview bool) error {
	return s.DBHandler.DBDeleteDeploymentAttempt(ctx, transaction, environment, application, skipOverview)
}

func (s *State) DeleteQueuedVersion(ctx context.Context, transaction *sql.Tx, environment string, application string, skipOverview bool) error {
	if s.DBHandler.ShouldUseOtherTables() {
		return s.DeleteQueuedVersionFromDB(ctx, transaction, environment, application, skipOverview)
	}
	queuedVersion := s.Filesystem.Join("environments", environment, "applications", application, queueFileName)
	return s.Filesystem.Remove(queuedVersion)
}

func (s *State) DeleteQueuedVersionIfExists(ctx context.Context, transaction *sql.Tx, environment string, application string, skipOverview bool) error {
	queuedVersion, err := s.GetQueuedVersion(ctx, transaction, environment, application)
	if err != nil {
		return err
	}
	if queuedVersion == nil {
		return nil // nothing to do
	}
	return s.DeleteQueuedVersion(ctx, transaction, environment, application, skipOverview)
}
func (s *State) GetAllLatestDeployments(ctx context.Context, transaction *sql.Tx, environment string, allApps []string) (map[string]*int64, error) {
	if s.DBHandler.ShouldUseOtherTables() {
		return s.DBHandler.DBSelectAllLatestDeployments(ctx, transaction, environment)
	} else {
		var result = make(map[string]*int64)
		for _, appName := range allApps {
			currentlyDeployedVersion, err := s.GetEnvironmentApplicationVersion(ctx, transaction, environment, appName)
			if err != nil {
				return nil, err
			}
			var v int64
			if currentlyDeployedVersion != nil {
				v = int64(*currentlyDeployedVersion)
			}
			result[appName] = &v
		}
		return result, nil
	}
}

func (s *State) GetAllLatestReleases(ctx context.Context, transaction *sql.Tx, allApps []string) (map[string][]int64, error) {
	if s.DBHandler.ShouldUseOtherTables() {
		return s.DBHandler.DBSelectAllReleasesOfAllApps(ctx, transaction)
	} else {
		var result = make(map[string][]int64)
		for _, appName := range allApps {
			releases, err := s.GetAllApplicationReleases(ctx, transaction, appName)
			if err != nil {
				return nil, err
			}
			//conver to int64
			var toAdd []int64
			for _, val := range releases {
				toAdd = append(toAdd, int64(val))
			}
			result[appName] = toAdd
		}
		return result, nil
	}
}

func (s *State) GetEnvironmentApplicationVersion(ctx context.Context, transaction *sql.Tx, environment string, application string) (*uint64, error) {
	if s.DBHandler.ShouldUseOtherTables() {
		depl, err := s.DBHandler.DBSelectLatestDeployment(ctx, transaction, application, environment)
		if err != nil {
			return nil, err
		}
		if depl == nil || depl.Version == nil {
			return nil, nil
		}
		var v = uint64(*depl.Version)
		return &v, nil
	} else {
		return s.GetEnvironmentApplicationVersionFromManifest(environment, application)
	}
}

func (s *State) GetEnvironmentApplicationVersionFromManifest(environment string, application string) (*uint64, error) {
	return s.readSymlink(environment, application, "version")
}

// returns nil if there is no file
func (s *State) readSymlink(environment string, application string, symlinkName string) (*uint64, error) {
	version := s.Filesystem.Join("environments", environment, "applications", application, symlinkName)
	if lnk, err := s.Filesystem.Readlink(version); err != nil {
		if errors.Is(err, os.ErrNotExist) {
			// if the link does not exist, we return nil
			return nil, nil
		}
		return nil, fmt.Errorf("failed reading symlink %q: %w", version, err)
	} else {
		target := s.Filesystem.Join("environments", environment, "applications", application, lnk)
		if stat, err := s.Filesystem.Stat(target); err != nil {
			// if the file that the link points to does not exist, that's an error
			return nil, fmt.Errorf("failed stating %q: %w", target, err)
		} else {
			res, err := strconv.ParseUint(stat.Name(), 10, 64)
			return &res, err
		}
	}
}

func (s *State) GetTeamName(ctx context.Context, transaction *sql.Tx, application string) (string, error) {
	return s.GetApplicationTeamOwner(ctx, transaction, application)
}

func (s *State) GetTeamNameFromManifest(application string) (string, error) {
	fs := s.Filesystem

	teamFilePath := fs.Join("applications", application, "team")

	if teamName, err := util.ReadFile(fs, teamFilePath); err != nil {
		return "", err
	} else {
		return string(teamName), nil
	}
}

var InvalidJson = errors.New("JSON file is not valid")

func envExists(envConfigs map[string]config.EnvironmentConfig, envNameToSearchFor string) bool {
	if _, found := envConfigs[envNameToSearchFor]; found {
		return true
	}
	return false
}

func (s *State) GetEnvironmentConfigsAndValidate(ctx context.Context, transaction *sql.Tx) (map[string]config.EnvironmentConfig, error) {
	logger := logger.FromContext(ctx)
	envConfigs, err := s.GetAllEnvironmentConfigs(ctx, transaction)
	if err != nil {
		return nil, err
	}
	if len(envConfigs) == 0 {
		logger.Warn("No environment configurations found. Check git settings like the branch name. Kuberpult cannot operate without environments.")
	}
	for envName, env := range envConfigs {
		if env.Upstream == nil || env.Upstream.Environment == "" {
			continue
		}
		upstreamEnv := env.Upstream.Environment
		if !envExists(envConfigs, upstreamEnv) {
			logger.Warn(fmt.Sprintf("The environment '%s' has upstream '%s' configured, but the environment '%s' does not exist.", envName, upstreamEnv, upstreamEnv))
		}
	}
	envGroups := mapper.MapEnvironmentsToGroups(envConfigs)
	for _, group := range envGroups {
		grpDist := group.Environments[0].DistanceToUpstream
		for _, env := range group.Environments {
			if env.DistanceToUpstream != grpDist {
				logger.Warn(fmt.Sprintf("The environment group '%s' has multiple environments setup with different distances to upstream", group.EnvironmentGroupName))
			}
		}
	}
	return envConfigs, err
}

func (s *State) GetEnvironmentConfigsSorted(ctx context.Context, transaction *sql.Tx) (map[string]config.EnvironmentConfig, []string, error) {
	configs, err := s.GetAllEnvironmentConfigs(ctx, transaction)
	if err != nil {
		return nil, nil, err
	}
	// sorting the environments to get a deterministic order of events:
	var envNames []string = nil
	for envName := range configs {
		envNames = append(envNames, envName)
	}
	sort.Strings(envNames)
	return configs, envNames, nil
}

func (s *State) GetEnvironmentConfigsSortedFromManifest() (map[string]config.EnvironmentConfig, []string, error) {
	configs, err := s.GetAllEnvironmentConfigsFromManifest()
	if err != nil {
		return nil, nil, err
	}
	// sorting the environments to get a deterministic order of events:
	var envNames []string = nil
	for envName := range configs {
		envNames = append(envNames, envName)
	}
	sort.Strings(envNames)
	return configs, envNames, nil
}

func (s *State) GetAllEnvironmentConfigs(ctx context.Context, transaction *sql.Tx) (map[string]config.EnvironmentConfig, error) {
	if s.DBHandler.ShouldUseOtherTables() {
		return s.GetAllEnvironmentConfigsFromDB(ctx, transaction)
	}
	return s.GetAllEnvironmentConfigsFromManifest()
}

func (s *State) GetAllDeploymentsForApp(ctx context.Context, transaction *sql.Tx, appName string) (map[string]int64, error) {
	if s.DBHandler.ShouldUseOtherTables() {
		return s.GetAllDeploymentsForAppFromDB(ctx, transaction, appName)
	}
	return s.GetAllDeploymentsForAppFromManifest(ctx, appName)
}

func (s *State) GetAllDeploymentsForAppFromDB(ctx context.Context, transaction *sql.Tx, appName string) (map[string]int64, error) {
	result, err := s.DBHandler.DBSelectAllDeploymentsForApp(ctx, transaction, appName)
	if err != nil {
		return nil, err
	}
	if result == nil {
		return map[string]int64{}, nil
	}
	return result.Deployments, nil
}

func (s *State) GetAllDeploymentsForAppFromManifest(ctx context.Context, appName string) (map[string]int64, error) {
	envConfigs, err := s.GetAllEnvironmentConfigs(ctx, nil)
	if err != nil {
		return nil, err
	}
	result := map[string]int64{}
	for env := range envConfigs {
		version, err := s.GetEnvironmentApplicationVersion(ctx, nil, env, appName)
		if err != nil {
			return nil, err
		}
		if version != nil {
			result[env] = int64(*version)
		}
	}
	return result, nil
}

func (s *State) GetAllEnvironmentConfigsFromManifest() (map[string]config.EnvironmentConfig, error) {
	envs, err := s.Filesystem.ReadDir("environments")
	if err != nil {
		return nil, err
	}
	result := map[string]config.EnvironmentConfig{}
	for _, env := range envs {
		c, err := s.GetEnvironmentConfigFromManifest(env.Name())
		if err != nil {
			return nil, err

		}
		result[env.Name()] = *c
	}
	return result, nil
}

func (s *State) GetAllEnvironmentConfigsFromDB(ctx context.Context, transaction *sql.Tx) (map[string]config.EnvironmentConfig, error) {
	dbAllEnvs, err := s.DBHandler.DBSelectAllEnvironments(ctx, transaction)
	if err != nil {
		return nil, fmt.Errorf("unable to retrieve all environments, error: %w", err)
	}
	if dbAllEnvs == nil {
		return nil, nil
	}
	envs, err := s.DBHandler.DBSelectEnvironmentsBatch(ctx, transaction, dbAllEnvs.Environments)
	if err != nil {
		return nil, fmt.Errorf("unable to retrieve manifests for environments %v from the database, error: %w", dbAllEnvs.Environments, err)
	}
	ret := make(map[string]config.EnvironmentConfig)
	for _, env := range *envs {
		ret[env.Name] = env.Config
	}
	return ret, nil
}

// for use with custom migrations, otherwise use the two functions above
func (s *State) GetAllEnvironments(ctx context.Context) (map[string]config.EnvironmentConfig, error) {
	result := map[string]config.EnvironmentConfig{}

	fs := s.Filesystem

	envDir, err := fs.ReadDir("environments")
	if err != nil {
		return nil, fmt.Errorf("error while reading the environments directory, error: %w", err)
	}

	for _, envName := range envDir {
		configFilePath := fs.Join("environments", envName.Name(), "config.json")
		configBytes, err := readFile(fs, configFilePath)
		if err != nil {
			return nil, fmt.Errorf("could not read file at %s, error: %w", configFilePath, err)
		}
		//exhaustruct:ignore
		config := config.EnvironmentConfig{}
		err = json.Unmarshal(configBytes, &config)
		if err != nil {
			return nil, fmt.Errorf("error while unmarshaling the database JSON, error: %w", err)
		}
		result[envName.Name()] = config
	}

	return result, nil
}

func (s *State) GetEnvironmentConfig(ctx context.Context, transaction *sql.Tx, environmentName string) (*config.EnvironmentConfig, error) {
	if s.DBHandler.ShouldUseOtherTables() {
		return s.GetEnvironmentConfigFromDB(ctx, transaction, environmentName)
	}
	return s.GetEnvironmentConfigFromManifest(environmentName)
}

func (s *State) GetEnvironmentConfigFromManifest(environmentName string) (*config.EnvironmentConfig, error) {
	fileName := s.Filesystem.Join("environments", environmentName, "config.json")
	var config config.EnvironmentConfig
	if err := decodeJsonFile(s.Filesystem, fileName, &config); err != nil {
		if !errors.Is(err, os.ErrNotExist) {
			return nil, fmt.Errorf("%s : %w", fileName, InvalidJson)
		}
	}
	return &config, nil
}

func (s *State) GetEnvironmentConfigFromDB(ctx context.Context, transaction *sql.Tx, environmentName string) (*config.EnvironmentConfig, error) {
	dbEnv, err := s.DBHandler.DBSelectEnvironment(ctx, transaction, environmentName)
	if err != nil {
		return nil, fmt.Errorf("error while selecting entry for environment %s from the database, error: %w", environmentName, err)
	}
	if dbEnv == nil {
		return nil, nil
	}

	return &dbEnv.Config, nil
}

func (s *State) GetEnvironmentConfigsForGroup(ctx context.Context, transaction *sql.Tx, envGroup string) ([]string, error) {
	allEnvConfigs, err := s.GetAllEnvironmentConfigs(ctx, transaction)
	if err != nil {
		return nil, err
	}
	groupEnvNames := []string{}
	for env := range allEnvConfigs {
		envConfig := allEnvConfigs[env]
		g := envConfig.EnvironmentGroup
		if g != nil && *g == envGroup {
			groupEnvNames = append(groupEnvNames, env)
		}
	}
	if len(groupEnvNames) == 0 {
		return nil, fmt.Errorf("No environment found with given group '%s'", envGroup)
	}
	sort.Strings(groupEnvNames)
	return groupEnvNames, nil
}

func (s *State) GetEnvironmentApplications(ctx context.Context, transaction *sql.Tx, environment string) ([]string, error) {
	if s.DBHandler.ShouldUseOtherTables() && transaction != nil {
		return s.GetEnvironmentApplicationsFromDB(ctx, transaction, environment)
	}
	return s.GetEnvironmentApplicationsFromManifest(environment)
}

func (s *State) GetEnvironmentApplicationsFromManifest(environment string) ([]string, error) {
	appDir := s.Filesystem.Join("environments", environment, "applications")
	return names(s.Filesystem, appDir)
}

func (s *State) GetEnvironmentApplicationsFromDB(ctx context.Context, transaction *sql.Tx, environment string) ([]string, error) {
	envInfo, err := s.DBHandler.DBSelectEnvironment(ctx, transaction, environment)
	if err != nil {
		return nil, err
	}
	if envInfo == nil {
		return nil, fmt.Errorf("environment %s not found", environment)
	}
	if envInfo.Applications == nil {
		return make([]string, 0), nil
	}
	return envInfo.Applications, nil
}

// GetApplicationsFromFile returns all apps that exist in any env
func (s *State) GetApplicationsFromFile() ([]string, error) {
	return names(s.Filesystem, "applications")
}

// GetApplicationsFromFile returns all apps that exist in any env
func (s *State) GetApplications(ctx context.Context, transaction *sql.Tx) ([]string, error) {
	if s.DBHandler.ShouldUseOtherTables() {
		applications, err := s.DBHandler.DBSelectAllApplications(ctx, transaction)
		if err != nil {
			return nil, err
		}
		if applications == nil {
			return make([]string, 0), nil
		}
		return applications.Apps, nil
	} else {
		return s.GetApplicationsFromFile()
	}
}

// WriteCurrentlyDeployed writes all apps that have current deployments on any env from the filesystem to the database
func (s *State) WriteCurrentlyDeployed(ctx context.Context, transaction *sql.Tx, dbHandler *db.DBHandler) error {
	ddSpan, ctx := tracer.StartSpanFromContext(ctx, "WriteCurrentlyDeployed")
	defer ddSpan.Finish()
	_, envNames, err := s.GetEnvironmentConfigsSortedFromManifest() // this is intentional, when doing custom migrations (which is where this function is called), we want to read from the manifest repo explicitly
	if err != nil {
		return err
	}
	apps, err := s.GetApplicationsFromFile()
	if err != nil {
		return err
	}

	for _, appName := range apps {
		deploymentsForApp := map[string]int64{}
		for _, envName := range envNames {
			var version *uint64
			version, err = s.GetEnvironmentApplicationVersionFromManifest(envName, appName)
			if err != nil {
				return fmt.Errorf("could not get version of app %s in env %s", appName, envName)
			}
			var versionIntPtr *int64
			if version != nil {
				var versionInt = int64(*version)
				versionIntPtr = &versionInt
				deploymentsForApp[envName] = int64(*version)
			} else {
				versionIntPtr = nil
			}
			deployment := db.Deployment{
				EslVersion:    0,
				Created:       time.Time{},
				App:           appName,
				Env:           envName,
				Version:       versionIntPtr,
				TransformerID: 0,
				Metadata: db.DeploymentMetadata{
					DeployedByName:  "",
					DeployedByEmail: "",
					CiLink:          "",
				},
			}
			err = dbHandler.DBWriteDeployment(ctx, transaction, deployment, 0, true)
			if err != nil {
				return fmt.Errorf("error writing Deployment to DB for app %s in env %s: %w", deployment.App, deployment.Env, err)
			}
		}
	}
	return nil
}

// WriteAllCurrentlyDeployed writes all active deployments for al apps
func (s *State) WriteAllCurrentlyDeployed(ctx context.Context, transaction *sql.Tx, dbHandler *db.DBHandler) error {
	ddSpan, ctx := tracer.StartSpanFromContext(ctx, "WriteAllCurrentlyDeployed")
	defer ddSpan.Finish()
	_, envNames, err := s.GetEnvironmentConfigsSortedFromManifest() // this is intentional, when doing custom migrations (which is where this function is called), we want to read from the manifest repo explicitly
	if err != nil {
		return err
	}
	apps, err := s.GetApplicationsFromFile()
	if err != nil {
		return err
	}

	for _, appName := range apps {
		deploymentsForApp := map[string]int64{}
		for _, envName := range envNames {
			var version *uint64
			version, err = s.GetEnvironmentApplicationVersionFromManifest(envName, appName)
			if err != nil {
				return fmt.Errorf("could not get version of app %s in env %s", appName, envName)
			}
			if version != nil {
				deploymentsForApp[envName] = int64(*version)
			}
		}
		err = dbHandler.DBWriteAllDeploymentsForApp(ctx, transaction, 0, appName, deploymentsForApp)
		if err != nil {
			return fmt.Errorf("error writing all deployments to DB for app %s: %w", appName, err)
		}
	}
	return nil
}

// WriteCurrentEnvironmentLocks gets all locks on any environment in manifest and writes them to the DB
func (s *State) WriteCurrentEnvironmentLocks(ctx context.Context, transaction *sql.Tx, dbHandler *db.DBHandler) error {
	ddSpan, ctx := tracer.StartSpanFromContext(ctx, "WriteCurrentEnvironmentLocks")
	defer ddSpan.Finish()
	_, envNames, err := s.GetEnvironmentConfigsSortedFromManifest() // this is intentional, when doing custom migrations (which is where this function is called), we want to read from the manifest repo explicitly
	if err != nil {
		return err
	}
	for envNameIndex := range envNames {
		envName := envNames[envNameIndex]
		var activeLockIds []string

		ls, err := s.GetEnvironmentLocksFromManifest(envName)
		if err != nil {
			return err
		}
		for lockId, lock := range ls {
			currentEnv := db.EnvironmentLock{
				EslVersion: 0,
				Env:        envName,
				LockID:     lockId,
				Created:    time.Time{}, //Time of insertion in the database
				Metadata: db.LockMetadata{
					CreatedByName:  lock.CreatedBy.Name,
					CreatedByEmail: lock.CreatedBy.Email,
					Message:        lock.Message,
					CiLink:         "",             //CI links are not written into the manifest
					CreatedAt:      lock.CreatedAt, //Actual creation date
				},
				Deleted: false,
			}
			activeLockIds = append(activeLockIds, currentEnv.LockID)
			err = dbHandler.DBWriteEnvironmentLockInternal(ctx, transaction, currentEnv, 0)
			if err != nil {
				return fmt.Errorf("error writing environment locks to DB for environment %s: %w",
					envName, err)
			}
		}
		if len(activeLockIds) == 0 {
			activeLockIds = []string{}
		}
		err = dbHandler.DBWriteAllEnvironmentLocks(ctx, transaction, 0, envName, activeLockIds)
		if err != nil {
			return fmt.Errorf("error writing environment locks ids to DB for environment %s: %w",
				envName, err)
		}
	}
	return nil
}

func (s *State) WriteCurrentApplicationLocks(ctx context.Context, transaction *sql.Tx, dbHandler *db.DBHandler) error {
	ddSpan, ctx := tracer.StartSpanFromContext(ctx, "WriteCurrentApplicationLocks")
	defer ddSpan.Finish()
	_, envNames, err := s.GetEnvironmentConfigsSortedFromManifest() // this is intentional, when doing custom migrations (which is where this function is called), we want to read from the manifest repo explicitly

	if err != nil {
		return err
	}
	for envNameIndex := range envNames {

		envName := envNames[envNameIndex]

		appNames, err := s.GetEnvironmentApplicationsFromManifest(envName)
		if err != nil {
			return err
		}

		for _, currentApp := range appNames {
			var activeLockIds []string
			ls, err := s.GetEnvironmentApplicationLocksFromManifest(envName, currentApp)
			if err != nil {
				return err
			}
			for lockId, lock := range ls {
				currentAppLock := db.ApplicationLock{
					EslVersion: 0,
					Env:        envName,
					LockID:     lockId,
					Created:    time.Time{},
					Metadata: db.LockMetadata{
						CreatedByName:  lock.CreatedBy.Name,
						CreatedByEmail: lock.CreatedBy.Email,
						Message:        lock.Message,
						CiLink:         "", //CI links are not written into the manifest
						CreatedAt:      lock.CreatedAt,
					},
					App:     currentApp,
					Deleted: false,
				}
				activeLockIds = append(activeLockIds, currentAppLock.LockID)
				err = dbHandler.DBWriteApplicationLockInternal(ctx, transaction, currentAppLock, 0)
				if err != nil {
					return fmt.Errorf("error writing application locks to DB for application '%s' on '%s': %w",
						currentApp, envName, err)
				}
			}
			if len(activeLockIds) == 0 {
				activeLockIds = []string{}
			}
			err = dbHandler.DBWriteAllAppLocks(ctx, transaction, 0, envName, currentApp, activeLockIds)
			if err != nil {
				return fmt.Errorf("error writing existing locks to DB for application '%s' on environment '%s': %w",
					currentApp, envName, err)
			}
		}
	}
	return nil
}

func (s *State) WriteAllQueuedAppVersions(ctx context.Context, transaction *sql.Tx, dbHandler *db.DBHandler) error {
	ddSpan, ctx := tracer.StartSpanFromContext(ctx, "GetAllQueuedAppVersions")
	defer ddSpan.Finish()
	_, envNames, err := s.GetEnvironmentConfigsSortedFromManifest()

	if err != nil {
		return err
	}
	for envNameIndex := range envNames {

		envName := envNames[envNameIndex]

		appNames, err := s.GetEnvironmentApplicationsFromManifest(envName)
		if err != nil {
			return err
		}

		for _, currentApp := range appNames {
			var version *uint64
			version, err := s.GetQueuedVersionFromManifest(envName, currentApp)
			if err != nil {
				return err
			}

			var versionIntPtr *int64
			if version != nil {
				var versionInt = int64(*version)
				versionIntPtr = &versionInt
			} else {
				versionIntPtr = nil
			}
			err = dbHandler.DBWriteDeploymentAttempt(ctx, transaction, envName, currentApp, versionIntPtr, true)
			if err != nil {
				var deref int64
				if versionIntPtr == nil {
					deref = 0
				} else {
					deref = *versionIntPtr
				}
				return fmt.Errorf("error writing existing queued application version '%d' to DB for app '%s' on environment '%s': %w",
					deref, currentApp, envName, err)
			}
		}
	}
	return nil
}

func (s *State) WriteAllCommitEvents(ctx context.Context, transaction *sql.Tx, dbHandler *db.DBHandler) error {
	ddSpan, _ := tracer.StartSpanFromContext(ctx, "WriteAllCommitEvents")
	defer ddSpan.Finish()
	fs := s.Filesystem
	allCommitsPath := "commits"
	commitPrefixes, err := fs.ReadDir(allCommitsPath)
	if err != nil {
		return fmt.Errorf("could not read commits dir: %w\n", err)
	}
	for _, currentPrefix := range commitPrefixes {
		currentpath := fs.Join(allCommitsPath, currentPrefix.Name())
		commitSuffixes, err := fs.ReadDir(currentpath)
		if err != nil {
			return fmt.Errorf("could not read commit directory '%s': %w", currentpath, err)
		}
		for _, currentSuffix := range commitSuffixes {
			commitID := strings.Join([]string{currentPrefix.Name(), currentSuffix.Name()}, "")
			currentpath := fs.Join(fs.Join(currentpath, currentSuffix.Name(), "events"))
			potentialEventDirs, err := fs.ReadDir(currentpath)
			if err != nil {
				return fmt.Errorf("could not read events directory '%s': %w", currentpath, err)
			}
			for i := range potentialEventDirs {
				oneEventDir := potentialEventDirs[i]
				if oneEventDir.IsDir() {
					fileName := oneEventDir.Name()

					eType, err := readFile(fs, fs.Join(fs.Join(currentpath, fileName), "eventType"))

					if err != nil {
						return fmt.Errorf("could not read event type '%s': %w", fs.Join(currentpath, fileName), err)
					}

					fsEvent, err := event.Read(fs, fs.Join(currentpath, fileName))
					if err != nil {
						return fmt.Errorf("could not read events %w", err)
					}
					currentEvent := event.DBEventGo{
						EventData: fsEvent,
						EventMetadata: event.Metadata{
							Uuid:           fileName,
							EventType:      string(eType),
							ReleaseVersion: 0, // don't care about release version for this event
						},
					}
					eventJson, err := json.Marshal(currentEvent)
					if err != nil {
						return fmt.Errorf("Could not marshal event: %w\n", err)
					}
					err = dbHandler.WriteEvent(ctx, transaction, 0, currentEvent.EventMetadata.Uuid, event.EventType(currentEvent.EventMetadata.EventType), commitID, eventJson)
					if err != nil {
						return fmt.Errorf("error writing existing event version: %w", err)
					}
				}
			}
		}
	}
	return nil
}

func (s *State) DBInsertApplicationWithOverview(ctx context.Context, transaction *sql.Tx, appName string, previousEslVersion db.EslVersion, stateChange db.AppStateChange, metaData db.DBAppMetaData) error {
	h := s.DBHandler
	err := h.DBInsertApplication(ctx, transaction, appName, previousEslVersion, stateChange, metaData)
	if err != nil {
		return err
	}

	cache, err := h.ReadLatestOverviewCache(ctx, transaction)
	if err != nil {
		return err
	}
	if cache == nil {
		logger.FromContext(ctx).Sugar().Warnf("overview was nil, will skip update for app %s", appName)
		return nil
	}

	shouldDelete := stateChange == db.AppStateChangeDelete
	err = s.UpdateTopLevelAppInOverview(ctx, transaction, appName, cache, shouldDelete, map[string][]int64{})
	if err != nil {
		return err
	}

	for envGroupIndex := range cache.EnvironmentGroups {
		envGroup := cache.EnvironmentGroups[envGroupIndex]

		for i := range envGroup.Environments {
			env := envGroup.Environments[i]

			if shouldDelete {
				delete(env.Applications, appName)
			} else {
				envApp, err := s.UpdateOneAppEnvInOverview(ctx, transaction, appName, env.Name, nil, map[string]*int64{})
				if err != nil {
					return err
				}

				if env.Applications == nil {
					env.Applications = map[string]*api.Environment_Application{}
				}
				env.Applications[appName] = envApp
			}
		}
	}
	if shouldDelete {
		lApps := make([]*api.OverviewApplication, len(cache.LightweightApps)-1)

		for _, curr := range cache.LightweightApps {
			if curr.Name != appName {
				lApps = append(lApps, curr)
			}
		}
		cache.LightweightApps = lApps
	}

	err = h.WriteOverviewCache(ctx, transaction, cache)
	if err != nil {
		return err
	}

	return nil
}

func (s *State) DBInsertEnvironmentWithOverview(ctx context.Context, tx *sql.Tx, environmentName string, environmentConfig config.EnvironmentConfig, applications []string) error {
	h := s.DBHandler
	err := h.DBWriteEnvironment(ctx, tx, environmentName, environmentConfig, applications)
	if err != nil {
		return err
	}

	cache, err := h.ReadLatestOverviewCache(ctx, tx)
	if err != nil {
		return err
	}
	if cache == nil {
		logger.FromContext(ctx).Sugar().Warnf("overview was nil, will skip update for env %s", environmentName)
		return nil
	}

	err = s.UpdateEnvironmentsInOverview(ctx, tx, cache)
	if err != nil {
		return err
	}

	err = h.WriteOverviewCache(ctx, tx, cache)
	if err != nil {
		return err
	}

	return nil
}

func (s *State) UpdateTopLevelAppInOverview(ctx context.Context, transaction *sql.Tx, appName string, result *api.GetOverviewResponse, deleteApp bool, allReleasesOfAllApps map[string][]int64) error {
	if deleteApp {
		delete(result.Applications, appName)
		return nil
	}
	app := api.Application{
		UndeploySummary: 0,
		Warnings:        nil,
		Name:            appName,
		Releases:        []*api.Release{},
		SourceRepoUrl:   "",
		Team:            "",
	}
	allReleasesOfApp, found := allReleasesOfAllApps[appName]
	var rels []uint64
	if found {
		rels = conversion.ToUint64Slice(allReleasesOfApp)
	} else {
		retrievedReleasesOfApp, err := s.GetAllApplicationReleases(ctx, transaction, appName)
		if err != nil {
			logger.FromContext(ctx).Sugar().Warnf("app without releases: %v", err)
		}
		rels = retrievedReleasesOfApp
	}

	if releasesInDb, err := s.GetApplicationReleasesDB(ctx, transaction, appName, rels); err != nil {
		return err
	} else {
		for _, rel := range releasesInDb {
			if rel == nil {
				// ignore
			} else {
				release := rel.ToProto()
				app.Releases = append(app.Releases, release)
			}
		}
	}

	if team, err := s.GetApplicationTeamOwner(ctx, transaction, appName); err != nil {
		return err
	} else {
		app.Team = team
	}
	if result == nil {
		return nil
	}
	app.UndeploySummary = deriveUndeploySummary(appName, result.EnvironmentGroups)
	app.Warnings = CalculateWarnings(ctx, app.Name, result.EnvironmentGroups)
	if result.Applications == nil {
		result.Applications = map[string]*api.Application{}
	}
	result.Applications[appName] = &app
	result.LightweightApps = append(result.LightweightApps, &api.OverviewApplication{Name: appName, Team: app.Team})
	return nil
}

func getEnvironmentByName(groups []*api.EnvironmentGroup, envNameToReturn string) *api.Environment {
	for _, currentGroup := range groups {
		for _, currentEnv := range currentGroup.Environments {
			if currentEnv.Name == envNameToReturn {
				return currentEnv
			}
		}
	}
	return nil
}

func getEnvironmentInGroup(groups []*api.EnvironmentGroup, groupNameToReturn string, envNameToReturn string) *api.Environment {
	for _, currentGroup := range groups {
		if currentGroup.EnvironmentGroupName == groupNameToReturn {
			for _, currentEnv := range currentGroup.Environments {
				if currentEnv.Name == envNameToReturn {
					return currentEnv
				}
			}
		}
	}
	return nil
}

/*
CalculateWarnings returns warnings for the User to be displayed in the UI.
For really unusual configurations, these will be logged and not returned.
*/
func CalculateWarnings(_ context.Context, appName string, groups []*api.EnvironmentGroup) []*api.Warning {
	result := make([]*api.Warning, 0)
	for e := 0; e < len(groups); e++ {
		group := groups[e]
		for i := 0; i < len(groups[e].Environments); i++ {
			env := group.Environments[i]
			if env == nil || env.Config == nil || env.Config.Upstream == nil || env.Config.Upstream.Environment == nil {
				// if the env has no upstream, there's nothing to warn about
				continue
			}
			upstreamEnvName := env.Config.GetUpstream().Environment
			upstreamEnv := getEnvironmentByName(groups, *upstreamEnvName)
			if upstreamEnv == nil {
				// this is already checked on startup and therefore shouldn't happen here
				continue
			}

			appInEnv := env.Applications[appName]
			if appInEnv == nil {
				// appName is not deployed here, ignore it
				continue
			}
			versionInEnv := appInEnv.Version
			appInUpstreamEnv := upstreamEnv.Applications[appName]
			if appInUpstreamEnv == nil {
				// appName is not deployed upstream... that's unusual!
				var warning = api.Warning{
					WarningType: &api.Warning_UpstreamNotDeployed{
						UpstreamNotDeployed: &api.UpstreamNotDeployed{
							UpstreamEnvironment: *upstreamEnvName,
							ThisVersion:         versionInEnv,
							ThisEnvironment:     env.Name,
						},
					},
				}
				result = append(result, &warning)
				continue
			}
			versionInUpstreamEnv := appInUpstreamEnv.Version

			if versionInEnv > versionInUpstreamEnv && len(appInEnv.Locks) == 0 {
				var warning = api.Warning{
					WarningType: &api.Warning_UnusualDeploymentOrder{
						UnusualDeploymentOrder: &api.UnusualDeploymentOrder{
							UpstreamVersion:     versionInUpstreamEnv,
							UpstreamEnvironment: *upstreamEnvName,
							ThisVersion:         versionInEnv,
							ThisEnvironment:     env.Name,
						},
					},
				}
				result = append(result, &warning)
			}
		}
	}
	return result
}

func deriveUndeploySummary(appName string, groups []*api.EnvironmentGroup) api.UndeploySummary {
	var allNormal = true
	var allUndeploy = true
	for _, group := range groups {
		for _, environment := range group.Environments {
			var app, exists = environment.Applications[appName]
			if !exists {
				continue
			}
			if app.Version == 0 {
				// if the app exists but nothing is deployed, we ignore this
				continue
			}
			if app.UndeployVersion {
				allNormal = false
			} else {
				allUndeploy = false
			}
		}
	}
	if allUndeploy {
		return api.UndeploySummary_UNDEPLOY
	}
	if allNormal {
		return api.UndeploySummary_NORMAL
	}
	return api.UndeploySummary_MIXED

}

func (s *State) UpdateOneAppEnvInOverview(ctx context.Context, transaction *sql.Tx, appName string, envName string, configParam *config.EnvironmentConfig, allEnvironmentApplicationVersions map[string]*int64) (*api.Environment_Application, error) {
	var envConfig = configParam
	if envConfig == nil {
		var err error
		envConfig, err = s.GetEnvironmentConfig(ctx, transaction, envName)
		if err != nil {
			return nil, fmt.Errorf("could not get environment to update app %s in env %s: %w", appName, envName, err)
		}
	}

	app := api.Environment_Application{
		Version:         0,
		QueuedVersion:   0,
		UndeployVersion: false,
		ArgoCd:          nil,
		Name:            appName,
		Locks:           map[string]*api.Lock{},
		TeamLocks:       map[string]*api.Lock{},
		Team:            "",
		DeploymentMetaData: &api.Environment_Application_DeploymentMetaData{
			DeployAuthor: "",
			DeployTime:   "",
		},
	}
	teamName, err := s.GetTeamName(ctx, transaction, appName)
	if err == nil {
		app.Team = teamName
		if teamLocks, teamErr := s.GetEnvironmentTeamLocks(ctx, transaction, envName, teamName); teamErr != nil {
			return nil, teamErr
		} else {
			for lockId, lock := range teamLocks {
				app.TeamLocks[lockId] = &api.Lock{
					Message:   lock.Message,
					LockId:    lockId,
					CreatedAt: timestamppb.New(lock.CreatedAt),
					CreatedBy: &api.Actor{
						Name:  lock.CreatedBy.Name,
						Email: lock.CreatedBy.Email,
					},
				}
			}
		}
	} // Err != nil means no team name was found so no need to parse team locks

	var version *uint64 = new(uint64)
	allAppsVersion, found := allEnvironmentApplicationVersions[appName]
	if found {
		*version = uint64(*allAppsVersion)
	} else {
		version, err = s.GetEnvironmentApplicationVersion(ctx, transaction, envName, appName)
	}
	if err != nil && !errors.Is(err, os.ErrNotExist) {
		return nil, err
	} else {

		if version == nil {
			app.Version = 0
		} else {
			app.Version = *version
		}
	}

	if queuedVersion, err := s.GetQueuedVersion(ctx, transaction, envName, appName); err != nil && !errors.Is(err, os.ErrNotExist) {
		return nil, err
	} else {
		if queuedVersion == nil {
			app.QueuedVersion = 0
		} else {
			app.QueuedVersion = *queuedVersion
		}
	}
	app.UndeployVersion = false
	if version != nil {
		if release, err := s.GetApplicationRelease(ctx, transaction, appName, *version); err != nil && !errors.Is(err, os.ErrNotExist) {
			return nil, err
		} else if release != nil {
			app.UndeployVersion = release.UndeployVersion
		}
	}

	if appLocks, err := s.GetEnvironmentApplicationLocks(ctx, transaction, envName, appName); err != nil {
		return nil, err
	} else {
		for lockId, lock := range appLocks {
			app.Locks[lockId] = &api.Lock{
				Message:   lock.Message,
				LockId:    lockId,
				CreatedAt: timestamppb.New(lock.CreatedAt),
				CreatedBy: &api.Actor{
					Name:  lock.CreatedBy.Name,
					Email: lock.CreatedBy.Email,
				},
			}
		}
	}
	if envConfig != nil && envConfig.ArgoCd != nil {
		if syncWindows, err := mapper.TransformSyncWindows(envConfig.ArgoCd.SyncWindows, appName); err != nil {
			return nil, err
		} else {
			app.ArgoCd = &api.Environment_Application_ArgoCD{
				SyncWindows: syncWindows,
			}
		}
	}
	deployAuthor, deployTime, err := s.GetDeploymentMetaData(ctx, transaction, envName, appName)
	if err != nil {
		return nil, err
	}
	app.DeploymentMetaData.DeployAuthor = deployAuthor
	if deployTime.IsZero() {
		app.DeploymentMetaData.DeployTime = ""
	} else {
		app.DeploymentMetaData.DeployTime = fmt.Sprintf("%d", deployTime.Unix())
	}
	return &app, nil
}

func (s *State) UpdateEnvironmentsInOverview(ctx context.Context, transaction *sql.Tx, result *api.GetOverviewResponse) error {
	if envs, err := s.GetAllEnvironmentConfigs(ctx, transaction); err != nil {
		return err
	} else {
		result.EnvironmentGroups = mapper.MapEnvironmentsToGroups(envs)
		for envName, config := range envs {
			var groupName = mapper.DeriveGroupName(config, envName)
			var envInGroup = getEnvironmentInGroup(result.EnvironmentGroups, groupName, envName)

			argocd := &api.EnvironmentConfig_ArgoCD{
				SyncWindows: []*api.EnvironmentConfig_ArgoCD_SyncWindows{},
				Destination: &api.EnvironmentConfig_ArgoCD_Destination{
					Name:                 "",
					Server:               "",
					Namespace:            nil,
					AppProjectNamespace:  nil,
					ApplicationNamespace: nil,
				},
				AccessList:             []*api.EnvironmentConfig_ArgoCD_AccessEntry{},
				ApplicationAnnotations: map[string]string{},
				IgnoreDifferences:      []*api.EnvironmentConfig_ArgoCD_IgnoreDifferences{},
				SyncOptions:            []string{},
			}
			if config.ArgoCd != nil {
				argocd = mapper.TransformArgocd(*config.ArgoCd)
			}
			env := api.Environment{
				DistanceToUpstream: 0,
				Priority:           api.Priority_PROD,
				Name:               envName,
				Config: &api.EnvironmentConfig{
					Upstream:         mapper.TransformUpstream(config.Upstream),
					Argocd:           argocd,
					EnvironmentGroup: &groupName,
				},
				Locks:        map[string]*api.Lock{},
				Applications: map[string]*api.Environment_Application{},
			}
			envInGroup.Config = env.Config
			if locks, err := s.GetEnvironmentLocks(ctx, transaction, envName); err != nil {
				return err
			} else {
				for lockId, lock := range locks {
					env.Locks[lockId] = &api.Lock{
						Message:   lock.Message,
						LockId:    lockId,
						CreatedAt: timestamppb.New(lock.CreatedAt),
						CreatedBy: &api.Actor{
							Name:  lock.CreatedBy.Name,
							Email: lock.CreatedBy.Email,
						},
					}
				}
				envInGroup.Locks = env.Locks
			}

			if apps, err := s.GetEnvironmentApplications(ctx, transaction, envName); err != nil {
				return err
			} else {
				for _, appName := range apps {
					app, err2 := s.UpdateOneAppEnvInOverview(ctx, transaction, appName, envName, &config, map[string]*int64{})
					if err2 != nil {
						return err
					}
					env.Applications[appName] = app
				}
			}
			envInGroup.Applications = env.Applications
		}
	}
	return nil
}

func (s *State) GetAppsAndTeams() (map[string]string, error) {
	result, err := s.GetApplicationsFromFile()
	if err != nil {
		return nil, fmt.Errorf("could not get apps from file: %v", err)
	}
	var teamByAppName = map[string]string{} // key: app, value: team
	for i := range result {
		app := result[i]

		team, err := s.GetTeamNameFromManifest(app)
		if err != nil {
			// some apps do not have teams, that's not an error
			teamByAppName[app] = ""
		} else {
			teamByAppName[app] = team
		}
	}
	return teamByAppName, nil
}

func (s *State) WriteAllReleases(ctx context.Context, transaction *sql.Tx, app string, dbHandler *db.DBHandler) error {
	releases, err := s.GetAllApplicationReleasesFromManifest(app)
	if err != nil {
		return fmt.Errorf("cannot get releases of app %s: %v", app, err)
	}
	releaseNumbers := []int64{}
	for i := range releases {
		releaseVersion := releases[i]
		repoRelease, err := s.GetApplicationReleaseFromManifest(app, releaseVersion)
		if err != nil {
			return fmt.Errorf("cannot get app release of app %s and release %v: %v", app, releaseVersion, err)
		}
		manifests, err := s.GetApplicationReleaseManifestsFromManifest(app, releaseVersion)
		if err != nil {
			return fmt.Errorf("cannot get manifest for app %s and release %v: %v", app, releaseVersion, err)
		}

		if !valid.SHA1CommitID(repoRelease.SourceCommitId) {
			//If we are about to import an invalid commit ID, simply log it and write an empty commit.
			logger.FromContext(ctx).Sugar().Warnf("Source commit ID %s is not valid. Skipping migration for release %d of app %s", repoRelease.SourceCommitId, releaseVersion, app)
			repoRelease.SourceCommitId = ""
		}

		var manifestsMap = map[string]string{}
		for index := range manifests {
			manifest := manifests[index]
			manifestsMap[manifest.Environment] = manifest.Content
		}

		now, err := dbHandler.DBReadTransactionTimestamp(ctx, transaction)
		if err != nil {
			return fmt.Errorf("could not get transaction timestamp %v", err)

		}
		dbRelease := db.DBReleaseWithMetaData{
			EslVersion:    db.InitialEslVersion,
			Created:       *now,
			ReleaseNumber: releaseVersion,
			App:           app,
			Manifests: db.DBReleaseManifests{
				Manifests: manifestsMap,
			},
			Metadata: db.DBReleaseMetaData{
				UndeployVersion: repoRelease.UndeployVersion,
				SourceAuthor:    repoRelease.SourceAuthor,
				SourceCommitId:  repoRelease.SourceCommitId,
				SourceMessage:   repoRelease.SourceMessage,
				DisplayVersion:  repoRelease.DisplayVersion,
				IsMinor:         false,
				IsPrepublish:    false,
				CiLink:          "",
			},
			Deleted:      false,
			Environments: []string{},
		}
		err = dbHandler.DBInsertRelease(ctx, transaction, dbRelease, db.InitialEslVersion-1)
		if err != nil {
			return fmt.Errorf("error writing Release to DB for app %s: %v", app, err)
		}
		releaseNumbers = append(releaseNumbers, int64(repoRelease.Version))
	}
	err = dbHandler.DBInsertAllReleases(ctx, transaction, app, releaseNumbers, db.InitialEslVersion-1)
	if err != nil {
		return fmt.Errorf("error writing all_releases to DB for app %s: %v", app, err)
	}
	return nil
}

func (s *State) GetAllApplicationReleases(ctx context.Context, transaction *sql.Tx, application string) ([]uint64, error) {
	if s.DBHandler.ShouldUseOtherTables() {
		app, err := s.DBHandler.DBSelectAllReleasesOfApp(ctx, transaction, application)
		if err != nil {
			return nil, fmt.Errorf("could not get all releases of app %s: %v", application, err)
		}
		if app == nil {
			return nil, fmt.Errorf("could not get all releases of app %s (nil)", application)
		}
		res := conversion.ToUint64Slice(app.Metadata.Releases)
		return res, nil
	} else {
		return s.GetAllApplicationReleasesFromManifest(application)
	}
}

func (s *State) GetAllApplicationReleasesFromManifest(application string) ([]uint64, error) {
	if ns, err := names(s.Filesystem, s.Filesystem.Join("applications", application, "releases")); err != nil {
		return nil, err
	} else {
		result := make([]uint64, 0, len(ns))
		for _, n := range ns {
			if i, err := strconv.ParseUint(n, 10, 64); err == nil {
				result = append(result, i)
			}
		}
		sort.Slice(result, func(i, j int) bool {
			return result[i] < result[j]
		})
		return result, nil
	}
}

func (s *State) WriteCurrentTeamLocks(ctx context.Context, transaction *sql.Tx, dbHandler *db.DBHandler) error {
	ddSpan, _ := tracer.StartSpanFromContext(ctx, "WriteCurrentTeamLocks")
	defer ddSpan.Finish()
	_, envNames, err := s.GetEnvironmentConfigsSortedFromManifest() // this is intentional, when doing custom migrations (which is where this function is called), we want to read from the manifest repo explicitly

	if err != nil {
		return err
	}

	for envNameIndex := range envNames {
		processedTeams := map[string]bool{} //TeamName -> boolean (processed or not)
		envName := envNames[envNameIndex]

		appNames, err := s.GetEnvironmentApplicationsFromManifest(envName)
		if err != nil {
			return err
		}

		for _, currentApp := range appNames {
			var activeLockIds []string

			teamName, err := s.GetTeamNameFromManifest(currentApp)
			if err != nil {
				if errors.Is(err, os.ErrNotExist) {
					continue //If app has no team, we skip it
				}
				return err
			}
			_, exists := processedTeams[teamName]
			if !exists {
				processedTeams[teamName] = true
			} else {
				continue
			}

			ls, err := s.GetEnvironmentTeamLocksFromManifest(envName, teamName)
			if err != nil {
				return err
			}
			for lockId, lock := range ls {
				currentTeamLock := db.TeamLock{
					EslVersion: 0,
					Env:        envName,
					LockID:     lockId,
					Created:    time.Time{},
					Metadata: db.LockMetadata{
						CreatedByName:  lock.CreatedBy.Name,
						CreatedByEmail: lock.CreatedBy.Email,
						Message:        lock.Message,
						CiLink:         "", //CI links are not written into the manifest
						CreatedAt:      lock.CreatedAt,
					},
					Team:    teamName,
					Deleted: false,
				}
				activeLockIds = append(activeLockIds, currentTeamLock.LockID)
				err = dbHandler.DBWriteTeamLockInternal(ctx, transaction, currentTeamLock, 0)
				if err != nil {
					return fmt.Errorf("error writing team locks to DB for team '%s' on '%s': %w",
						teamName, envName, err)
				}
			}
			if len(activeLockIds) == 0 {
				activeLockIds = []string{}
			}
			err = dbHandler.DBWriteAllTeamLocks(ctx, transaction, 0, envName, teamName, activeLockIds)
			if err != nil {
				return fmt.Errorf("error writing existing locks to DB for team '%s' on environment '%s': %w",
					teamName, envName, err)
			}
		}
	}
	return nil
}

type Release struct {
	Version uint64
	/**
	"UndeployVersion=true" means that this version is empty, and has no manifest that could be deployed.
	It is intended to help cleanup old services within the normal release cycle (e.g. dev->staging->production).
	*/
	UndeployVersion bool
	SourceAuthor    string
	SourceCommitId  string
	SourceMessage   string
	CreatedAt       time.Time
	DisplayVersion  string
	IsMinor         bool
	/**
	"IsPrepublish=true" is used at the start of the merge pipeline to create a pre-publish release which can't be deployed.
	The goal is to get 100% of the commits even if the pipeline fails.
	*/
	IsPrepublish bool
}

func (rel *Release) ToProto() *api.Release {
	if rel == nil {
		return nil
	}
	return &api.Release{
		PrNumber:        extractPrNumber(rel.SourceMessage),
		Version:         rel.Version,
		SourceAuthor:    rel.SourceAuthor,
		SourceCommitId:  rel.SourceCommitId,
		SourceMessage:   rel.SourceMessage,
		UndeployVersion: rel.UndeployVersion,
		CreatedAt:       timestamppb.New(rel.CreatedAt),
		DisplayVersion:  rel.DisplayVersion,
		IsMinor:         rel.IsMinor,
		IsPrepublish:    rel.IsPrepublish,
	}
}

func extractPrNumber(sourceMessage string) string {
	re := regexp.MustCompile(`\(#(\d+)\)`)
	res := re.FindAllStringSubmatch(sourceMessage, -1)

	if len(res) == 0 {
		return ""
	} else {
		return res[len(res)-1][1]
	}
}

func (s *State) IsUndeployVersion(ctx context.Context, transaction *sql.Tx, application string, version uint64) (bool, error) {
	if s.DBHandler.ShouldUseOtherTables() {
		release, err := s.DBHandler.DBSelectReleaseByVersion(ctx, transaction, application, version, true)
		return release.Metadata.UndeployVersion, err
	} else {
		return s.IsUndeployVersionFromManifest(application, version)
	}
}

func (s *State) IsUndeployVersionFromManifest(application string, version uint64) (bool, error) {
	base := releasesDirectoryWithVersion(s.Filesystem, application, version)
	_, err := s.Filesystem.Stat(base)
	if err != nil {
		return false, wrapFileError(err, base, "could not call stat")
	}
	if _, err := readFile(s.Filesystem, s.Filesystem.Join(base, "undeploy")); err != nil {
		if !os.IsNotExist(err) {
			return false, err
		}
		return false, nil
	}
	return true, nil
}

func (s *State) GetApplicationReleasesDB(ctx context.Context, transaction *sql.Tx, application string, versions []uint64) ([]*Release, error) {
	var result []*Release
	if s.DBHandler.ShouldUseOtherTables() {
		rels, err := s.DBHandler.DBSelectReleasesByVersions(ctx, transaction, application, versions, true)
		if err != nil {
			return nil, fmt.Errorf("could not get release of app %s: %v", application, err)
		}
		if rels == nil {
			return nil, nil
		}
		for _, rel := range rels {
			r := &Release{
				Version:         rel.ReleaseNumber,
				UndeployVersion: rel.Metadata.UndeployVersion,
				SourceAuthor:    rel.Metadata.SourceAuthor,
				SourceCommitId:  rel.Metadata.SourceCommitId,
				SourceMessage:   rel.Metadata.SourceMessage,
				CreatedAt:       rel.Created,
				DisplayVersion:  rel.Metadata.DisplayVersion,
				IsMinor:         rel.Metadata.IsMinor,
				IsPrepublish:    rel.Metadata.IsPrepublish,
			}
			result = append(result, r)
		}
	} else {
		for i, v := range versions {
			rel, err := s.GetApplicationRelease(ctx, transaction, application, v)
			if err != nil {
				return nil, fmt.Errorf("could not get release of app %s at index %d for version %v: %v", application, i, v, err)
			}
			result = append(result, rel)
		}
	}
	return result, nil
}

func (s *State) GetApplicationRelease(ctx context.Context, transaction *sql.Tx, application string, version uint64) (*Release, error) {
	if s.DBHandler.ShouldUseOtherTables() {
		env, err := s.DBHandler.DBSelectReleaseByVersion(ctx, transaction, application, version, true)
		if err != nil {
			return nil, fmt.Errorf("could not get release of app %s: %v", application, err)
		}
		if env == nil {
			return nil, nil
		}
		return &Release{
			Version:         env.ReleaseNumber,
			UndeployVersion: env.Metadata.UndeployVersion,
			SourceAuthor:    env.Metadata.SourceAuthor,
			SourceCommitId:  env.Metadata.SourceCommitId,
			SourceMessage:   env.Metadata.SourceMessage,
			CreatedAt:       env.Created,
			DisplayVersion:  env.Metadata.DisplayVersion,
			IsMinor:         env.Metadata.IsMinor,
			IsPrepublish:    env.Metadata.IsPrepublish,
		}, nil
	} else {
		return s.GetApplicationReleaseFromManifest(application, version)
	}
}

func (s *State) GetApplicationReleaseFromManifest(application string, version uint64) (*Release, error) {
	base := releasesDirectoryWithVersion(s.Filesystem, application, version)
	_, err := s.Filesystem.Stat(base)
	if err != nil {
		return nil, wrapFileError(err, base, "could not call stat")
	}
	release := Release{
		Version:         version,
		UndeployVersion: false,
		SourceAuthor:    "",
		SourceCommitId:  "",
		SourceMessage:   "",
		CreatedAt:       time.Time{},
		DisplayVersion:  "",
		IsMinor:         false,
		IsPrepublish:    false,
	}
	if cnt, err := readFile(s.Filesystem, s.Filesystem.Join(base, "source_commit_id")); err != nil {
		if !os.IsNotExist(err) {
			return nil, err
		}
	} else {
		release.SourceCommitId = string(cnt)
	}
	if cnt, err := readFile(s.Filesystem, s.Filesystem.Join(base, "source_author")); err != nil {
		if !os.IsNotExist(err) {
			return nil, err
		}
	} else {
		release.SourceAuthor = string(cnt)
	}
	if cnt, err := readFile(s.Filesystem, s.Filesystem.Join(base, "source_message")); err != nil {
		if !os.IsNotExist(err) {
			return nil, err
		}
	} else {
		release.SourceMessage = string(cnt)
	}
	if displayVersion, err := readFile(s.Filesystem, s.Filesystem.Join(base, "display_version")); err != nil {
		if !os.IsNotExist(err) {
			return nil, err
		}
		release.DisplayVersion = ""
	} else {
		release.DisplayVersion = string(displayVersion)
	}
	isUndeploy, err := s.IsUndeployVersionFromManifest(application, version)
	if err != nil {
		return nil, err
	}
	release.UndeployVersion = isUndeploy
	if cnt, err := readFile(s.Filesystem, s.Filesystem.Join(base, "created_at")); err != nil {
		if !os.IsNotExist(err) {
			return nil, err
		}
	} else {
		if releaseTime, err := time.Parse(time.RFC3339, strings.TrimSpace(string(cnt))); err != nil {
			return nil, err
		} else {
			release.CreatedAt = releaseTime
		}
	}
	return &release, nil
}

func (s *State) GetApplicationReleaseManifests(ctx context.Context, transaction *sql.Tx, application string, version uint64) (map[string]*api.Manifest, error) {
	manifests := map[string]*api.Manifest{}
	if s.DBHandler.ShouldUseOtherTables() {
		release, err := s.DBHandler.DBSelectReleaseByVersion(ctx, transaction, application, version, true)
		if err != nil {
			return nil, fmt.Errorf("could not get release for app %s with version %v: %w", application, version, err)
		}
		for index, mani := range release.Manifests.Manifests {
			manifests[index] = &api.Manifest{
				Environment: index,
				Content:     mani,
			}
		}
		return manifests, nil
	} else {
		return s.GetApplicationReleaseManifestsFromManifest(application, version)
	}
}

func (s *State) GetApplicationReleaseManifestsFromManifest(application string, version uint64) (map[string]*api.Manifest, error) {
	manifests := map[string]*api.Manifest{}
	dir := manifestDirectoryWithReleasesVersion(s.Filesystem, application, version)

	entries, err := s.Filesystem.ReadDir(dir)
	if err != nil {
		return nil, fmt.Errorf("reading manifest directory: %w", err)
	}
	for _, entry := range entries {
		if !entry.IsDir() {
			continue
		}
		manifestPath := filepath.Join(dir, entry.Name(), "manifests.yaml")
		file, err := s.Filesystem.Open(manifestPath)
		if err != nil {
			return nil, fmt.Errorf("failed to open %s: %w", manifestPath, err)
		}
		content, err := io.ReadAll(file)
		if err != nil {
			return nil, fmt.Errorf("failed to read %s: %w", manifestPath, err)
		}

		manifests[entry.Name()] = &api.Manifest{
			Environment: entry.Name(),
			Content:     string(content),
		}
	}
	return manifests, nil
}

func (s *State) GetApplicationTeamOwner(ctx context.Context, transaction *sql.Tx, application string) (string, error) {
	if s.DBHandler.ShouldUseOtherTables() {
		app, err := s.DBHandler.DBSelectApp(ctx, transaction, application)
		if err != nil {
			return "", fmt.Errorf("could not get team of app %s: %v", application, err)
		}
		if app == nil {
			return "", fmt.Errorf("could not get team of app %s - could not find app", application)
		}
		return app.Metadata.Team, nil
	} else {
		return s.GetApplicationTeamOwnerFromManifest(application)
	}
}

func (s *State) GetApplicationTeamOwnerFromManifest(application string) (string, error) {
	appDir := applicationDirectory(s.Filesystem, application)
	appTeam := s.Filesystem.Join(appDir, "team")

	if team, err := readFile(s.Filesystem, appTeam); err != nil {
		if os.IsNotExist(err) {
			return "", nil
		} else {
			return "", fmt.Errorf("error while reading team owner file for application %v found: %w", application, err)
		}
	} else {
		return string(team), nil
	}
}

func (s *State) GetApplicationSourceRepoUrl(application string) (string, error) {
	appDir := applicationDirectory(s.Filesystem, application)
	appSourceRepoUrl := s.Filesystem.Join(appDir, "sourceRepoUrl")

	if url, err := readFile(s.Filesystem, appSourceRepoUrl); err != nil {
		if os.IsNotExist(err) {
			return "", nil
		} else {
			return "", fmt.Errorf("error while reading sourceRepoUrl file for application %v found: %w", application, err)
		}
	} else {
		return string(url), nil
	}
}

func names(fs billy.Filesystem, path string) ([]string, error) {
	files, err := fs.ReadDir(path)
	if err != nil {
		return nil, err
	}
	result := make([]string, 0, len(files))
	for _, app := range files {
		result = append(result, app.Name())
	}
	return result, nil
}

func decodeJsonFile(fs billy.Filesystem, path string, out interface{}) error {
	if file, err := fs.Open(path); err != nil {
		return wrapFileError(err, path, "could not decode json file")
	} else {
		defer file.Close()
		dec := json.NewDecoder(file)
		return dec.Decode(out)
	}
}

func readFile(fs billy.Filesystem, path string) ([]byte, error) {
	if file, err := fs.Open(path); err != nil {
		return nil, err
	} else {
		defer file.Close()
		return io.ReadAll(file)
	}
}

// ProcessQueue checks if there is something in the queue
// deploys if necessary
// deletes the queue
func (s *State) ProcessQueue(ctx context.Context, transaction *sql.Tx, fs billy.Filesystem, environment string, application string) (string, error) {
	queuedVersion, err := s.GetQueuedVersion(ctx, transaction, environment, application)
	queueDeploymentMessage := ""
	if err != nil {
		// could not read queued version.
		return "", err
	} else {
		if queuedVersion == nil {
			// if there is no version queued, that's not an issue, just do nothing:
			return "", nil
		}

		currentlyDeployedVersion, err := s.GetEnvironmentApplicationVersion(ctx, transaction, environment, application)
		if err != nil {
			return "", err
		}

		if currentlyDeployedVersion != nil && *queuedVersion == *currentlyDeployedVersion {
			// delete queue, it's outdated! But if we can't, that's not really a problem, as it would be overwritten
			// whenever the next deployment happens:
			err = s.DeleteQueuedVersion(ctx, transaction, environment, application, false)
			return fmt.Sprintf("deleted queued version %d because it was already deployed. app=%q env=%q", *queuedVersion, application, environment), err
		}
	}
	return queueDeploymentMessage, nil
}<|MERGE_RESOLUTION|>--- conflicted
+++ resolved
@@ -601,6 +601,7 @@
 			}
 		}
 	}
+
 	return transformerBatches, nil, changes
 }
 
@@ -792,21 +793,7 @@
 	ddSpan.Finish()
 
 	r.notify.Notify()
-<<<<<<< HEAD
-	var changedAppNames []string
-	var seen = make(map[string]bool)
-	for _, app := range changes.ChangedApps {
-		if _, ok := seen[app.App]; !ok {
-			seen[app.App] = true
-			changedAppNames = append(changedAppNames, app.App)
-		}
-	}
-	if len(changedAppNames) != 0 {
-		r.notify.NotifyChangedApps(changedAppNames)
-	}
-=======
 	r.notifyChangedApps(changes)
->>>>>>> ddfd0a90
 }
 
 func UpdateDatadogMetricsDB(ctx context.Context, state *State, r Repository, changes *TransformerResult, now time.Time) error {
@@ -1135,22 +1122,7 @@
 			}
 		}
 		r.notify.Notify()
-<<<<<<< HEAD
-
-		var changedAppNames []string
-		var seen = make(map[string]bool)
-		for _, app := range changes.ChangedApps {
-			if _, ok := seen[app.App]; !ok {
-				seen[app.App] = true
-				changedAppNames = append(changedAppNames, app.App)
-			}
-		}
-		if len(changedAppNames) != 0 {
-			r.notify.NotifyChangedApps(changedAppNames)
-		}
-=======
 		r.notifyChangedApps(changes)
->>>>>>> ddfd0a90
 		return nil
 	} else {
 		eCh := r.applyDeferred(ctx, transformers...)
