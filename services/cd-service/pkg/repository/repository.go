/*This file is part of kuberpult.

Kuberpult is free software: you can redistribute it and/or modify
it under the terms of the GNU General Public License as published by
the Free Software Foundation, either version 3 of the License, or
(at your option) any later version.

Kuberpult is distributed in the hope that it will be useful,
but WITHOUT ANY WARRANTY; without even the implied warranty of
MERCHANTABILITY or FITNESS FOR A PARTICULAR PURPOSE.  See the
GNU General Public License for more details.

You should have received a copy of the GNU General Public License
along with kuberpult.  If not, see <http://www.gnu.org/licenses/>.

Copyright 2021 freiheit.com*/
package repository

import (
	"bufio"
	"bytes"
	"context"
	"encoding/json"
	"errors"
	"fmt"
	"io"
	"os"
	"os/exec"
	"sort"
	"strconv"
	"strings"
	"sync"
	"time"

	"github.com/DataDog/datadog-go/v5/statsd"
	"github.com/cenkalti/backoff/v4"
	"github.com/freiheit-com/kuberpult/pkg/auth"
	"gopkg.in/DataDog/dd-trace-go.v1/ddtrace/tracer"

	"github.com/freiheit-com/kuberpult/pkg/api"
	"github.com/freiheit-com/kuberpult/services/cd-service/pkg/argocd"
	"github.com/freiheit-com/kuberpult/services/cd-service/pkg/config"
	"github.com/freiheit-com/kuberpult/services/cd-service/pkg/fs"
	"github.com/freiheit-com/kuberpult/services/cd-service/pkg/history"
	"github.com/freiheit-com/kuberpult/services/cd-service/pkg/notify"
	"go.uber.org/zap"

	"github.com/freiheit-com/kuberpult/pkg/logger"
	"github.com/go-git/go-billy/v5"
	"github.com/go-git/go-billy/v5/util"
	git "github.com/libgit2/git2go/v33"
)

// A Repository provides a multiple reader / single writer access to a git repository.
type Repository interface {
	Apply(ctx context.Context, transformers ...Transformer) error
	Push(ctx context.Context, pushAction func() error) error
	ApplyTransformersInternal(ctx context.Context, transformers ...Transformer) ([]string, *State, error)
	State() *State

	Notify() *notify.Notify
}

var (
	ddMetrics *statsd.Client
)

type repository struct {
	// Mutex gurading the writer
	writeLock    sync.Mutex
	writesDone   uint
	queue        queue
	remote       *git.Remote
	config       *Config
	credentials  *credentialsStore
	certificates *certificateStore

	repository *git.Repository
	history    *history.History

	// Mutex guarding head
	headLock sync.Mutex

	notify notify.Notify
}

type Config struct {
	// Mandatory Config
	URL  string
	Path string
	// Optional Config
	Credentials    Credentials
	Certificates   Certificates
	CommitterEmail string
	CommitterName  string
	// default branch is master
	Branch string
	//
	GcFrequency uint
}

func openOrCreate(path string) (*git.Repository, error) {
	repo2, err := git.OpenRepositoryExtended(path, git.RepositoryOpenNoSearch, path)
	if err != nil {
		var gerr *git.GitError
		if errors.As(err, &gerr) {
			if gerr.Code == git.ErrNotFound {
				os.MkdirAll(path, 0777)
				repo2, err = git.InitRepository(path, true)
				if err != nil {
					return nil, err
				}
			} else {
				return nil, err
			}
		} else {
			return nil, err
		}
	}
	return repo2, err
}

// Opens a repository. The repository is initialized and updated in the background.
func New(ctx context.Context, cfg Config) (Repository, error) {
	logger := logger.FromContext(ctx)

	ddMetricsFromCtx := ctx.Value("ddMetrics")
	if ddMetricsFromCtx != nil {
		ddMetrics = ddMetricsFromCtx.(*statsd.Client)
	}

	if cfg.Branch == "" {
		cfg.Branch = "master"
	}
	if cfg.CommitterEmail == "" {
		cfg.CommitterEmail = "kuberpult@example.com"
	}
	if cfg.CommitterName == "" {
		cfg.CommitterName = "kuberpult"
	}
	var credentials *credentialsStore
	var certificates *certificateStore
	var err error
	if strings.HasPrefix(cfg.URL, "./") || strings.HasPrefix(cfg.URL, "/") {
		logger.Debug("git url indicates a local directory. Ignoring credentials and certificates.")
	} else {
		credentials, err = cfg.Credentials.load()
		if err != nil {
			return nil, err
		}
		certificates, err = cfg.Certificates.load()
		if err != nil {
			return nil, err
		}
	}

	if repo2, err := openOrCreate(cfg.Path); err != nil {
		return nil, err
	} else {
		// configure remotes
		if remote, err := repo2.Remotes.CreateAnonymous(cfg.URL); err != nil {
			return nil, err
		} else {
			result := &repository{
				remote:       remote,
				config:       &cfg,
				credentials:  credentials,
				certificates: certificates,
				repository:   repo2,
				history:      history.NewHistory(repo2),
				queue:        makeQueue(),
			}
			result.headLock.Lock()

			defer result.headLock.Unlock()
			fetchSpec := fmt.Sprintf("+refs/heads/%s:refs/remotes/origin/%s", cfg.Branch, cfg.Branch)
			fetchOptions := git.FetchOptions{
				RemoteCallbacks: git.RemoteCallbacks{
					UpdateTipsCallback: func(refname string, a *git.Oid, b *git.Oid) error {
						logger.Debug("git.fetched",
							zap.String("refname", refname),
							zap.String("revision.new", b.String()),
						)
						return nil
					},
					CredentialsCallback:      credentials.CredentialsCallback(ctx),
					CertificateCheckCallback: certificates.CertificateCheckCallback(ctx),
				},
			}
			err := remote.Fetch([]string{fetchSpec}, &fetchOptions, "fetching")
			if err != nil {
				return nil, err
			}
			var zero git.Oid
			var rev *git.Oid = &zero
			if remoteRef, err := repo2.References.Lookup(fmt.Sprintf("refs/remotes/origin/%s", cfg.Branch)); err != nil {
				var gerr *git.GitError
				if errors.As(err, &gerr) && gerr.Code == git.ErrNotFound {
					// not found
					// nothing to do
				} else {
					return nil, err
				}
			} else {
				rev = remoteRef.Target()
				if _, err := repo2.References.Create(fmt.Sprintf("refs/heads/%s", cfg.Branch), rev, true, "reset branch"); err != nil {
					return nil, err
				}
			}
			// check that we can build the current state
			state, err := result.buildState()
			if err != nil {
				return nil, err
			}

			// Check configuration for errors and abort early if any:
			if _, err := state.GetEnvironmentConfigs(); err != nil {
				return nil, err
			}
			go result.work(ctx)
			return result, nil
		}
	}
}

func (r *repository) work(ctx context.Context) {
	defer func() {
		close(r.queue.elements)
		for e := range r.queue.elements {
			e.result <- nil
		}
	}()
	for {
		select {
		case <-ctx.Done():
			return
		case e := <-r.queue.elements:
			r.workOnce(e)
		}
	}
}

func (r *repository) workOnce(e element) {
	var err error
	elements := []element{e}
	defer func() {
		for _, el := range elements {
			el.result <- err
		}
	}()
	// Check that the first element is not already canceled
	select {
	case <-e.ctx.Done():
		e.result <- e.ctx.Err()
	default:
	}
	// Try to fetch more items from the queue in order to push more things together
dispatchmore:
	for {
		select {
		case f := <-r.queue.elements:
			// Check that the item is not already cancelled
			select {
			case <-f.ctx.Done():
				f.result <- f.ctx.Err()
			default:
				elements = append(elements, f)
			}
		default:
			break dispatchmore
		}
	}

	pushOptions := git.PushOptions{
		RemoteCallbacks: git.RemoteCallbacks{
			CredentialsCallback:      r.credentials.CredentialsCallback(e.ctx),
			CertificateCheckCallback: r.certificates.CertificateCheckCallback(e.ctx),
		},
	}
	pushAction := func() error {
		return r.remote.Push([]string{fmt.Sprintf("refs/heads/%s:refs/heads/%s", r.config.Branch, r.config.Branch)}, &pushOptions)
	}

	// Apply the items
	for i := 0; i < len(elements); {
		e := elements[i]
		applyErr := r.ApplyTransformers(e.ctx, e.transformers...)
		if applyErr != nil {
			e.result <- applyErr
			elements = append(elements[:i], elements[i+1:]...)
		} else {
			i++
		}
	}
	if len(elements) == 0 {
		return
	}

	// Try pushing once
	err = r.Push(e.ctx, pushAction)
	if err != nil {
		gerr := err.(*git.GitError)
		// If it doesn't work because the branch diverged, try reset and apply again.
		if gerr.Code == git.ErrorCodeNonFastForward {
			err = r.FetchAndReset(e.ctx)
			if err != nil {
				return
			}
			// Apply the items
			for i := 0; i < len(elements); {
				e := elements[i]
				applyErr := r.ApplyTransformers(e.ctx, e.transformers...)
				if applyErr != nil {
					e.result <- applyErr
					elements = append(elements[:i], elements[i+1:]...)
				} else {
					i++
				}
			}
			if len(elements) == 0 {
				return
			}
			if pushErr := r.Push(e.ctx, pushAction); pushErr != nil {
				err = &InternalError{inner: pushErr}
			}
		} else {
			err = &InternalError{inner: err}
		}
	}
	r.notify.Notify()
}

func (r *repository) ApplyTransformersInternal(ctx context.Context, transformers ...Transformer) ([]string, *State, error) {
	if state, err := r.buildState(); err != nil {
		return nil, nil, &InternalError{inner: err}
	} else {
		commitMsg := []string{}
		for _, t := range transformers {
			if msg, err := t.Transform(ctx, state.Filesystem); err != nil {
				return nil, nil, err
			} else {
				commitMsg = append(commitMsg, msg)
			}
		}
		return commitMsg, state, nil
	}
}

func (r *repository) ApplyTransformers(ctx context.Context, transformers ...Transformer) error {
	commitMsg, state, err := r.ApplyTransformersInternal(ctx, transformers...)
	//
	if err != nil {
		return err
	}
	err = UpdateDatadogMetrics(state.Filesystem)
	if err != nil {
		return err
	}
	if err := r.afterTransform(ctx, state.Filesystem); err != nil {
		return &InternalError{inner: err}
	}
	treeId, err := state.Filesystem.(*fs.TreeBuilderFS).Insert()
	if err != nil {
		return &InternalError{inner: err}
	}
	committer := &git.Signature{
		Name:  r.config.CommitterName,
		Email: r.config.CommitterEmail,
		When:  time.Now(),
	}

	author := &git.Signature{
		Name:  auth.Extract(ctx).Name,
		Email: auth.Extract(ctx).Email,
		When:  time.Now(),
	}

	var rev *git.Oid
	if state.Commit != nil {
		rev = state.Commit.Id()
	}
	if _, err := r.repository.CreateCommitFromIds(
		fmt.Sprintf("refs/heads/%s", r.config.Branch),
		author,
		committer,
		strings.Join(commitMsg, "\n"),
		treeId,
		rev,
	); err != nil {
		return &InternalError{inner: err}
	}
	return nil
}

func (r *repository) FetchAndReset(ctx context.Context) error {
	fetchSpec := fmt.Sprintf("+refs/heads/%s:refs/remotes/origin/%s", r.config.Branch, r.config.Branch)
	logger := logger.FromContext(ctx)
	fetchOptions := git.FetchOptions{
		RemoteCallbacks: git.RemoteCallbacks{
			UpdateTipsCallback: func(refname string, a *git.Oid, b *git.Oid) error {
				logger.Debug("git.fetched",
					zap.String("refname", refname),
					zap.String("revision.new", b.String()),
				)
				return nil
			},
			CredentialsCallback:      r.credentials.CredentialsCallback(ctx),
			CertificateCheckCallback: r.certificates.CertificateCheckCallback(ctx),
		},
	}
	err := r.remote.Fetch([]string{fetchSpec}, &fetchOptions, "fetching")
	if err != nil {
		return &InternalError{inner: err}
	}
	var zero git.Oid
	var rev *git.Oid = &zero
	if remoteRef, err := r.repository.References.Lookup(fmt.Sprintf("refs/remotes/origin/%s", r.config.Branch)); err != nil {
		var gerr *git.GitError
		if errors.As(err, &gerr) && gerr.Code == git.ErrNotFound {
			// not found
			// nothing to do
		} else {
			return err
		}
	} else {
		rev = remoteRef.Target()
		if _, err := r.repository.References.Create(fmt.Sprintf("refs/heads/%s", r.config.Branch), rev, true, "reset branch"); err != nil {
			return err
		}
	}
	obj, err := r.repository.Lookup(rev)
	if err != nil {
		return err
	}
	commit, err := obj.AsCommit()
	if err != nil {
		return err
	}
	err = r.repository.ResetToCommit(commit, git.ResetSoft, &git.CheckoutOptions{Strategy: git.CheckoutForce})
	if err != nil {
		return err
	}
	return nil
}

func (r *repository) Apply(ctx context.Context, transformers ...Transformer) error {
	defer func() {
		r.writesDone = r.writesDone + uint(len(transformers))
		r.maybeGc(ctx)
	}()
<<<<<<< HEAD
	eCh := r.applyDeferred(ctx, transformers...)
	select {
	case err := <-eCh:
		return err
	case <-ctx.Done():
		return ctx.Err()
	}
}
=======
	err := r.ApplyTransformers(ctx, transformers...)

	pushOptions := git.PushOptions{
		RemoteCallbacks: git.RemoteCallbacks{
			CredentialsCallback:      r.credentials.CredentialsCallback(ctx),
			CertificateCheckCallback: r.certificates.CertificateCheckCallback(ctx),
		},
	}

	pushAction := func() error {
		return r.remote.Push([]string{fmt.Sprintf("refs/heads/%s:refs/heads/%s", r.config.Branch, r.config.Branch)}, &pushOptions)
	}

	if err != nil {
		if errors.Is(err, invalidJson) {
			err = r.FetchAndReset(ctx)
			if err != nil {
				return err
			}
			err = r.ApplyTransformers(ctx, transformers...)
			if err != nil {
				return err
			}
		} else {
			return err
		}
	}

	if err := r.Push(ctx, pushAction); err != nil {
		gerr := err.(*git.GitError)
		if gerr.Code == git.ErrorCodeNonFastForward {
			err = r.FetchAndReset(ctx)
			if err != nil {
				return err
			}
			err = r.ApplyTransformers(ctx, transformers...)
			if err != nil {
				return err
			}
			if err := r.Push(ctx, pushAction); err != nil {
				return &InternalError{inner: err}
			}
		} else {
			return &InternalError{inner: err}
		}
	}
	r.notify.Notify()
>>>>>>> 73374baa

func (r *repository) applyDeferred(ctx context.Context, transformers ...Transformer) <-chan error {
	return r.queue.add(ctx, transformers)
}

func (r *repository) Push(ctx context.Context, pushAction func() error) error {

	span, ctx := tracer.StartSpanFromContext(ctx, "Apply")
	defer span.Finish()

	eb := backoff.NewExponentialBackOff()
	eb.MaxElapsedTime = 7 * time.Second
	return backoff.Retry(
		func() error {
			span, _ := tracer.StartSpanFromContext(ctx, "Push")
			span.SetTag("elapsedTime", eb.GetElapsedTime())
			defer span.Finish()
			err := pushAction()
			if err != nil {
				gerr := err.(*git.GitError)
				if gerr.Code == git.ErrorCodeNonFastForward {
					return backoff.Permanent(err)
				}
			}
			return err
		},
		backoff.WithMaxRetries(eb, 6),
	)
}

func (r *repository) afterTransform(ctx context.Context, fs billy.Filesystem) error {
	state := State{Filesystem: fs}
	configs, err := state.GetEnvironmentConfigs()
	if err != nil {
		return err
	}
	for env, config := range configs {
		if config.ArgoCd != nil {
			err := r.updateArgoCdApps(ctx, &state, env, config)
			if err != nil {
				return err
			}
		}
	}
	return nil
}

func (r *repository) updateArgoCdApps(ctx context.Context, state *State, name string, config config.EnvironmentConfig) error {
	fs := state.Filesystem
	if apps, err := state.GetEnvironmentApplications(name); err != nil {
		return err
	} else {
		appData := []argocd.AppData{}
		sort.Strings(apps)
		for _, appName := range apps {
			isUndeployVersion, err := state.IsLatestUndeployVersion(appName)
			if err != nil {
				return err
			}
			appData = append(appData, argocd.AppData{
				AppName:           appName,
				IsUndeployVersion: isUndeployVersion,
			})
		}
		if manifests, err := argocd.Render(r.config.URL, r.config.Branch, config, name, appData); err != nil {
			return err
		} else {
			for apiVersion, content := range manifests {
				if err := fs.MkdirAll(fs.Join("argocd", string(apiVersion)), 0777); err != nil {
					return err
				}
				target := fs.Join("argocd", string(apiVersion), fmt.Sprintf("%s.yaml", name))
				if err := util.WriteFile(fs, target, content, 0666); err != nil {
					return err
				}
			}
		}
	}
	return nil
}

func (r *repository) buildState() (*State, error) {
	if obj, err := r.repository.RevparseSingle(fmt.Sprintf("refs/heads/%s", r.config.Branch)); err != nil {
		var gerr *git.GitError
		if errors.As(err, &gerr) {
			if gerr.Code == git.ErrNotFound {
				return &State{Filesystem: fs.NewEmptyTreeBuildFS(r.repository)}, nil
			}
		}
		return nil, err
	} else {
		commit, err := obj.AsCommit()
		if err != nil {
			return nil, err
		}
		commitHistory, err := r.history.Of(commit)
		if err != nil {
			return nil, err
		}
		return &State{
			Filesystem:    fs.NewTreeBuildFS(r.repository, commit.TreeId()),
			Commit:        commit,
			History:       r.history,
			CommitHistory: commitHistory,
		}, nil
	}
}

func (r *repository) State() *State {
	s, err := r.buildState()
	if err != nil {
		panic(err)
	}
	return s
}

func (r *repository) Notify() *notify.Notify {
	return &r.notify
}

type ObjectCount struct {
	Count       uint64
	Size        uint64
	InPack      uint64
	Packs       uint64
	SizePack    uint64
	Garbage     uint64
	SizeGarbage uint64
}

func (r *repository) countObjects(ctx context.Context) (ObjectCount, error) {
	var stats ObjectCount
	/*
		The output of `git count-objects` looks like this:
			count: 0
			size: 0
			in-pack: 635
			packs: 1
			size-pack: 2845
			prune-packable: 0
			garbage: 0
			size-garbage: 0
	*/
	cmd := exec.CommandContext(ctx, "git", "count-objects", "--verbose")
	cmd.Dir = r.config.Path
	out, err := cmd.Output()
	if err != nil {
		return stats, err
	}
	scanner := bufio.NewScanner(bytes.NewReader(out))
	for scanner.Scan() {
		var (
			token string
			value uint64
		)
		if _, err := fmt.Sscan(scanner.Text(), &token, &value); err != nil {
			return stats, err
		}
		switch token {
		case "count:":
			stats.Count = value
		case "size:":
			stats.Size = value
		case "in-packs:":
			stats.InPack = value
		case "packs:":
			stats.Packs = value
		case "size-pack:":
			stats.SizePack = value
		case "garbage:":
			stats.Garbage = value
		case "size-garbage":
			stats.SizeGarbage = value
		}
	}
	return stats, nil
}

func (r *repository) maybeGc(ctx context.Context) {
	if r.config.GcFrequency == 0 || r.writesDone < r.config.GcFrequency {
		return
	}
	log := logger.FromContext(ctx)
	r.writesDone = 0
	timeBefore := time.Now()
	statsBefore, _ := r.countObjects(ctx)
	cmd := exec.CommandContext(ctx, "git", "repack", "-a", "-d")
	cmd.Dir = r.config.Path
	err := cmd.Run()
	if err != nil {
		log.Error("git.repack", zap.Error(err))
		return
	}
	statsAfter, _ := r.countObjects(ctx)
	log.Info("git.repack", zap.Duration("duration", time.Now().Sub(timeBefore)), zap.Uint64("collected", statsBefore.Count-statsAfter.Count))
}

type State struct {
	Filesystem    billy.Filesystem
	Commit        *git.Commit
	History       *history.History
	CommitHistory *history.CommitHistory
}

func (s *State) Applications() ([]string, error) {
	if entries, err := s.Filesystem.ReadDir("applications"); err != nil {
		return nil, err
	} else {
		result := make([]string, 0, len(entries))
		for _, e := range entries {
			result = append(result, e.Name())
		}
		return result, nil
	}
}

func (s *State) Releases(application string) ([]uint64, error) {
	if entries, err := s.Filesystem.ReadDir(s.Filesystem.Join("applications", application, "releases")); err != nil {
		return nil, err
	} else {
		result := make([]uint64, 0, len(entries))
		for _, e := range entries {
			if i, err := strconv.ParseUint(e.Name(), 10, 64); err != nil {
				// just skip
			} else {
				result = append(result, i)
			}
		}
		return result, nil
	}
}

func (s *State) ReleaseManifests(application string, release uint64) (map[string]string, error) {
	base := s.Filesystem.Join("applications", application, "releases", strconv.FormatUint(release, 10), "environments")
	if entries, err := s.Filesystem.ReadDir(base); err != nil {
		return nil, err
	} else {
		result := make(map[string]string, len(entries))
		for _, e := range entries {
			if buf, err := readFile(s.Filesystem, s.Filesystem.Join(base, e.Name(), "manifests.yaml")); err != nil {
				return nil, err
			} else {
				result[e.Name()] = string(buf)
			}
		}
		return result, nil
	}
}

type Lock struct {
	Message string
}

func (s *State) GetEnvironmentLocks(environment string) (map[string]Lock, error) {
	base := s.Filesystem.Join("environments", environment, "locks")
	if entries, err := s.Filesystem.ReadDir(base); err != nil {
		return nil, err
	} else {
		result := make(map[string]Lock, len(entries))
		for _, e := range entries {
			if buf, err := readFile(s.Filesystem, s.Filesystem.Join(base, e.Name())); err != nil {
				return nil, err
			} else {
				result[e.Name()] = Lock{
					Message: string(buf),
				}
			}
		}
		return result, nil
	}
}

func (s *State) GetEnvironmentApplicationVersionCommit(environment, application string) (*git.Commit, error) {
	if s.Commit == nil {
		return nil, nil
	} else {
		return s.CommitHistory.Change(
			[]string{
				"environments", environment,
				"applications", application,
				"version",
			})
	}
}
func (s *State) GetEnvironmentApplicationLocksCommit(environment, application string, lockId string) (*git.Commit, error) {
	if s.Commit == nil {
		return nil, nil
	} else {
		return s.CommitHistory.Change(
			[]string{
				"environments", environment,
				"applications", application,
				"locks", lockId,
			})
	}
}
func (s *State) GetEnvironmentLocksCommit(environment, lockId string) (*git.Commit, error) {
	if s.Commit == nil {
		return nil, nil
	} else {
		return s.CommitHistory.Change(
			[]string{
				"environments", environment,
				"locks", lockId,
			})
	}
}

func (s *State) GetEnvironmentApplicationLocks(environment, application string) (map[string]Lock, error) {
	base := s.Filesystem.Join("environments", environment, "applications", application, "locks")
	if entries, err := s.Filesystem.ReadDir(base); err != nil {
		return nil, err
	} else {
		result := make(map[string]Lock, len(entries))
		for _, e := range entries {
			if buf, err := readFile(s.Filesystem, s.Filesystem.Join(base, e.Name())); err != nil {
				return nil, err
			} else {
				result[e.Name()] = Lock{
					Message: string(buf),
				}
			}
		}
		return result, nil
	}
}

func (s *State) GetQueuedVersion(environment string, application string) (*uint64, error) {
	return s.readSymlink(environment, application, queueFileName)
}

func (s *State) DeleteQueuedVersion(environment string, application string) error {
	queuedVersion := s.Filesystem.Join("environments", environment, "applications", application, queueFileName)
	return s.Filesystem.Remove(queuedVersion)
}

func (s *State) DeleteQueuedVersionIfExists(environment string, application string) error {
	queuedVersion, err := s.GetQueuedVersion(environment, application)
	if err != nil {
		return err
	}
	if queuedVersion == nil {
		return nil // nothing to do
	}
	return s.DeleteQueuedVersion(environment, application)
}

func (s *State) GetEnvironmentApplicationVersion(environment, application string) (*uint64, error) {
	return s.readSymlink(environment, application, "version")
}

// returns nil if there is no file
func (s *State) readSymlink(environment string, application string, symlinkName string) (*uint64, error) {
	version := s.Filesystem.Join("environments", environment, "applications", application, symlinkName)
	if lnk, err := s.Filesystem.Readlink(version); err != nil {
		if errors.Is(err, os.ErrNotExist) {
			// if the link does not exist, we return nil
			return nil, nil
		}
		return nil, err
	} else {
		if stat, err := s.Filesystem.Stat(s.Filesystem.Join("environments", environment, "applications", application, lnk)); err != nil {
			// if the file that the link points to does not exist, that's an error
			return nil, err
		} else {
			res, err := strconv.ParseUint(stat.Name(), 10, 64)
			return &res, err
		}
	}
}

var invalidJson = errors.New("JSON file is not valid")

func (s *State) GetEnvironmentConfigs() (map[string]config.EnvironmentConfig, error) {
	envs, err := s.Filesystem.ReadDir("environments")
	if err != nil {
		return nil, err
	}
	result := map[string]config.EnvironmentConfig{}
	for _, env := range envs {
		fileName := s.Filesystem.Join("environments", env.Name(), "config.json")
		var config config.EnvironmentConfig
		if err := decodeJsonFile(s.Filesystem, fileName, &config); err != nil {
			if errors.Is(err, os.ErrNotExist) {
				result[env.Name()] = config
			} else {
				return nil, fmt.Errorf("%s : %w", fileName, invalidJson)
			}
		} else {
			result[env.Name()] = config
		}
	}
	return result, nil
}

func (s *State) GetEnvironmentApplications(environment string) ([]string, error) {
	appDir := s.Filesystem.Join("environments", environment, "applications")
	return names(s.Filesystem, appDir)
}

func (s *State) GetApplications() ([]string, error) {
	return names(s.Filesystem, "applications")
}

func (s *State) GetApplicationReleases(application string) ([]uint64, error) {
	if ns, err := names(s.Filesystem, s.Filesystem.Join("applications", application, "releases")); err != nil {
		return nil, err
	} else {
		result := make([]uint64, 0, len(ns))
		for _, n := range ns {
			if i, err := strconv.ParseUint(n, 10, 64); err == nil {
				result = append(result, i)
			}
		}
		return result, nil
	}
}

type Release struct {
	Version uint64
	/**
	"UndeployVersion=true" means that this version is empty, and has no manifest that could be deployed.
	It is intended to help cleanup old services within the normal release cycle (e.g. dev->staging->production).
	*/
	UndeployVersion bool
	SourceAuthor    string
	SourceCommitId  string
	SourceMessage   string
}

func (s *State) IsLatestUndeployVersion(application string) (bool, error) {
	version, err := GetLastRelease(s.Filesystem, application)
	if err != nil {
		return false, err
	}
	base := releasesDirectoryWithVersion(s.Filesystem, application, version)
	_, err = s.Filesystem.Stat(base)
	if err != nil {
		return false, wrapFileError(err, base, "could not call stat")
	}
	if _, err := readFile(s.Filesystem, s.Filesystem.Join(base, "undeploy")); err != nil {
		if !os.IsNotExist(err) {
			return false, err
		}
		return false, nil
	}
	return true, nil
}

func (s *State) IsUndeployVersion(application string, version uint64) (bool, error) {
	base := releasesDirectoryWithVersion(s.Filesystem, application, version)
	_, err := s.Filesystem.Stat(base)
	if err != nil {
		return false, wrapFileError(err, base, "could not call stat")
	}
	if _, err := readFile(s.Filesystem, s.Filesystem.Join(base, "undeploy")); err != nil {
		if !os.IsNotExist(err) {
			return false, err
		}
		return false, nil
	}
	return true, nil
}

func (s *State) GetApplicationRelease(application string, version uint64) (*Release, error) {
	base := releasesDirectoryWithVersion(s.Filesystem, application, version)
	_, err := s.Filesystem.Stat(base)
	if err != nil {
		return nil, wrapFileError(err, base, "could not call stat")
	}
	release := Release{Version: version}
	if cnt, err := readFile(s.Filesystem, s.Filesystem.Join(base, "source_commit_id")); err != nil {
		if !os.IsNotExist(err) {
			return nil, err
		}
	} else {
		release.SourceCommitId = string(cnt)
	}
	if cnt, err := readFile(s.Filesystem, s.Filesystem.Join(base, "source_author")); err != nil {
		if !os.IsNotExist(err) {
			return nil, err
		}
	} else {
		release.SourceAuthor = string(cnt)
	}
	if cnt, err := readFile(s.Filesystem, s.Filesystem.Join(base, "source_message")); err != nil {
		if !os.IsNotExist(err) {
			return nil, err
		}
	} else {
		release.SourceMessage = string(cnt)
	}
	isUndeploy, err := s.IsUndeployVersion(application, version)
	if err != nil {
		return nil, err
	}
	release.UndeployVersion = isUndeploy
	return &release, nil
}

func (s *State) GetApplicationReleaseCommit(application string, version uint64) (*git.Commit, error) {
	return s.CommitHistory.Change([]string{
		"applications", application,
		"releases", fmt.Sprintf("%d", version),
	})
}

func names(fs billy.Filesystem, path string) ([]string, error) {
	files, err := fs.ReadDir(path)
	if err != nil {
		return nil, err
	}
	result := make([]string, 0, len(files))
	for _, app := range files {
		result = append(result, app.Name())
	}
	return result, nil
}

func decodeJsonFile(fs billy.Filesystem, path string, out interface{}) error {
	if file, err := fs.Open(path); err != nil {
		return wrapFileError(err, path, "could not decode json file")
	} else {
		defer file.Close()
		dec := json.NewDecoder(file)
		return dec.Decode(out)
	}
}

func readFile(fs billy.Filesystem, path string) ([]byte, error) {
	if file, err := fs.Open(path); err != nil {
		return nil, err
	} else {
		defer file.Close()
		return io.ReadAll(file)
	}
}

// ProcessQueue checks if there is something in the queue
// deploys if necessary
// deletes the queue
func (s *State) ProcessQueue(ctx context.Context, fs billy.Filesystem, environment string, application string) (string, error) {
	queuedVersion, err := s.GetQueuedVersion(environment, application)
	queueDeploymentMessage := ""
	if err != nil {
		// could not read queued version.
		return "", err
	} else {
		if queuedVersion == nil {
			// if there is no version queued, that's not an issue, just do nothing:
			return "", nil
		}

		currentlyDeployedVersion, err := s.GetEnvironmentApplicationVersion(environment, application)
		if err != nil {
			return "", err
		}

		if currentlyDeployedVersion != nil && *queuedVersion == *currentlyDeployedVersion {
			// delete queue, it's outdated! But if we can't, that's not really a problem, as it would be overwritten
			// whenever the next deployment happens:
			err = s.DeleteQueuedVersion(environment, application)
			return fmt.Sprintf("deleted queued version %d because it was already deployed. app=%q env=%q", *queuedVersion, application, environment), err
		} else {
			// versions are different, deploy!
			d := DeployApplicationVersion{
				Environment:   environment,
				Application:   application,
				Version:       *queuedVersion,
				LockBehaviour: api.LockBehavior_Fail,
			}
			transform, err := d.Transform(ctx, fs)
			if err != nil {
				_, ok := err.(*LockedError)
				if ok {
					/**
					  Usually ProcessQueue is only called when an unlock happened -
					  however, we have 2 kinds of locks, so it might be an unlock of the env,
					  and the app is still locked! (or other way around)
					  In this case, we should skip it.
					*/
					return "", nil
				}
				return "", err
			} else {
				queueDeploymentMessage = fmt.Sprintf("\n%s (was queued)", transform)
			}
		}
	}
	return queueDeploymentMessage, nil
}<|MERGE_RESOLUTION|>--- conflicted
+++ resolved
@@ -448,7 +448,6 @@
 		r.writesDone = r.writesDone + uint(len(transformers))
 		r.maybeGc(ctx)
 	}()
-<<<<<<< HEAD
 	eCh := r.applyDeferred(ctx, transformers...)
 	select {
 	case err := <-eCh:
@@ -457,55 +456,6 @@
 		return ctx.Err()
 	}
 }
-=======
-	err := r.ApplyTransformers(ctx, transformers...)
-
-	pushOptions := git.PushOptions{
-		RemoteCallbacks: git.RemoteCallbacks{
-			CredentialsCallback:      r.credentials.CredentialsCallback(ctx),
-			CertificateCheckCallback: r.certificates.CertificateCheckCallback(ctx),
-		},
-	}
-
-	pushAction := func() error {
-		return r.remote.Push([]string{fmt.Sprintf("refs/heads/%s:refs/heads/%s", r.config.Branch, r.config.Branch)}, &pushOptions)
-	}
-
-	if err != nil {
-		if errors.Is(err, invalidJson) {
-			err = r.FetchAndReset(ctx)
-			if err != nil {
-				return err
-			}
-			err = r.ApplyTransformers(ctx, transformers...)
-			if err != nil {
-				return err
-			}
-		} else {
-			return err
-		}
-	}
-
-	if err := r.Push(ctx, pushAction); err != nil {
-		gerr := err.(*git.GitError)
-		if gerr.Code == git.ErrorCodeNonFastForward {
-			err = r.FetchAndReset(ctx)
-			if err != nil {
-				return err
-			}
-			err = r.ApplyTransformers(ctx, transformers...)
-			if err != nil {
-				return err
-			}
-			if err := r.Push(ctx, pushAction); err != nil {
-				return &InternalError{inner: err}
-			}
-		} else {
-			return &InternalError{inner: err}
-		}
-	}
-	r.notify.Notify()
->>>>>>> 73374baa
 
 func (r *repository) applyDeferred(ctx context.Context, transformers ...Transformer) <-chan error {
 	return r.queue.add(ctx, transformers)
