--- conflicted
+++ resolved
@@ -379,10 +379,7 @@
 	WriteCommitData       bool              `json:"writeCommitData"`
 	PreviousCommit        string            `json:"previousCommit"`
 	CiLink                string            `json:"ciLink"`
-<<<<<<< HEAD
-=======
 	AllowedDomains        []string          `json:"-"`
->>>>>>> 527c39bc
 	TransformerEslVersion db.TransformerID  `json:"-"`
 }
 
@@ -3083,10 +3080,7 @@
 	TransformerEslVersion db.TransformerID `json:"-"`
 	TargetType            string           `json:"targetType"`
 	CiLink                string           `json:"-"`
-<<<<<<< HEAD
-=======
 	AllowedDomains        []string         `json:"-"`
->>>>>>> 527c39bc
 }
 
 func (c *ReleaseTrain) GetDBEventType() db.EventType {
@@ -3317,14 +3311,12 @@
 ) (string, error) {
 	span, ctx := tracer.StartSpanFromContext(ctx, "ReleaseTrain")
 	defer span.Finish()
-<<<<<<< HEAD
-	fmt.Printf("CILINK: %s\n", c.CiLink)
-=======
+
 	//Prognosis can be a costly operation. Abort straight away if ci link is not valid
 	if c.CiLink != "" && state.DBHandler.ShouldUseOtherTables() && !isValidLink(c.CiLink, c.AllowedDomains) {
 		return "", grpc.FailedPrecondition(ctx, fmt.Errorf("Provided CI Link: %s is not valid or does not match any of the allowed domain", c.CiLink))
 	}
->>>>>>> 527c39bc
+
 	prognosis := c.Prognosis(ctx, state, transaction)
 
 	if prognosis.Error != nil {
