--- conflicted
+++ resolved
@@ -1993,22 +1993,12 @@
 	}
 
 	/*Check for locks*/
-<<<<<<< HEAD
-	envLocks, err := state.DBHandler.DBSelectAllEnvLocks(ctx, transaction, envName)
-=======
-	envName := types.EnvName(c.Environment)
-	envLocks, err := state.DBHandler.DBSelectAllEnvironmentLocks(ctx, transaction, envName)
->>>>>>> e0515989
+	envLocks, err := state.DBHandler.DBSelectAllEnvLocks(ctx, transaction, c.Environment)
 	if err != nil {
 		return err
 	}
-<<<<<<< HEAD
 	if len(envLocks) != 0 {
-		return "", grpc.FailedPrecondition(ctx, fmt.Errorf("could not delete environment '%s'. Environment locks for this environment exist", c.Environment))
-=======
-	if envLocks != nil && len(envLocks.EnvLocks) != 0 {
 		return grpc.FailedPrecondition(ctx, fmt.Errorf("could not delete environment '%s'. Environment locks for this environment exist", c.Environment))
->>>>>>> e0515989
 	}
 
 	appLocksForEnv, err := state.DBHandler.DBSelectAllAppLocksForEnv(ctx, transaction, c.Environment)
