--- conflicted
+++ resolved
@@ -601,11 +601,7 @@
 	gen := getGenerator(ctx)
 	eventUuid := gen.Generate()
 	if c.WriteCommitData {
-<<<<<<< HEAD
 		err = writeCommitData(ctx, state.DBHandler, transaction, c.TransformerEslID, c.SourceCommitId, c.SourceMessage, c.Application, eventUuid, allEnvsOfThisApp, c.PreviousCommit, state)
-=======
-		err = writeCommitData(ctx, transaction, c.SourceCommitId, c.SourceMessage, c.Application, eventUuid, allEnvsOfThisApp, c.PreviousCommit, fs)
->>>>>>> fa9a49c5
 		if err != nil {
 			return "", GetCreateReleaseGeneralFailure(err)
 		}
@@ -730,12 +726,8 @@
 	return context.WithValue(ctx, ctxMarkerGenerateUuidKey, gen)
 }
 
-<<<<<<< HEAD
-func writeCommitData(ctx context.Context, h *db.DBHandler, transaction *sql.Tx, transformerEslID uint, sourceCommitId string, sourceMessage string, app string, eventId string, environments []string, previousCommitId string, state *State) error {
+func writeCommitData(ctx context.Context, h *db.DBHandler, transaction *sql.Tx, transformerEslID db.TransformerID, sourceCommitId string, sourceMessage string, app string, eventId string, environments []string, previousCommitId string, state *State) error {
 	fs := state.Filesystem
-=======
-func writeCommitData(ctx context.Context, transaction *sql.Tx, sourceCommitId string, sourceMessage string, app string, eventId string, environments []string, previousCommitId string, fs billy.Filesystem) error {
->>>>>>> fa9a49c5
 	if !valid.SHA1CommitID(sourceCommitId) {
 		return nil
 	}
@@ -2680,11 +2672,6 @@
 			} else {
 				gen := getGenerator(ctx)
 				eventUuid := gen.Generate()
-
-<<<<<<< HEAD
-				fmt.Println("Deployment Event!")
-=======
->>>>>>> fa9a49c5
 				err = state.DBHandler.DBWriteDeploymentEvent(ctx, transaction, c.TransformerEslID, eventUuid, newReleaseCommitId, deploymentEvent)
 				if err != nil {
 					return "", GetCreateReleaseGeneralFailure(err)
