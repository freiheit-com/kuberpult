/*This file is part of kuberpult.

Kuberpult is free software: you can redistribute it and/or modify
it under the terms of the Expat(MIT) License as published by
the Free Software Foundation.

Kuberpult is distributed in the hope that it will be useful,
but WITHOUT ANY WARRANTY; without even the implied warranty of
MERCHANTABILITY or FITNESS FOR A PARTICULAR PURPOSE.  See the
MIT License for more details.

You should have received a copy of the MIT License
along with kuberpult. If not, see <https://directory.fsf.org/wiki/License:Expat>.

Copyright freiheit.com*/

package repository

import (
	"context"
	"database/sql"
	"encoding/json"
	"errors"
	"fmt"
	time2 "github.com/freiheit-com/kuberpult/pkg/time"
	"github.com/google/go-cmp/cmp"
	"io"
	"io/fs"
	"os"
	"path"
	"slices"
	"sort"
	"strconv"
	"strings"
	"time"

	config "github.com/freiheit-com/kuberpult/pkg/config"
	"github.com/freiheit-com/kuberpult/pkg/db"
	"github.com/freiheit-com/kuberpult/pkg/event"
	"github.com/freiheit-com/kuberpult/pkg/mapper"
	"github.com/freiheit-com/kuberpult/pkg/sorting"
	"google.golang.org/grpc/codes"
	"google.golang.org/grpc/status"
	"gopkg.in/DataDog/dd-trace-go.v1/ddtrace/tracer"

	"github.com/DataDog/datadog-go/v5/statsd"
	"github.com/freiheit-com/kuberpult/pkg/metrics"
	"github.com/freiheit-com/kuberpult/pkg/ptr"

	"github.com/freiheit-com/kuberpult/pkg/uuid"
	git "github.com/libgit2/git2go/v34"

	"github.com/freiheit-com/kuberpult/pkg/grpc"
	"github.com/freiheit-com/kuberpult/pkg/valid"

	"github.com/freiheit-com/kuberpult/pkg/logger"

	yaml3 "gopkg.in/yaml.v3"

	api "github.com/freiheit-com/kuberpult/pkg/api/v1"
	"github.com/freiheit-com/kuberpult/pkg/auth"
	billy "github.com/go-git/go-billy/v5"
	"github.com/go-git/go-billy/v5/util"
	"github.com/hexops/gotextdiff"
	"github.com/hexops/gotextdiff/myers"
	diffspan "github.com/hexops/gotextdiff/span"
)

const (
	queueFileName         = "queued_version"
	yamlParsingError      = "# yaml parsing error"
	fieldSourceAuthor     = "source_author"
	fieldSourceMessage    = "source_message"
	fieldSourceCommitId   = "source_commit_id"
	fieldDisplayVersion   = "display_version"
	fieldCreatedAt        = "created_at"
	fieldTeam             = "team"
	fieldNextCommidId     = "nextCommit"
	fieldPreviousCommitId = "previousCommit"
	// number of old releases that will ALWAYS be kept in addition to the ones that are deployed:
	keptVersionsOnCleanup = 20
)

func versionToString(Version uint64) string {
	return strconv.FormatUint(Version, 10)
}

func releasesDirectory(fs billy.Filesystem, application string) string {
	return fs.Join("applications", application, "releases")
}

func applicationDirectory(fs billy.Filesystem, application string) string {
	return fs.Join("applications", application)
}

func environmentDirectory(fs billy.Filesystem, environment string) string {
	return fs.Join("environments", environment)
}

func environmentApplicationDirectory(fs billy.Filesystem, environment, application string) string {
	return fs.Join("environments", environment, "applications", application)
}

func releasesDirectoryWithVersion(fs billy.Filesystem, application string, version uint64) string {
	return fs.Join(releasesDirectory(fs, application), versionToString(version))
}

func manifestDirectoryWithReleasesVersion(fs billy.Filesystem, application string, version uint64) string {
	return fs.Join(releasesDirectoryWithVersion(fs, application, version), "environments")
}

func commitDirectory(fs billy.Filesystem, commit string) string {
	return fs.Join("commits", commit[:2], commit[2:])
}

func commitApplicationDirectory(fs billy.Filesystem, commit, application string) string {
	return fs.Join(commitDirectory(fs, commit), "applications", application)
}

func commitEventDir(fs billy.Filesystem, commit, eventId string) string {
	return fs.Join(commitDirectory(fs, commit), "events", eventId)
}

func (s *State) GetEnvironmentLocksCount(ctx context.Context, env string) (float64, error) {
	locks, err := s.GetEnvironmentLocks(ctx, env)
	if err != nil {
		return -1, err
	}
	return float64(len(locks)), nil
}

func (s *State) GetEnvironmentApplicationLocksCount(ctx context.Context, environment, application string) (float64, error) {
	locks, err := s.GetEnvironmentApplicationLocks(ctx, environment, application)
	if err != nil {
		return -1, err
	}
	return float64(len(locks)), nil
}

func GaugeEnvLockMetric(ctx context.Context, s *State, env string) {
	if ddMetrics != nil {
		count, err := s.GetEnvironmentLocksCount(ctx, env)
		if err != nil {
			logger.FromContext(ctx).
				Sugar().
				Warnf("Error when trying to get the number of environment locks: %w\n", err)
			return
		}
		ddMetrics.Gauge("env_lock_count", count, []string{"env:" + env}, 1) //nolint: errcheck
	}
}
func GaugeEnvAppLockMetric(ctx context.Context, s *State, env, app string) {
	if ddMetrics != nil {
		count, err := s.GetEnvironmentApplicationLocksCount(ctx, env, app)
		if err != nil {
			logger.FromContext(ctx).
				Sugar().
				Warnf("Error when trying to get the number of application locks: %w\n", err)
			return
		}
		ddMetrics.Gauge("app_lock_count", count, []string{"app:" + app, "env:" + env}, 1) //nolint: errcheck
	}
}

func GaugeDeploymentMetric(_ context.Context, env, app string, timeInMinutes float64) error {
	if ddMetrics != nil {
		// store the time since the last deployment in minutes:
		err := ddMetrics.Gauge(
			"lastDeployed",
			timeInMinutes,
			[]string{metrics.EventTagApplication + ":" + app, metrics.EventTagEnvironment + ":" + env},
			1)
		return err
	}
	return nil
}

func sortFiles(gs []os.FileInfo) func(i int, j int) bool {
	return func(i, j int) bool {
		iIndex := gs[i].Name()
		jIndex := gs[j].Name()
		return iIndex < jIndex
	}
}

func UpdateDatadogMetrics(ctx context.Context, state *State, repo Repository, changes *TransformerResult, now time.Time) error {
	filesystem := state.Filesystem
	if ddMetrics == nil {
		return nil
	}
	_, envNames, err := state.GetEnvironmentConfigsSorted()
	if err != nil {
		return err
	}
	repo.(*repository).GaugeQueueSize(ctx)
	for i := range envNames {
		env := envNames[i]
		GaugeEnvLockMetric(ctx, state, env)
		appsDir := filesystem.Join(environmentDirectory(filesystem, env), "applications")
		if entries, _ := filesystem.ReadDir(appsDir); entries != nil {
			// according to the docs, entries should already be sorted, but turns out it is not, so we sort it:
			sort.Slice(entries, sortFiles(entries))
			for _, app := range entries {
				GaugeEnvAppLockMetric(ctx, state, env, app.Name())

				_, deployedAtTimeUtc, err := state.GetDeploymentMetaData(ctx, env, app.Name())
				if err != nil {
					return err
				}
				timeDiff := now.Sub(deployedAtTimeUtc)
				err = GaugeDeploymentMetric(ctx, env, app.Name(), timeDiff.Minutes())
				if err != nil {
					return err
				}
			}
		}
	}

	if changes != nil && ddMetrics != nil {
		for i := range changes.ChangedApps {
			oneChange := changes.ChangedApps[i]
			teamMessage := func() string {
				if oneChange.Team != "" {
					return fmt.Sprintf(" for team %s", oneChange.Team)
				}
				return ""
			}()
			evt := statsd.Event{
				Hostname:       "",
				AggregationKey: "",
				Priority:       "",
				SourceTypeName: "",
				AlertType:      "",
				Title:          "Kuberpult app deployed",
				Text:           fmt.Sprintf("Kuberpult has deployed %s to %s%s", oneChange.App, oneChange.Env, teamMessage),
				Timestamp:      now,
				Tags: []string{
					"kuberpult.application:" + oneChange.App,
					"kuberpult.environment:" + oneChange.Env,
					"kuberpult.team:" + oneChange.Team,
				},
			}
			err := ddMetrics.Event(&evt)
			if err != nil {
				return err
			}
		}
	}
	return nil
}

func RegularlySendDatadogMetrics(repo Repository, interval time.Duration, callBack func(repository Repository)) {
	metricEventTimer := time.NewTicker(interval * time.Second)
	for range metricEventTimer.C {
		callBack(repo)
	}
}

func GetRepositoryStateAndUpdateMetrics(ctx context.Context, repo Repository) {
	if err := UpdateDatadogMetrics(ctx, repo.State(), repo, nil, time.Now()); err != nil {
		panic(err.Error())
	}
}

// A Transformer updates the files in the worktree
type Transformer interface {
	Transform(ctx context.Context, state *State, t TransformerContext, transaction *sql.Tx) (commitMsg string, e error)
	GetDBEventType() db.EventType
}

type TransformerContext interface {
	Execute(t Transformer, transaction *sql.Tx) error
	AddAppEnv(app string, env string, team string)
	DeleteEnvFromApp(app string, env string)
}

func RunTransformer(ctx context.Context, t Transformer, s *State, transaction *sql.Tx) (string, *TransformerResult, error) {
	runner := transformerRunner{
		ChangedApps:     nil,
		DeletedRootApps: nil,
		Commits:         nil,
		Context:         ctx,
		State:           s,
		Stack:           [][]string{nil},
	}
	if err := runner.Execute(t, transaction); err != nil {
		return "", nil, err
	}
	commitMsg := ""
	if len(runner.Stack[0]) > 0 {
		commitMsg = runner.Stack[0][0]
	}
	return commitMsg, &TransformerResult{
		ChangedApps:     runner.ChangedApps,
		DeletedRootApps: runner.DeletedRootApps,
		Commits:         runner.Commits,
	}, nil
}

type transformerRunner struct {
	Context context.Context
	State   *State
	// Stores the current stack of commit messages. Each entry of
	// the outer slice corresponds to a step being executed. Each
	// entry of the inner slices correspond to a message generated
	// by that step.
	Stack           [][]string
	ChangedApps     []AppEnv
	DeletedRootApps []RootApp
	Commits         *CommitIds
}

func (r *transformerRunner) Execute(t Transformer, transaction *sql.Tx) error {
	r.Stack = append(r.Stack, nil)
	msg, err := t.Transform(r.Context, r.State, r, transaction)
	if err != nil {
		return err
	}
	idx := len(r.Stack) - 1
	if len(r.Stack[idx]) != 0 {
		if msg != "" {
			msg = msg + "\n" + strings.Join(r.Stack[idx], "\n")
		} else {
			msg = strings.Join(r.Stack[idx], "\n")
		}
	}
	if msg != "" {
		r.Stack[idx-1] = append(r.Stack[idx-1], msg)
	}
	r.Stack = r.Stack[:idx]
	return nil
}

func (r *transformerRunner) AddAppEnv(app string, env string, team string) {
	r.ChangedApps = append(r.ChangedApps, AppEnv{
		App:  app,
		Env:  env,
		Team: team,
	})
}

func (r *transformerRunner) DeleteEnvFromApp(app string, env string) {
	r.ChangedApps = append(r.ChangedApps, AppEnv{
		Team: "",
		App:  app,
		Env:  env,
	})
	r.DeletedRootApps = append(r.DeletedRootApps, RootApp{
		Env: env,
	})
}

type CreateApplicationVersion struct {
	Authentication  `json:"-"`
	Version         uint64            `json:"version"`
	Application     string            `json:"app"`
	Manifests       map[string]string `json:"manifests"`
	SourceCommitId  string            `json:"sourceCommitId"`
	SourceAuthor    string            `json:"sourceCommitAuthor"`
	SourceMessage   string            `json:"sourceCommitMessage"`
	Team            string            `json:"team"`
	DisplayVersion  string            `json:"displayVersion"`
	WriteCommitData bool              `json:"writeCommitData"`
	PreviousCommit  string            `json:"previousCommit"`
}

func (c *CreateApplicationVersion) GetDBEventType() db.EventType {
	return db.EvtCreateApplicationVersion
}

type ctxMarkerGenerateUuid struct{}

var (
	ctxMarkerGenerateUuidKey = &ctxMarkerGenerateUuid{}
)

func GetLastRelease(fs billy.Filesystem, application string) (uint64, error) {
	var err error
	releasesDir := releasesDirectory(fs, application)
	err = fs.MkdirAll(releasesDir, 0777)
	if err != nil {
		return 0, err
	}
	if entries, err := fs.ReadDir(releasesDir); err != nil {
		return 0, err
	} else {
		var lastRelease uint64 = 0
		for _, e := range entries {
			if i, err := strconv.ParseUint(e.Name(), 10, 64); err != nil {
				//TODO(HVG): decide what to do with bad named releases
			} else {
				if i > lastRelease {
					lastRelease = i
				}
			}
		}
		return lastRelease, nil
	}
}

func (c *CreateApplicationVersion) Transform(
	ctx context.Context,
	state *State,
	t TransformerContext,
	transaction *sql.Tx,
) (string, error) {
	version, err := c.calculateVersion(state)
	if err != nil {
		return "", err
	}
	fs := state.Filesystem
	if !valid.ApplicationName(c.Application) {
		return "", GetCreateReleaseAppNameTooLong(c.Application, valid.AppNameRegExp, uint32(valid.MaxAppNameLen))
	}
	if state.DBHandler.ShouldUseOtherTables() {
		allApps, err := state.DBHandler.DBSelectAllApplications(ctx, transaction)
		if err != nil {
			return "", GetCreateReleaseGeneralFailure(err)
		}
		if allApps == nil {
			allApps = &db.AllApplicationsGo{
				Version: 1,
				AllApplicationsJson: db.AllApplicationsJson{
					Apps: []string{},
				},
				Created: time.Now(),
			}
		}

		if !slices.Contains(allApps.Apps, c.Application) {
			// this app is new
			allApps.Apps = append(allApps.Apps, c.Application)
			err := state.DBHandler.DBWriteAllApplications(ctx, transaction, allApps.Version, allApps.Apps)
			if err != nil {
				return "", GetCreateReleaseGeneralFailure(fmt.Errorf("could not write all apps"))
			}
			err = state.DBHandler.DBInsertApplication(
				ctx,
				transaction,
				c.Application,
				db.InitialEslId,
				db.AppStateChangeCreate,
				db.DBAppMetaData{Team: c.Team},
			)
			if err != nil {
				return "", GetCreateReleaseGeneralFailure(fmt.Errorf("could not write new app: %v", err))
			}
		} else {
			// app is not new, but metadata may have changed
			existingApp, err := state.DBHandler.DBSelectApp(ctx, transaction, c.Application)
			if err != nil {
				return "", err
			}
			if existingApp == nil {
				return "", fmt.Errorf("could not find app '%s'", c.Application)
			}
			newMeta := db.DBAppMetaData{Team: c.Team}
			// only update the app, if something really changed:
			if !cmp.Equal(newMeta, existingApp.Metadata) {
				err = state.DBHandler.DBInsertApplication(
					ctx,
					transaction,
					c.Application,
					existingApp.EslId,
					db.AppStateChangeUpdate,
					newMeta,
				)
				if err != nil {
					return "", GetCreateReleaseGeneralFailure(fmt.Errorf("could not update app: %v", err))
				}
			}
		}
	}

	releaseDir := releasesDirectoryWithVersion(fs, c.Application, version)
	appDir := applicationDirectory(fs, c.Application)
	if err = fs.MkdirAll(releaseDir, 0777); err != nil {
		return "", GetCreateReleaseGeneralFailure(err)
	}

	var checkForInvalidCommitId = func(commitId, helperText string) {
		if !valid.SHA1CommitID(commitId) {
			logger.FromContext(ctx).
				Sugar().
				Warnf("%s commit ID is not a valid SHA1 hash, should be exactly 40 characters [0-9a-fA-F] %s\n", commitId, helperText)
		}
	}

	checkForInvalidCommitId(c.SourceCommitId, "Source")
	checkForInvalidCommitId(c.PreviousCommit, "Previous")

	configs, err := state.GetEnvironmentConfigs()
	if err != nil {
		if errors.Is(err, InvalidJson) {
			return "", err
		}
		return "", GetCreateReleaseGeneralFailure(err)
	}

	if c.SourceCommitId != "" {
		c.SourceCommitId = strings.ToLower(c.SourceCommitId)
		if err := util.WriteFile(fs, fs.Join(releaseDir, fieldSourceCommitId), []byte(c.SourceCommitId), 0666); err != nil {
			return "", GetCreateReleaseGeneralFailure(err)
		}
	}

	if c.SourceAuthor != "" {
		if err := util.WriteFile(fs, fs.Join(releaseDir, fieldSourceAuthor), []byte(c.SourceAuthor), 0666); err != nil {
			return "", GetCreateReleaseGeneralFailure(err)
		}
	}
	if c.SourceMessage != "" {
		if err := util.WriteFile(fs, fs.Join(releaseDir, fieldSourceMessage), []byte(c.SourceMessage), 0666); err != nil {
			return "", GetCreateReleaseGeneralFailure(err)
		}
	}
	if c.DisplayVersion != "" {
		if err := util.WriteFile(fs, fs.Join(releaseDir, fieldDisplayVersion), []byte(c.DisplayVersion), 0666); err != nil {
			return "", GetCreateReleaseGeneralFailure(err)
		}
	}
	if err := util.WriteFile(fs, fs.Join(releaseDir, fieldCreatedAt), []byte(time2.GetTimeNow(ctx).Format(time.RFC3339)), 0666); err != nil {
		return "", GetCreateReleaseGeneralFailure(err)
	}
	if c.Team != "" && !state.DBHandler.ShouldUseOtherTables() {
		//util.WriteFile has a bug where it does not truncate the old file content. If two application versions with the same
		//team are deployed, team names simply get concatenated. Just remove the file beforehand.
		//This bug can't be fixed because it is part of the util library
		teamFileLoc := fs.Join(appDir, fieldTeam)
		if _, err := fs.Stat(teamFileLoc); err == nil { //If path to file exists
			err := fs.Remove(teamFileLoc)
			if err != nil {
				return "", GetCreateReleaseGeneralFailure(err)
			}
		}
		if err := util.WriteFile(fs, teamFileLoc, []byte(c.Team), 0666); err != nil {
			return "", GetCreateReleaseGeneralFailure(err)
		}
	} else {
		logger.FromContext(ctx).Sugar().Warnf("skipping team file for team %s and should=%v", c.Team, state.DBHandler.ShouldUseOtherTables())
	}
	isLatest, err := isLatestsVersion(state, c.Application, version)
	if err != nil {
		return "", GetCreateReleaseGeneralFailure(err)
	}
	if !isLatest {
		// check that we can actually backfill this version
		oldVersions, err := findOldApplicationVersions(ctx, transaction, state, c.Application)
		if err != nil {
			return "", GetCreateReleaseGeneralFailure(err)
		}
		for _, oldVersion := range oldVersions {
			if version == oldVersion {
				return "", GetCreateReleaseTooOld()
			}
		}
	}

	var allEnvsOfThisApp []string = nil

	for env := range c.Manifests {
		allEnvsOfThisApp = append(allEnvsOfThisApp, env)
	}
	slices.Sort(allEnvsOfThisApp)

	gen := getGenerator(ctx)
	eventUuid := gen.Generate()
	if c.WriteCommitData {
		err = writeCommitData(ctx, c.SourceCommitId, c.SourceMessage, c.Application, eventUuid, allEnvsOfThisApp, c.PreviousCommit, fs)
		if err != nil {
			return "", GetCreateReleaseGeneralFailure(err)
		}
	}
	sortedKeys := sorting.SortKeys(c.Manifests)
	for i := range sortedKeys {
		env := sortedKeys[i]
		man := c.Manifests[env]

		err := state.checkUserPermissions(ctx, env, c.Application, auth.PermissionCreateRelease, c.Team, c.RBACConfig)
		if err != nil {
			return "", GetCreateReleaseGeneralFailure(err)
		}
		envDir := fs.Join(releaseDir, "environments", env)

		config, found := configs[env]
		hasUpstream := false
		if found {
			hasUpstream = config.Upstream != nil
		}

		if err = fs.MkdirAll(envDir, 0777); err != nil {
			return "", GetCreateReleaseGeneralFailure(err)
		}
		if err := util.WriteFile(fs, fs.Join(envDir, "manifests.yaml"), []byte(man), 0666); err != nil {
			return "", GetCreateReleaseGeneralFailure(err)
		}
		teamOwner, err := state.GetApplicationTeamOwner(ctx, transaction, c.Application)
		if err != nil {
			return "", err
		}
		t.AddAppEnv(c.Application, env, teamOwner)
		if hasUpstream && config.Upstream.Latest && isLatest {
			d := &DeployApplicationVersion{
				SourceTrain:     nil,
				Environment:     env,
				Application:     c.Application,
				Version:         version, // the train should queue deployments, instead of giving up:
				LockBehaviour:   api.LockBehavior_RECORD,
				Authentication:  c.Authentication,
				WriteCommitData: c.WriteCommitData,
				Author:          c.SourceAuthor,
			}
			err := t.Execute(d, transaction)
			if err != nil {
				_, ok := err.(*LockedError)
				if ok {
					continue // LockedErrors are expected
				} else {
					return "", GetCreateReleaseGeneralFailure(err)
				}
			}
		}
	}
	return fmt.Sprintf("created version %d of %q", version, c.Application), nil
}

func getGenerator(ctx context.Context) uuid.GenerateUUIDs {
	gen, ok := ctx.Value(ctxMarkerGenerateUuidKey).(uuid.GenerateUUIDs)
	if !ok || gen == nil {
		return uuid.RealUUIDGenerator{}
	}
	return gen
}

func AddGeneratorToContext(ctx context.Context, gen uuid.GenerateUUIDs) context.Context {
	return context.WithValue(ctx, ctxMarkerGenerateUuidKey, gen)
}

func writeCommitData(ctx context.Context, sourceCommitId string, sourceMessage string, app string, eventId string, environments []string, previousCommitId string, fs billy.Filesystem) error {
	if !valid.SHA1CommitID(sourceCommitId) {
		return nil
	}
	commitDir := commitDirectory(fs, sourceCommitId)
	if err := fs.MkdirAll(commitDir, 0777); err != nil {
		return GetCreateReleaseGeneralFailure(err)
	}
	if err := util.WriteFile(fs, fs.Join(commitDir, ".empty"), make([]byte, 0), 0666); err != nil {
		return GetCreateReleaseGeneralFailure(err)
	}

	if previousCommitId != "" && valid.SHA1CommitID(previousCommitId) {
		if err := writeNextPrevInfo(ctx, sourceCommitId, strings.ToLower(previousCommitId), fieldPreviousCommitId, app, fs); err != nil {
			return GetCreateReleaseGeneralFailure(err)
		}
	}

	commitAppDir := commitApplicationDirectory(fs, sourceCommitId, app)
	if err := fs.MkdirAll(commitAppDir, 0777); err != nil {
		return GetCreateReleaseGeneralFailure(err)
	}
	if err := util.WriteFile(fs, fs.Join(commitDir, ".gitkeep"), make([]byte, 0), 0666); err != nil {
		return err
	}
	if err := util.WriteFile(fs, fs.Join(commitDir, "source_message"), []byte(sourceMessage), 0666); err != nil {
		return GetCreateReleaseGeneralFailure(err)
	}

	if err := util.WriteFile(fs, fs.Join(commitAppDir, ".gitkeep"), make([]byte, 0), 0666); err != nil {
		return GetCreateReleaseGeneralFailure(err)
	}
	envMap := make(map[string]struct{}, len(environments))
	for _, env := range environments {
		envMap[env] = struct{}{}
	}
	err := writeEvent(ctx, eventId, sourceCommitId, fs, &event.NewRelease{
		Environments: envMap,
	})
	if err != nil {
		return fmt.Errorf("error while writing event: %v", err)
	}
	return nil
}

func writeNextPrevInfo(ctx context.Context, sourceCommitId string, otherCommitId string, fieldSource string, application string, fs billy.Filesystem) error {

	otherCommitId = strings.ToLower(otherCommitId)
	sourceCommitDir := commitDirectory(fs, sourceCommitId)

	otherCommitDir := commitDirectory(fs, otherCommitId)

	if _, err := fs.Stat(otherCommitDir); err != nil {
		logger.FromContext(ctx).Sugar().Warnf(
			"Could not find the previous commit while trying to create a new release for commit %s and application %s. This is expected when `git.enableWritingCommitData` was just turned on, however it should not happen multiple times.", otherCommitId, application, otherCommitDir)
		return nil
	}

	if err := util.WriteFile(fs, fs.Join(sourceCommitDir, fieldSource), []byte(otherCommitId), 0666); err != nil {
		return err
	}
	fieldOther := ""
	if otherCommitId != "" {

		if fieldSource == fieldPreviousCommitId {
			fieldOther = fieldNextCommidId
		} else {
			fieldOther = fieldPreviousCommitId
		}

		//This is a workaround. util.WriteFile does NOT truncate file contents, so we simply delete the file before writing.
		if err := fs.Remove(fs.Join(otherCommitDir, fieldOther)); err != nil && !errors.Is(err, os.ErrNotExist) {
			return err
		}

		if err := util.WriteFile(fs, fs.Join(otherCommitDir, fieldOther), []byte(sourceCommitId), 0666); err != nil {
			return err
		}
	}
	return nil
}

func writeEvent(ctx context.Context, eventId string, sourceCommitId string, filesystem billy.Filesystem, ev event.Event) error {
	span, _ := tracer.StartSpanFromContext(ctx, "writeEvent")
	defer span.Finish()
	eventDir := commitEventDir(filesystem, sourceCommitId, eventId)
	if err := event.Write(filesystem, eventDir, ev); err != nil {
		return fmt.Errorf(
			"could not write an event for commit %s for uuid %s, error: %w",
			sourceCommitId, eventId, err)
	}
	return nil

}

func (c *CreateApplicationVersion) calculateVersion(state *State) (uint64, error) {
	bfs := state.Filesystem
	if c.Version == 0 {
		lastRelease, err := GetLastRelease(bfs, c.Application)
		if err != nil {
			return 0, err
		}
		return lastRelease + 1, nil
	} else {
		// check that the version doesn't already exist
		dir := releasesDirectoryWithVersion(bfs, c.Application, c.Version)
		_, err := bfs.Stat(dir)
		if err != nil {
			if !errors.Is(err, fs.ErrNotExist) {
				return 0, err
			}
		} else {
			// check if version differs
			return 0, c.sameAsExisting(state, c.Version)
		}
		// TODO: check GC here
		return c.Version, nil
	}
}

func (c *CreateApplicationVersion) sameAsExisting(state *State, version uint64) error {
	fs := state.Filesystem
	releaseDir := releasesDirectoryWithVersion(fs, c.Application, version)
	appDir := applicationDirectory(fs, c.Application)
	if c.SourceCommitId != "" {
		existingSourceCommitId, err := util.ReadFile(fs, fs.Join(releaseDir, fieldSourceCommitId))
		if err != nil {
			return GetCreateReleaseAlreadyExistsDifferent(api.DifferingField_SOURCE_COMMIT_ID, "")
		}
		existingSourceCommitIdStr := string(existingSourceCommitId)
		if existingSourceCommitIdStr != c.SourceCommitId {
			return GetCreateReleaseAlreadyExistsDifferent(api.DifferingField_SOURCE_COMMIT_ID, createUnifiedDiff(existingSourceCommitIdStr, c.SourceCommitId, ""))
		}
	}
	if c.SourceAuthor != "" {
		existingSourceAuthor, err := util.ReadFile(fs, fs.Join(releaseDir, fieldSourceAuthor))
		if err != nil {
			return GetCreateReleaseAlreadyExistsDifferent(api.DifferingField_SOURCE_AUTHOR, "")
		}
		existingSourceAuthorStr := string(existingSourceAuthor)
		if existingSourceAuthorStr != c.SourceAuthor {
			return GetCreateReleaseAlreadyExistsDifferent(api.DifferingField_SOURCE_AUTHOR, createUnifiedDiff(existingSourceAuthorStr, c.SourceAuthor, ""))
		}
	}
	if c.SourceMessage != "" {
		existingSourceMessage, err := util.ReadFile(fs, fs.Join(releaseDir, fieldSourceMessage))
		if err != nil {
			return GetCreateReleaseAlreadyExistsDifferent(api.DifferingField_SOURCE_MESSAGE, "")
		}
		existingSourceMessageStr := string(existingSourceMessage)
		if existingSourceMessageStr != c.SourceMessage {
			return GetCreateReleaseAlreadyExistsDifferent(api.DifferingField_SOURCE_MESSAGE, createUnifiedDiff(existingSourceMessageStr, c.SourceMessage, ""))
		}
	}
	if c.DisplayVersion != "" {
		existingDisplayVersion, err := util.ReadFile(fs, fs.Join(releaseDir, fieldDisplayVersion))
		if err != nil {
			return GetCreateReleaseAlreadyExistsDifferent(api.DifferingField_DISPLAY_VERSION, "")
		}
		existingDisplayVersionStr := string(existingDisplayVersion)
		if existingDisplayVersionStr != c.DisplayVersion {
			return GetCreateReleaseAlreadyExistsDifferent(api.DifferingField_DISPLAY_VERSION, createUnifiedDiff(existingDisplayVersionStr, c.DisplayVersion, ""))
		}
	}
	if c.Team != "" {
		existingTeam, err := util.ReadFile(fs, fs.Join(appDir, fieldTeam))
		if err != nil {
			return GetCreateReleaseAlreadyExistsDifferent(api.DifferingField_TEAM, "")
		}
		existingTeamStr := string(existingTeam)
		if existingTeamStr != c.Team {
			return GetCreateReleaseAlreadyExistsDifferent(api.DifferingField_TEAM, createUnifiedDiff(existingTeamStr, c.Team, ""))
		}
	}
	for env, man := range c.Manifests {
		envDir := fs.Join(releaseDir, "environments", env)
		existingMan, err := util.ReadFile(fs, fs.Join(envDir, "manifests.yaml"))
		if err != nil {
			return GetCreateReleaseAlreadyExistsDifferent(api.DifferingField_MANIFESTS, fmt.Sprintf("manifest missing for env %s", env))
		}
		existingManStr := string(existingMan)
		if canonicalizeYaml(existingManStr) != canonicalizeYaml(man) {
			return GetCreateReleaseAlreadyExistsDifferent(api.DifferingField_MANIFESTS, createUnifiedDiff(existingManStr, man, fmt.Sprintf("%s-", env)))
		}
	}
	return GetCreateReleaseAlreadyExistsSame()
}

type RawNode struct{ *yaml3.Node }

func (n *RawNode) UnmarshalYAML(node *yaml3.Node) error {
	n.Node = node
	return nil
}

func canonicalizeYaml(unformatted string) string {
	var target RawNode
	if errDeserial := yaml3.Unmarshal([]byte(unformatted), &target); errDeserial != nil {
		return yamlParsingError // we only use this for comparisons
	}
	if canonicalData, errSerial := yaml3.Marshal(target.Node); errSerial == nil {
		return string(canonicalData)
	} else {
		return yamlParsingError // only for comparisons
	}
}

func createUnifiedDiff(existingValue string, requestValue string, prefix string) string {
	existingValueStr := string(existingValue)
	existingFilename := fmt.Sprintf("%sexisting", prefix)
	requestFilename := fmt.Sprintf("%srequest", prefix)
	edits := myers.ComputeEdits(diffspan.URIFromPath(existingFilename), existingValueStr, string(requestValue))
	return fmt.Sprint(gotextdiff.ToUnified(existingFilename, requestFilename, existingValueStr, edits))
}

func isLatestsVersion(state *State, application string, version uint64) (bool, error) {
	rels, err := state.GetApplicationReleases(application)
	if err != nil {
		return false, err
	}
	for _, r := range rels {
		if r > version {
			return false, nil
		}
	}
	return true, nil
}

type CreateUndeployApplicationVersion struct {
	Authentication  `json:"-"`
	Application     string `json:"app"`
	WriteCommitData bool   `json:"writeCommitData"`
}

func (c *CreateUndeployApplicationVersion) GetDBEventType() db.EventType {
	return db.EvtCreateUndeployApplicationVersion
}

func (c *CreateUndeployApplicationVersion) Transform(
	ctx context.Context,
	state *State,
	t TransformerContext,
	transaction *sql.Tx,
) (string, error) {
	fs := state.Filesystem

	lastRelease, err := GetLastRelease(fs, c.Application)
	if err != nil {
		return "", err
	}
	if lastRelease == 0 {
		return "", fmt.Errorf("cannot undeploy non-existing application '%v'", c.Application)
	}

	releaseDir := releasesDirectoryWithVersion(fs, c.Application, lastRelease+1)
	if err = fs.MkdirAll(releaseDir, 0777); err != nil {
		return "", err
	}

	configs, err := state.GetEnvironmentConfigs()
	if err != nil {
		return "", err
	}
	// this is a flag to indicate that this is the special "undeploy" version
	if err := util.WriteFile(fs, fs.Join(releaseDir, "undeploy"), []byte(""), 0666); err != nil {
		return "", err
	}
	if err := util.WriteFile(fs, fs.Join(releaseDir, fieldCreatedAt), []byte(time2.GetTimeNow(ctx).Format(time.RFC3339)), 0666); err != nil {
		return "", err
	}
	for env := range configs {
		err := state.checkUserPermissions(ctx, env, c.Application, auth.PermissionCreateUndeploy, "", c.RBACConfig)
		if err != nil {
			return "", err
		}
		envDir := fs.Join(releaseDir, "environments", env)

		config, found := configs[env]
		hasUpstream := false
		if found {
			hasUpstream = config.Upstream != nil
		}

		if err = fs.MkdirAll(envDir, 0777); err != nil {
			return "", err
		}
		// note that the manifest is empty here!
		// but actually it's not quite empty!
		// The function we are using in DeployApplication version is `util.WriteFile`. And that does not allow overwriting files with empty content.
		// We work around this unusual behavior by writing a space into the file
		if err := util.WriteFile(fs, fs.Join(envDir, "manifests.yaml"), []byte(" "), 0666); err != nil {
			return "", err
		}
		teamOwner, err := state.GetApplicationTeamOwner(ctx, transaction, c.Application)
		if err != nil {
			return "", err
		}
		t.AddAppEnv(c.Application, env, teamOwner)
		if hasUpstream && config.Upstream.Latest {
			d := &DeployApplicationVersion{
				SourceTrain: nil,
				Environment: env,
				Application: c.Application,
				Version:     lastRelease + 1,
				// the train should queue deployments, instead of giving up:
				LockBehaviour:   api.LockBehavior_RECORD,
				Authentication:  c.Authentication,
				WriteCommitData: c.WriteCommitData,
				Author:          "",
			}
			err := t.Execute(d, transaction)
			if err != nil {
				_, ok := err.(*LockedError)
				if ok {
					continue // locked error are expected
				} else {
					return "", err
				}
			}
		}
	}
	return fmt.Sprintf("created undeploy-version %d of '%v'", lastRelease+1, c.Application), nil
}

func removeCommit(fs billy.Filesystem, commitID, application string) error {
	errorTemplate := func(message string, err error) error {
		return fmt.Errorf("while removing applicaton %s from commit %s and error was encountered, message: %s, error %w", application, commitID, message, err)
	}

	commitApplicationDir := commitApplicationDirectory(fs, commitID, application)
	if err := fs.Remove(commitApplicationDir); err != nil {
		if os.IsNotExist(err) {
			// could not read the directory commitApplicationDir - but that's ok, because we don't know
			// if the kuberpult version that accepted this commit in the release endpoint, did already have commit writing enabled.
			// So there's no guarantee that this file ever existed
			return nil
		}
		return errorTemplate(fmt.Sprintf("could not remove the application directory %s", commitApplicationDir), err)
	}
	// check if there are no other services updated by this commit
	// if there are none, start removing the entire branch of the commit

	deleteDirIfEmpty := func(dir string) error {
		files, err := fs.ReadDir(dir)
		if err != nil {
			return errorTemplate(fmt.Sprintf("could not read the directory %s", dir), err)
		}
		if len(files) == 0 {
			if err = fs.Remove(dir); err != nil {
				return errorTemplate(fmt.Sprintf("could not remove the directory %s", dir), err)
			}
		}
		return nil
	}

	commitApplicationsDir := path.Dir(commitApplicationDir)
	if err := deleteDirIfEmpty(commitApplicationsDir); err != nil {
		return errorTemplate(fmt.Sprintf("could not remove directory %s", commitApplicationsDir), err)
	}
	commitDir2 := path.Dir(commitApplicationsDir)

	// if there are no more apps in the "applications" dir, then remove the commit message file and continue cleaning going up
	if _, err := fs.Stat(commitApplicationsDir); err != nil {
		if os.IsNotExist(err) {
			if err := fs.Remove(fs.Join(commitDir2)); err != nil {
				return errorTemplate(fmt.Sprintf("could not remove commit dir %s file", commitDir2), err)
			}
		} else {
			return errorTemplate(fmt.Sprintf("could not stat directory %s with an unexpected error", commitApplicationsDir), err)
		}
	}

	commitDir1 := path.Dir(commitDir2)
	if err := deleteDirIfEmpty(commitDir1); err != nil {
		return errorTemplate(fmt.Sprintf("could not remove directory %s", commitDir2), err)
	}

	return nil
}

type UndeployApplication struct {
	Authentication `json:"-"`
	Application    string `json:"app"`
}

func (u *UndeployApplication) GetDBEventType() db.EventType {
	return db.EvtUndeployApplication
}

func (u *UndeployApplication) Transform(
	ctx context.Context,
	state *State,
	t TransformerContext,
	transaction *sql.Tx,
) (string, error) {
	fs := state.Filesystem
	lastRelease, err := GetLastRelease(fs, u.Application)
	if err != nil {
		return "", err
	}
	if lastRelease == 0 {
		return "", fmt.Errorf("UndeployApplication: error cannot undeploy non-existing application '%v'", u.Application)
	}
	isUndeploy, err := state.IsUndeployVersion(u.Application, lastRelease)
	if err != nil {
		return "", err
	}
	if !isUndeploy {
		return "", fmt.Errorf("UndeployApplication: error last release is not un-deployed application version of '%v'", u.Application)
	}
	appDir := applicationDirectory(fs, u.Application)
	configs, err := state.GetEnvironmentConfigs()
	if err != nil {
		return "", err
	}
	for env := range configs {
		err := state.checkUserPermissions(ctx, env, u.Application, auth.PermissionDeployUndeploy, "", u.RBACConfig)
		if err != nil {
			return "", err
		}
		envAppDir := environmentApplicationDirectory(fs, env, u.Application)
		entries, err := fs.ReadDir(envAppDir)
		if err != nil {
			return "", wrapFileError(err, envAppDir, "UndeployApplication: Could not open application directory. Does the app exist?")
		}
		if entries == nil {
			// app was never deployed on this env, so we must ignore it!
			continue
		}

		appLocksDir := fs.Join(envAppDir, "locks")
		err = fs.Remove(appLocksDir)
		if err != nil {
			return "", fmt.Errorf("UndeployApplication: cannot delete app locks '%v'", appLocksDir)
		}

		versionDir := fs.Join(envAppDir, "version")
		if state.DBHandler.ShouldUseOtherTables() {
			deployment, err := state.DBHandler.DBSelectDeployment(ctx, transaction, u.Application, env)
			if err != nil {
				return "", fmt.Errorf("UndeployApplication(db): error cannot un-deploy application '%v' the release '%v' cannot be found", u.Application, env)
			}
			if deployment == nil || deployment.Version == nil {
				// if the app was never deployed here, that's not a reason to stop
				continue
			}
			return "", fmt.Errorf("UndeployApplication(db): error cannot un-deploy application '%v' the release '%v' is not un-deployed", u.Application, env)
		} else {
			_, err = fs.Stat(versionDir)
			if err != nil && errors.Is(err, os.ErrNotExist) {
				// if the app was never deployed here, that's not a reason to stop
				continue
			}
		}
		undeployFile := fs.Join(versionDir, "undeploy")
		_, err = fs.Stat(undeployFile)
		if err != nil && errors.Is(err, os.ErrNotExist) {
			return "", fmt.Errorf("UndeployApplication(repo): error cannot un-deploy application '%v' the release '%v' is not un-deployed: '%v'", u.Application, env, undeployFile)
		}

	}
	// remove application
	releasesDir := fs.Join(appDir, "releases")
	files, err := fs.ReadDir(releasesDir)
	if err != nil {
		return "", fmt.Errorf("could not read the releases directory %s %w", releasesDir, err)
	}
	for _, file := range files {
		if file.IsDir() {
			releaseDir := fs.Join(releasesDir, file.Name())
			commitIDFile := fs.Join(releaseDir, "source_commit_id")
			var commitID string
			dat, err := util.ReadFile(fs, commitIDFile)
			if err != nil {
				// release does not have a corresponding commit, which might be the case if it's an undeploy release, no prob
				continue
			}
			commitID = string(dat)
			if valid.SHA1CommitID(commitID) {
				if err := removeCommit(fs, commitID, u.Application); err != nil {
					return "", fmt.Errorf("could not remove the commit: %w", err)
				}
			}
		}
	}
	if err = fs.Remove(appDir); err != nil {
		return "", err
	}
	for env := range configs {
		appDir := environmentApplicationDirectory(fs, env, u.Application)
		teamOwner, err := state.GetApplicationTeamOwner(ctx, transaction, u.Application)
		if err != nil {
			return "", err
		}
		t.AddAppEnv(u.Application, env, teamOwner)
		// remove environment application
		if err := fs.Remove(appDir); err != nil && !errors.Is(err, os.ErrNotExist) {
			return "", fmt.Errorf("UndeployApplication: unexpected error application '%v' environment '%v': '%w'", u.Application, env, err)
		}
	}
	if state.DBHandler.ShouldUseOtherTables() {
		applications, err := state.DBHandler.DBSelectAllApplications(ctx, transaction)
		if err != nil {
			return "", fmt.Errorf("UndeployApplication: could not select all apps '%v': '%w'", u.Application, err)
		}
		applications.Apps = db.Remove(applications.Apps, u.Application)
		err = state.DBHandler.DBWriteAllApplications(ctx, transaction, applications.Version, applications.Apps)
		if err != nil {
			return "", fmt.Errorf("UndeployApplication: could not write all apps '%v': '%w'", u.Application, err)
		}
		dbApp, err := state.DBHandler.DBSelectApp(ctx, transaction, u.Application)
		if err != nil {
			return "", fmt.Errorf("UndeployApplication: could not select app '%s': %v", u.Application, err)
		}
		err = state.DBHandler.DBInsertApplication(ctx, transaction, dbApp.App, dbApp.EslId, db.AppStateChangeDelete, db.DBAppMetaData{Team: dbApp.Metadata.Team})
		if err != nil {
			return "", fmt.Errorf("UndeployApplication: could not insert app '%s': %v", u.Application, err)
		}
	}
	return fmt.Sprintf("application '%v' was deleted successfully", u.Application), nil
}

type DeleteEnvFromApp struct {
	Authentication `json:"-"`
	Application    string `json:"app"`
	Environment    string `json:"env"`
}

func (u *DeleteEnvFromApp) GetDBEventType() db.EventType {
	return db.EvtDeleteEnvFromApp
}

func (u *DeleteEnvFromApp) Transform(
	ctx context.Context,
	state *State,
	t TransformerContext,
	transaction *sql.Tx,
) (string, error) {
	err := state.checkUserPermissions(ctx, u.Environment, u.Application, auth.PermissionDeleteEnvironmentApplication, "", u.RBACConfig)
	if err != nil {
		return "", err
	}

	fs := state.Filesystem
	thisSprintf := func(format string, a ...any) string {
		return fmt.Sprintf("DeleteEnvFromApp app '%s' on env '%s': %s", u.Application, u.Environment, fmt.Sprintf(format, a...))
	}

	if u.Application == "" {
		return "", fmt.Errorf(thisSprintf("Need to provide the application"))
	}

	if u.Environment == "" {
		return "", fmt.Errorf(thisSprintf("Need to provide the environment"))
	}

	envAppDir := environmentApplicationDirectory(fs, u.Environment, u.Application)
	entries, err := fs.ReadDir(envAppDir)
	if err != nil {
		return "", wrapFileError(err, envAppDir, thisSprintf("Could not open application directory. Does the app exist?"))
	}

	if entries == nil {
		// app was never deployed on this env, so that's unusual - but for idempotency we treat it just like a success case:
		return fmt.Sprintf("Attempted to remove environment '%v' from application '%v' but it did not exist.", u.Environment, u.Application), nil
	}

	err = fs.Remove(envAppDir)
	if err != nil {
		return "", wrapFileError(err, envAppDir, thisSprintf("Cannot delete app.'"))
	}

	t.DeleteEnvFromApp(u.Application, u.Environment)
	return fmt.Sprintf("Environment '%v' was removed from application '%v' successfully.", u.Environment, u.Application), nil
}

type CleanupOldApplicationVersions struct {
	Application string
}

func (c *CleanupOldApplicationVersions) GetDBEventType() db.EventType {
	panic("CleanupOldApplicationVersions GetDBEventType")
}

// Finds old releases for an application
func findOldApplicationVersions(ctx context.Context, transaction *sql.Tx, state *State, name string) ([]uint64, error) {
	// 1) get release in each env:
	envConfigs, err := state.GetEnvironmentConfigs()
	if err != nil {
		return nil, err
	}
	versions, err := state.GetApplicationReleases(name)
	if err != nil {
		return nil, err
	}
	if len(versions) == 0 {
		return nil, err
	}
	sort.Slice(versions, func(i, j int) bool {
		return versions[i] < versions[j]
	})
	// Use the latest version as oldest deployed version
	oldestDeployedVersion := versions[len(versions)-1]
	for env := range envConfigs {
		version, err := state.GetEnvironmentApplicationVersion(ctx, env, name, transaction)
		if err != nil {
			return nil, err
		}
		if version != nil {
			if *version < oldestDeployedVersion {
				oldestDeployedVersion = *version
			}
		}
	}
	positionOfOldestVersion := sort.Search(len(versions), func(i int) bool {
		return versions[i] >= oldestDeployedVersion
	})

	if positionOfOldestVersion < (int(state.ReleaseVersionsLimit) - 1) {
		return nil, nil
	}
	return versions[0 : positionOfOldestVersion-(int(state.ReleaseVersionsLimit)-1)], err
}

func (c *CleanupOldApplicationVersions) Transform(
	ctx context.Context,
	state *State,
	t TransformerContext,
	transaction *sql.Tx,
) (string, error) {
	fs := state.Filesystem
	oldVersions, err := findOldApplicationVersions(ctx, transaction, state, c.Application)
	if err != nil {
		return "", fmt.Errorf("cleanup: could not get application releases for app '%s': %w", c.Application, err)
	}

	msg := ""
	for _, oldRelease := range oldVersions {
		// delete oldRelease:
		releasesDir := releasesDirectoryWithVersion(fs, c.Application, oldRelease)
		_, err := fs.Stat(releasesDir)
		if err != nil {
			return "", wrapFileError(err, releasesDir, "CleanupOldApplicationVersions: could not stat")
		}

		{
			commitIDFile := fs.Join(releasesDir, fieldSourceCommitId)
			dat, err := util.ReadFile(fs, commitIDFile)
			if err != nil {
				// not a problem, might be the undeploy commit or the commit has was not specified in CreateApplicationVersion
			} else {
				commitID := string(dat)
				if valid.SHA1CommitID(commitID) {
					if err := removeCommit(fs, commitID, c.Application); err != nil {
						return "", wrapFileError(err, releasesDir, "CleanupOldApplicationVersions: could not remove commit path")
					}
				}
			}
		}

		err = fs.Remove(releasesDir)
		if err != nil {
			return "", fmt.Errorf("CleanupOldApplicationVersions: Unexpected error app %s: %w",
				c.Application, err)
		}
		msg = fmt.Sprintf("%sremoved version %d of app %v as cleanup\n", msg, oldRelease, c.Application)
	}
	// we only cleanup non-deployed versions, so there are not changes for argoCd here
	return msg, nil
}

func wrapFileError(e error, filename string, message string) error {
	return fmt.Errorf("%s '%s': %w", message, filename, e)
}

type Authentication struct {
	RBACConfig auth.RBACConfig
}

type CreateEnvironmentLock struct {
	Authentication `json:"-"`
	Environment    string `json:"env"`
	LockId         string `json:"lockId"`
	Message        string `json:"message"`
}

func (c *CreateEnvironmentLock) GetDBEventType() db.EventType {
	return db.EvtCreateEnvironmentLock
}

func (s *State) checkUserPermissions(ctx context.Context, env, application, action, team string, RBACConfig auth.RBACConfig) error {
	if !RBACConfig.DexEnabled {
		return nil
	}
	user, err := auth.ReadUserFromContext(ctx)
	if err != nil {
		return fmt.Errorf(fmt.Sprintf("checkUserPermissions: user not found: %v", err))
	}

	envs, err := s.GetEnvironmentConfigs()
	if err != nil {
		return err
	}
	var group string
	for envName, config := range envs {
		if envName == env {
			group = mapper.DeriveGroupName(config, env)
			break
		}
	}
	if group == "" {
		return fmt.Errorf("group not found for environment: %s", env)
	}
	return auth.CheckUserPermissions(RBACConfig, user, env, team, group, application, action)
}

// checkUserPermissionsCreateEnvironment check the permission for the environment creation action.
// This is a "special" case because the environment group is already provided on the request.
func (s *State) checkUserPermissionsCreateEnvironment(ctx context.Context, RBACConfig auth.RBACConfig, envConfig config.EnvironmentConfig) error {
	if !RBACConfig.DexEnabled {
		return nil
	}
	user, err := auth.ReadUserFromContext(ctx)
	if err != nil {
		return fmt.Errorf(fmt.Sprintf("checkUserPermissions: user not found: %v", err))
	}
	envGroup := "*"
	// If an env group is provided on the request, use it on the permission.
	if envConfig.EnvironmentGroup != nil {
		envGroup = *(envConfig.EnvironmentGroup)
	}
	return auth.CheckUserPermissions(RBACConfig, user, "*", "", envGroup, "*", auth.PermissionCreateEnvironment)
}

func (c *CreateEnvironmentLock) Transform(
	ctx context.Context,
	state *State,
	t TransformerContext,
	transaction *sql.Tx,
) (string, error) {
	err := state.checkUserPermissions(ctx, c.Environment, "*", auth.PermissionCreateLock, "", c.RBACConfig)
	if err != nil {
		return "", err
	}
	if state.DBHandler.ShouldUseOtherTables() {
		user, err := auth.ReadUserFromContext(ctx)
		if err != nil {
			return "", err
		}
		//Write to locks table
		errW := state.DBHandler.DBWriteEnvironmentLock(ctx, transaction, c.LockId, c.Environment, c.Message, user.Name, user.Email)
		if errW != nil {
			return "", errW
		}

		//Add it to all locks
		allEnvLocks, err := state.DBHandler.DBSelectAllEnvironmentLocks(ctx, transaction, c.Environment)
		if err != nil {
			return "", err
		}

		if allEnvLocks == nil {
			allEnvLocks = &db.AllEnvLocksGo{
				Version: 1,
				AllEnvLocksJson: db.AllEnvLocksJson{
					EnvLocks: []string{},
				},
				Created:     time.Now(),
				Environment: c.Environment,
			}
		}

		if !slices.Contains(allEnvLocks.EnvLocks, c.LockId) {
			allEnvLocks.EnvLocks = append(allEnvLocks.EnvLocks, c.LockId)
			err := state.DBHandler.DBWriteAllEnvironmentLocks(ctx, transaction, allEnvLocks.Version, c.Environment, allEnvLocks.EnvLocks)
			if err != nil {
				return "", err
			}
		}

	} else {
		fs := state.Filesystem
		envDir := fs.Join("environments", c.Environment)
		if _, err := fs.Stat(envDir); err != nil {
			return "", fmt.Errorf("error accessing dir %q: %w", envDir, err)
		}
		chroot, err := fs.Chroot(envDir)
		if err != nil {
			return "", err
		}
		if err := createLock(ctx, chroot, c.LockId, c.Message); err != nil {
			return "", err
		}
	}
	GaugeEnvLockMetric(ctx, state, c.Environment)
	return fmt.Sprintf("Created lock %q on environment %q", c.LockId, c.Environment), nil
}

func createLock(ctx context.Context, fs billy.Filesystem, lockId, message string) error {
	locksDir := "locks"
	if err := fs.MkdirAll(locksDir, 0777); err != nil {
		return err
	}

	user, err := auth.ReadUserFromContext(ctx)
	if err != nil {
		return err
	}

	// create lock dir
	newLockDir := fs.Join(locksDir, lockId)
	if err := fs.MkdirAll(newLockDir, 0777); err != nil {
		return err
	}

	// write message
	if err := util.WriteFile(fs, fs.Join(newLockDir, "message"), []byte(message), 0666); err != nil {
		return err
	}

	// write email
	if err := util.WriteFile(fs, fs.Join(newLockDir, "created_by_email"), []byte(user.Email), 0666); err != nil {
		return err
	}

	// write name
	if err := util.WriteFile(fs, fs.Join(newLockDir, "created_by_name"), []byte(user.Name), 0666); err != nil {
		return err
	}

	// write date in iso format
	if err := util.WriteFile(fs, fs.Join(newLockDir, fieldCreatedAt), []byte(time2.GetTimeNow(ctx).Format(time.RFC3339)), 0666); err != nil {
		return err
	}
	return nil
}

type DeleteEnvironmentLock struct {
	Authentication `json:"-"`
	Environment    string `json:"env"`
	LockId         string `json:"lockId"`
}

func (c *DeleteEnvironmentLock) GetDBEventType() db.EventType {
	return db.EvtDeleteEnvironmentLock
}

func (c *DeleteEnvironmentLock) Transform(
	ctx context.Context,
	state *State,
	t TransformerContext,
	transaction *sql.Tx,
) (string, error) {
	err := state.checkUserPermissions(ctx, c.Environment, "*", auth.PermissionDeleteLock, "", c.RBACConfig)
	if err != nil {
		return "", err
	}
	fs := state.Filesystem
	s := State{
		Commit:                 nil,
		BootstrapMode:          false,
		EnvironmentConfigsPath: "",
		Filesystem:             fs,
		DBHandler:              state.DBHandler,
		ReleaseVersionsLimit:   state.ReleaseVersionsLimit,
		CloudRunClient:         state.CloudRunClient,
	}
	if s.DBHandler.ShouldUseOtherTables() {
		err := s.DBHandler.DBDeleteEnvironmentLock(ctx, transaction, c.Environment, c.LockId)
		if err != nil {
			return "", err
		}
		allEnvLocks, err := state.DBHandler.DBSelectAllEnvironmentLocks(ctx, transaction, c.Environment)
		if err != nil {
			return "", fmt.Errorf("DeleteEnvironmentLock: could not select all env locks '%v': '%w'", c.Environment, err)
		}
		var locks []string
		if allEnvLocks != nil {
			locks = db.Remove(allEnvLocks.EnvLocks, c.LockId)
		}

		err = state.DBHandler.DBWriteAllEnvironmentLocks(ctx, transaction, allEnvLocks.Version, c.Environment, locks)
		if err != nil {
			return "", fmt.Errorf("DeleteEnvironmentLock: could not write env locks '%v': '%w'", c.Environment, err)
		}
	} else {
		lockDir := s.GetEnvLockDir(c.Environment, c.LockId)
		_, err = fs.Stat(lockDir)
		if err != nil {
			if errors.Is(err, os.ErrNotExist) {
				return "", grpc.FailedPrecondition(ctx, fmt.Errorf("directory %s for env lock does not exist", lockDir))
			}
			return "", err
		}

		if err := fs.Remove(lockDir); err != nil && !errors.Is(err, os.ErrNotExist) {
			return "", fmt.Errorf("failed to delete directory %q: %w", lockDir, err)
		}
		if err := s.DeleteEnvLockIfEmpty(ctx, c.Environment); err != nil {
			return "", err
		}
	}
	apps, err := s.GetEnvironmentApplications(ctx, transaction, c.Environment)
	if err != nil {
		return "", fmt.Errorf("environment applications for %q not found: %v", c.Environment, err.Error())
	}

	additionalMessageFromDeployment := ""
	for _, appName := range apps {
		queueMessage, err := s.ProcessQueue(ctx, transaction, fs, c.Environment, appName)
		if err != nil {
			return "", err
		}
		if queueMessage != "" {
			additionalMessageFromDeployment = additionalMessageFromDeployment + "\n" + queueMessage
		}
	}
	GaugeEnvLockMetric(ctx, state, c.Environment)
	return fmt.Sprintf("Deleted lock %q on environment %q%s", c.LockId, c.Environment, additionalMessageFromDeployment), nil
}

type CreateEnvironmentGroupLock struct {
	Authentication   `json:"-"`
	EnvironmentGroup string `json:"env"`
	LockId           string `json:"lockId"`
	Message          string `json:"message"`
}

func (c *CreateEnvironmentGroupLock) GetDBEventType() db.EventType {
	return db.EvtCreateEnvironmentGroupLock
}

func (c *CreateEnvironmentGroupLock) Transform(
	ctx context.Context,
	state *State,
	t TransformerContext,
	transaction *sql.Tx,
) (string, error) {
	err := state.checkUserPermissions(ctx, c.EnvironmentGroup, "*", auth.PermissionCreateLock, "", c.RBACConfig)
	if err != nil {
		return "", err
	}
	envNamesSorted, err := state.GetEnvironmentConfigsForGroup(c.EnvironmentGroup)
	if err != nil {
		return "", grpc.PublicError(ctx, err)
	}
	logger.FromContext(ctx).Sugar().Warnf("envNamesSorted: %v", envNamesSorted)
	for index := range envNamesSorted {
		envName := envNamesSorted[index]
		x := CreateEnvironmentLock{
			Authentication: c.Authentication,
			Environment:    envName,
			LockId:         c.LockId, // the IDs should be the same for all. See `useLocksSimilarTo` in store.tsx
			Message:        c.Message,
		}
		if err := t.Execute(&x, transaction); err != nil {
			return "", err
		}
	}
	return fmt.Sprintf("Creating locks '%s' for environment group '%s':", c.LockId, c.EnvironmentGroup), nil
}

type DeleteEnvironmentGroupLock struct {
	Authentication   `json:"-"`
	EnvironmentGroup string `json:"envGroup"`
	LockId           string `json:"lockId"`
}

func (c *DeleteEnvironmentGroupLock) GetDBEventType() db.EventType {
	return db.EvtDeleteEnvironmentGroupLock
}

func (c *DeleteEnvironmentGroupLock) Transform(
	ctx context.Context,
	state *State,
	t TransformerContext,
	transaction *sql.Tx,
) (string, error) {
	err := state.checkUserPermissions(ctx, c.EnvironmentGroup, "*", auth.PermissionDeleteLock, "", c.RBACConfig)
	if err != nil {
		return "", err
	}
	envNamesSorted, err := state.GetEnvironmentConfigsForGroup(c.EnvironmentGroup)
	if err != nil {
		return "", grpc.PublicError(ctx, err)
	}
	for index := range envNamesSorted {
		envName := envNamesSorted[index]
		x := DeleteEnvironmentLock{
			Authentication: c.Authentication,
			Environment:    envName,
			LockId:         c.LockId,
		}
		if err := t.Execute(&x, transaction); err != nil {
			return "", err
		}
	}
	return fmt.Sprintf("Deleting locks '%s' for environment group '%s':", c.LockId, c.EnvironmentGroup), nil
}

type CreateEnvironmentApplicationLock struct {
	Authentication `json:"-"`
	Environment    string `json:"env"`
	Application    string `json:"app"`
	LockId         string `json:"lockId"`
	Message        string `json:"message"`
}

func (c *CreateEnvironmentApplicationLock) GetDBEventType() db.EventType {
	return db.EvtCreateEnvironmentApplicationLock
}

func (c *CreateEnvironmentApplicationLock) Transform(
	ctx context.Context,
	state *State,
	t TransformerContext,
	transaction *sql.Tx,
) (string, error) {
	// Note: it's possible to lock an application BEFORE it's even deployed to the environment.
	err := state.checkUserPermissions(ctx, c.Environment, c.Application, auth.PermissionCreateLock, "", c.RBACConfig)
	if err != nil {
		return "", err
	}
	if state.DBHandler.ShouldUseOtherTables() {
		user, err := auth.ReadUserFromContext(ctx)
		if err != nil {
			return "", err
		}
		//Write to locks table
		errW := state.DBHandler.DBWriteApplicationLock(ctx, transaction, c.LockId, c.Environment, c.Application, c.Message, user.Name, user.Email)
		if errW != nil {
			return "", errW
		}

		//Add it to all locks
		allAppLocks, err := state.DBHandler.DBSelectAllAppLocks(ctx, transaction, c.Environment, c.Application)
		if err != nil {
			return "", err
		}

		if allAppLocks == nil {
			allAppLocks = &db.AllAppLocksGo{
				Version: 1,
				AllAppLocksJson: db.AllAppLocksJson{
					AppLocks: []string{},
				},
				Created:     time.Now(),
				Environment: c.Environment,
				AppName:     c.Application,
			}
		}

		if !slices.Contains(allAppLocks.AppLocks, c.LockId) {
			allAppLocks.AppLocks = append(allAppLocks.AppLocks, c.LockId)
			err := state.DBHandler.DBWriteAllAppLocks(ctx, transaction, allAppLocks.Version, c.Environment, c.Application, allAppLocks.AppLocks)
			if err != nil {
				return "", err
			}
		}
	} else {
		fs := state.Filesystem
		envDir := fs.Join("environments", c.Environment)
		if _, err := fs.Stat(envDir); err != nil {
			return "", fmt.Errorf("error accessing dir %q: %w", envDir, err)
		}

		appDir := fs.Join(envDir, "applications", c.Application)
		if err := fs.MkdirAll(appDir, 0777); err != nil {
			return "", err
		}
		chroot, err := fs.Chroot(appDir)
		if err != nil {
			return "", err
		}
		if err := createLock(ctx, chroot, c.LockId, c.Message); err != nil {
			return "", err
		}

	}
	GaugeEnvAppLockMetric(ctx, state, c.Environment, c.Application)
	// locks are invisible to argoCd, so no changes here
	return fmt.Sprintf("Created lock %q on environment %q for application %q", c.LockId, c.Environment, c.Application), nil
}

type DeleteEnvironmentApplicationLock struct {
	Authentication `json:"-"`
	Environment    string `json:"env"`
	Application    string `json:"app"`
	LockId         string `json:"lockId"`
}

func (c *DeleteEnvironmentApplicationLock) GetDBEventType() db.EventType {
	return db.EvtDeleteEnvironmentApplicationLock
}

func (c *DeleteEnvironmentApplicationLock) Transform(
	ctx context.Context,
	state *State,
	t TransformerContext,
	transaction *sql.Tx,
) (string, error) {
	err := state.checkUserPermissions(ctx, c.Environment, c.Application, auth.PermissionDeleteLock, "", c.RBACConfig)

	if err != nil {
		return "", err
	}
	fs := state.Filesystem
	queueMessage := ""
	if state.DBHandler.ShouldUseOtherTables() {
		err := state.DBHandler.DBDeleteApplicationLock(ctx, transaction, c.Environment, c.Application, c.LockId)
		if err != nil {
			return "", err
		}
		allAppLocks, err := state.DBHandler.DBSelectAllAppLocks(ctx, transaction, c.Environment, c.Application)
		if err != nil {
			return "", fmt.Errorf("DeleteEnvironmentApplicationLock: could not select all env app locks for app '%v' on '%v': '%w'", c.Application, c.Environment, err)
		}
		var locks []string
		if allAppLocks != nil {
			locks = db.Remove(allAppLocks.AppLocks, c.LockId)
		}

		err = state.DBHandler.DBWriteAllAppLocks(ctx, transaction, allAppLocks.Version, c.Environment, c.Application, locks)
		if err != nil {
			return "", fmt.Errorf("DeleteEnvironmentApplicationLock: could not write app locks for app '%v' on '%v': '%w'", c.Application, c.Environment, err)
		}
	} else {
		lockDir := fs.Join("environments", c.Environment, "applications", c.Application, "locks", c.LockId)
		_, err = fs.Stat(lockDir)
		if err != nil {
			if errors.Is(err, os.ErrNotExist) {
				return "", grpc.FailedPrecondition(ctx, fmt.Errorf("directory %s for app lock does not exist", lockDir))
			}
			return "", err
		}
		if err := fs.Remove(lockDir); err != nil && !errors.Is(err, os.ErrNotExist) {
			return "", fmt.Errorf("failed to delete directory %q: %w", lockDir, err)
		}
<<<<<<< HEAD
		s := State{
			Commit:                 nil,
			BootstrapMode:          false,
			EnvironmentConfigsPath: "",
			Filesystem:             fs,
			DBHandler:              state.DBHandler,
			ReleaseVersionsLimit:   state.ReleaseVersionsLimit,
			CloudRunClient:         state.CloudRunClient,
		}

		queueMessage, err = s.ProcessQueue(ctx, transaction, fs, c.Environment, c.Application)
		if err != nil {
			return "", err
		}
		if err := s.DeleteAppLockIfEmpty(ctx, c.Environment, c.Application); err != nil {
=======

		queueMessage, err = state.ProcessQueue(ctx, transaction, fs, c.Environment, c.Application)
		if err != nil {
			return "", err
		}
		if err := state.DeleteAppLockIfEmpty(ctx, c.Environment, c.Application); err != nil {
>>>>>>> c97352b5
			return "", err
		}

		GaugeEnvAppLockMetric(ctx, state, c.Environment, c.Application)
	}

	return fmt.Sprintf("Deleted lock %q on environment %q for application %q%s", c.LockId, c.Environment, c.Application, queueMessage), nil
}

type CreateEnvironmentTeamLock struct {
	Authentication `json:"-"`
	Environment    string `json:"env"`
	Team           string `json:"team"`
	LockId         string `json:"lockId"`
	Message        string `json:"message"`
}

func (c *CreateEnvironmentTeamLock) GetDBEventType() db.EventType {
	return db.EvtCreateEnvironmentTeamLock
}

func (c *CreateEnvironmentTeamLock) Transform(
	ctx context.Context,
	state *State,
	t TransformerContext,
	transaction *sql.Tx,
) (string, error) {
	// Note: it's possible to lock an application BEFORE it's even deployed to the environment.
	err := state.checkUserPermissions(ctx, c.Environment, "*", auth.PermissionCreateLock, c.Team, c.RBACConfig)

	if err != nil {
		return "", err
	}

	if state.DBHandler.ShouldUseOtherTables() {
		user, err := auth.ReadUserFromContext(ctx)
		if err != nil {
			return "", err
		}
		//Write to locks table
		errW := state.DBHandler.DBWriteTeamLock(ctx, transaction, c.LockId, c.Environment, c.Team, c.Message, user.Name, user.Email)
		if errW != nil {
			return "", errW
		}

		//Add it to all locks
		allTeamLocks, err := state.DBHandler.DBSelectAllTeamLocks(ctx, transaction, c.Environment, c.Team)
		if err != nil {
			return "", err
		}

		if allTeamLocks == nil {
			allTeamLocks = &db.AllTeamLocksGo{
				Version: 1,
				AllTeamLocksJson: db.AllTeamLocksJson{
					TeamLocks: []string{},
				},
				Created:     time.Now(),
				Environment: c.Environment,
				Team:        c.Team,
			}
		}

		if !slices.Contains(allTeamLocks.TeamLocks, c.LockId) {
			allTeamLocks.TeamLocks = append(allTeamLocks.TeamLocks, c.LockId)
			err := state.DBHandler.DBWriteAllTeamLocks(ctx, transaction, allTeamLocks.Version, c.Environment, c.Team, allTeamLocks.TeamLocks)
			if err != nil {
				return "", err
			}
		}
	} else {
		if !valid.EnvironmentName(c.Environment) {
			return "", status.Error(codes.InvalidArgument, fmt.Sprintf("cannot create environment team lock: invalid environment: '%s'", c.Environment))
		}
		if !valid.TeamName(c.Team) {
			return "", status.Error(codes.InvalidArgument, fmt.Sprintf("cannot create environment team lock: invalid team: '%s'", c.Team))
		}
		if !valid.LockId(c.LockId) {
			return "", status.Error(codes.InvalidArgument, fmt.Sprintf("cannot create environment team lock: invalid lock id: '%s'", c.LockId))
		}

		fs := state.Filesystem

		foundTeam := false

		if apps, err := state.GetApplications(ctx, transaction); err == nil {
			for _, currentApp := range apps {
				currentTeamName, err := state.GetTeamName(ctx, transaction, currentApp)
				if err != nil {
					logger.FromContext(ctx).Sugar().Warnf("CreateEnvironmentTeamLock: Could not find team for application: %s.", currentApp)
				} else {
					if c.Team == currentTeamName {
						foundTeam = true
						break
					}
				}
			}
		}
		if err != nil || !foundTeam { //Not found team or apps dir doesn't exist
			return "", &TeamNotFoundErr{err: fmt.Errorf("Team '%s' does not exist.", c.Team)}
		}

		envDir := fs.Join("environments", c.Environment)
		if _, err := fs.Stat(envDir); err != nil {
			return "", fmt.Errorf("error environment not found dir %q: %w", envDir, err)
		}

		teamDir := fs.Join(envDir, "teams", c.Team)
		if err := fs.MkdirAll(teamDir, 0777); err != nil {
			return "", fmt.Errorf("error could not create teams directory %q: %w", envDir, err)
		}
		chroot, err := fs.Chroot(teamDir)
		if err != nil {
			return "", fmt.Errorf("error changing root of fs to  %s: %w", teamDir, err)
		}
		if err := createLock(ctx, chroot, c.LockId, c.Message); err != nil {
			return "", fmt.Errorf("error creating lock. ID: %s Lock Message: %s. %w", c.LockId, c.Message, err)
		}
	}

	return fmt.Sprintf("Created lock %q on environment %q for team %q", c.LockId, c.Environment, c.Team), nil
}

type DeleteEnvironmentTeamLock struct {
	Authentication `json:"-"`
	Environment    string `json:"env"`
	Team           string `json:"team"`
	LockId         string `json:"lockId"`
}

func (c *DeleteEnvironmentTeamLock) GetDBEventType() db.EventType {
	return db.EvtDeleteEnvironmentTeamLock
}

func (c *DeleteEnvironmentTeamLock) Transform(
	ctx context.Context,
	state *State,
	t TransformerContext,
	transaction *sql.Tx,
) (string, error) {
	err := state.checkUserPermissions(ctx, c.Environment, "", auth.PermissionDeleteLock, c.Team, c.RBACConfig)

	if err != nil {
		return "", err
	}
	if state.DBHandler.ShouldUseOtherTables() {
		err := state.DBHandler.DBDeleteTeamLock(ctx, transaction, c.Environment, c.Team, c.LockId)
		if err != nil {
			return "", err
		}
		allTeamLocks, err := state.DBHandler.DBSelectAllTeamLocks(ctx, transaction, c.Environment, c.Team)
		if err != nil {
			return "", fmt.Errorf("DeleteEnvironmentTeamLock: could not select all env team locks for team '%v' on '%v': '%w'", c.Team, c.Environment, err)
		}
		var locks []string
		if allTeamLocks != nil {
			locks = db.Remove(allTeamLocks.TeamLocks, c.LockId)
		}

		err = state.DBHandler.DBWriteAllTeamLocks(ctx, transaction, allTeamLocks.Version, c.Environment, c.Team, locks)
		if err != nil {
			return "", fmt.Errorf("DeleteEnvironmentTeamLock: could not write team locks for team '%v' on '%v': '%w'", c.Team, c.Environment, err)
		}
	} else {

		if !valid.EnvironmentName(c.Environment) {
			return "", status.Error(codes.InvalidArgument, fmt.Sprintf("cannot delete environment team lock: invalid environment: '%s'", c.Environment))
		}
		if !valid.TeamName(c.Team) {
			return "", status.Error(codes.InvalidArgument, fmt.Sprintf("cannot delete environment team lock: invalid team: '%s'", c.Team))
		}
		if !valid.LockId(c.LockId) {
			return "", status.Error(codes.InvalidArgument, fmt.Sprintf("cannot delete environment team lock: invalid lock id: '%s'", c.LockId))
		}
		fs := state.Filesystem

		lockDir := fs.Join("environments", c.Environment, "teams", c.Team, "locks", c.LockId)
		_, err = fs.Stat(lockDir)
		if err != nil {
			if errors.Is(err, os.ErrNotExist) {
				return "", grpc.FailedPrecondition(ctx, fmt.Errorf("directory %s for team lock does not exist", lockDir))
			}
			return "", err
		}
		if err := fs.Remove(lockDir); err != nil && !errors.Is(err, os.ErrNotExist) {
			return "", fmt.Errorf("failed to delete directory %q: %w", lockDir, err)
		}

		s := State{
			Commit:                 nil,
			BootstrapMode:          false,
			EnvironmentConfigsPath: "",
			Filesystem:             fs,
			DBHandler:              state.DBHandler,
			ReleaseVersionsLimit:   state.ReleaseVersionsLimit,
			CloudRunClient:         state.CloudRunClient,
		}
		if err := s.DeleteTeamLockIfEmpty(ctx, c.Environment, c.Team); err != nil {
			return "", err
		}
	}

	return fmt.Sprintf("Deleted lock %q on environment %q for team %q", c.LockId, c.Environment, c.Team), nil
}

type CreateEnvironment struct {
	Authentication `json:"-"`
	Environment    string                   `json:"env"`
	Config         config.EnvironmentConfig `json:"config"`
}

func (c *CreateEnvironment) GetDBEventType() db.EventType {
	return db.EvtCreateEnvironment
}

func (c *CreateEnvironment) Transform(
	ctx context.Context,
	state *State,
	t TransformerContext,
	transaction *sql.Tx,
) (string, error) {
	err := state.checkUserPermissionsCreateEnvironment(ctx, c.RBACConfig, c.Config)
	if err != nil {
		return "", err
	}
	fs := state.Filesystem
	envDir := fs.Join("environments", c.Environment)
	// Creation of environment is possible, but configuring it is not if running in bootstrap mode.
	// Configuration needs to be done by modifying config map in source repo
	//exhaustruct:ignore
	defaultConfig := config.EnvironmentConfig{}
	if state.BootstrapMode && c.Config != defaultConfig {
		return "", fmt.Errorf("Cannot create or update configuration in bootstrap mode. Please update configuration in config map instead.")
	}
	if err := fs.MkdirAll(envDir, 0777); err != nil {
		return "", err
	}
	configFile := fs.Join(envDir, "config.json")
	file, err := fs.OpenFile(configFile, os.O_WRONLY|os.O_CREATE|os.O_EXCL, 0666)
	if err != nil {
		return "", fmt.Errorf("error creating config: %w", err)
	}
	enc := json.NewEncoder(file)
	enc.SetIndent("", "  ")
	if err := enc.Encode(c.Config); err != nil {
		return "", fmt.Errorf("error writing json: %w", err)
	}
	// we do not need to inform argoCd when creating an environment, as there are no apps yet
	return fmt.Sprintf("create environment %q", c.Environment), file.Close()
}

type QueueApplicationVersion struct {
	Environment string
	Application string
	Version     uint64
}

func (c *QueueApplicationVersion) Transform(
	ctx context.Context,
	state *State,
	t TransformerContext,
	transaction *sql.Tx,
) (string, error) {
	fs := state.Filesystem
	// Create a symlink to the release
	applicationDir := fs.Join("environments", c.Environment, "applications", c.Application)
	if err := fs.MkdirAll(applicationDir, 0777); err != nil {
		return "", err
	}
	queuedVersionFile := fs.Join(applicationDir, queueFileName)
	if err := fs.Remove(queuedVersionFile); err != nil && !errors.Is(err, os.ErrNotExist) {
		return "", err
	}
	releaseDir := releasesDirectoryWithVersion(fs, c.Application, c.Version)
	if err := fs.Symlink(fs.Join("..", "..", "..", "..", releaseDir), queuedVersionFile); err != nil {
		return "", err
	}

	return fmt.Sprintf("Queued version %d of app %q in env %q", c.Version, c.Application, c.Environment), nil
}

type DeployApplicationVersion struct {
	Authentication  `json:"-"`
	Environment     string                          `json:"env"`
	Application     string                          `json:"app"`
	Version         uint64                          `json:"version"`
	LockBehaviour   api.LockBehavior                `json:"lockBehaviour"`
	WriteCommitData bool                            `json:"writeCommitData"`
	SourceTrain     *DeployApplicationVersionSource `json:"sourceTrain"`
	Author          string                          `json:"author"`
}

func (c *DeployApplicationVersion) GetDBEventType() db.EventType {
	return db.EvtDeployApplicationVersion
}

type DeployApplicationVersionSource struct {
	TargetGroup *string `json:"targetGroup"`
	Upstream    string  `json:"upstream"`
}

func (c *DeployApplicationVersion) Transform(
	ctx context.Context,
	state *State,
	t TransformerContext,
	transaction *sql.Tx,
) (string, error) {
	err := state.checkUserPermissions(ctx, c.Environment, c.Application, auth.PermissionDeployRelease, "", c.RBACConfig)
	if err != nil {
		return "", err
	}
	fs := state.Filesystem
	// Check that the release exist and fetch manifest
	releaseDir := releasesDirectoryWithVersion(fs, c.Application, c.Version)
	manifest := fs.Join(releaseDir, "environments", c.Environment, "manifests.yaml")
	var manifestContent []byte
	if file, err := fs.Open(manifest); err != nil {
		return "", wrapFileError(err, manifest, fmt.Sprintf("deployment failed: could not open manifest for app %s with release %d on env %s", c.Application, c.Version, c.Environment))
	} else {
		if content, err := io.ReadAll(file); err != nil {
			return "", err
		} else {
			manifestContent = content
		}
		file.Close()
	}
	lockPreventedDeployment := false
	if c.LockBehaviour != api.LockBehavior_IGNORE {
		// Check that the environment is not locked
		var (
			envLocks, appLocks, teamLocks map[string]Lock
			err                           error
		)
		envLocks, err = state.GetEnvironmentLocks(ctx, c.Environment)
		if err != nil {
			return "", err
		}
		appLocks, err = state.GetEnvironmentApplicationLocks(ctx, c.Environment, c.Application)
		if err != nil {
			return "", err
		}

		appDir := applicationDirectory(fs, c.Application)

		team, err := util.ReadFile(fs, fs.Join(appDir, "team"))

		if errors.Is(err, os.ErrNotExist) {
			teamLocks = map[string]Lock{} //If we dont find the team file, there is no team for application, meaning there can't be any team locks
		} else {
			teamLocks, err = state.GetEnvironmentTeamLocks(ctx, c.Environment, string(team))
			if err != nil {
				return "", err
			}
		}
		if len(envLocks) > 0 || len(appLocks) > 0 || len(teamLocks) > 0 {
			if c.WriteCommitData {
				var lockType, lockMsg string
				if len(envLocks) > 0 {
					lockType = "environment"
					for _, lock := range envLocks {
						lockMsg = lock.Message
						break
					}
				} else {
					if len(appLocks) > 0 {
						lockType = "application"
						for _, lock := range appLocks {
							lockMsg = lock.Message
							break
						}
					} else {
						lockType = "team"
						for _, lock := range teamLocks {
							lockMsg = lock.Message
							break
						}
					}

				}
				if err := addEventForRelease(ctx, fs, releaseDir, &event.LockPreventedDeployment{
					Application: c.Application,
					Environment: c.Environment,
					LockMessage: lockMsg,
					LockType:    lockType,
				}); err != nil {
					return "", err
				}
				lockPreventedDeployment = true
			}
			switch c.LockBehaviour {
			case api.LockBehavior_RECORD:
				q := QueueApplicationVersion{
					Environment: c.Environment,
					Application: c.Application,
					Version:     c.Version,
				}
				return q.Transform(ctx, state, t, nil)
			case api.LockBehavior_FAIL:
				return "", &LockedError{
					EnvironmentApplicationLocks: appLocks,
					EnvironmentLocks:            envLocks,
					TeamLocks:                   teamLocks,
				}
			}
		}
	}

	user, err := auth.ReadUserFromContext(ctx)
	if err != nil {
		return "", err
	}

	applicationDir := fs.Join("environments", c.Environment, "applications", c.Application)
	firstDeployment := false
	versionFile := fs.Join(applicationDir, "version")
	oldReleaseDir := ""

	//Check if there is a version of target app already deployed on target environment
	if _, err := fs.Lstat(versionFile); err == nil {
		//File Exists
		evaledPath, _ := fs.Readlink(versionFile) //Version is stored as symlink, eval it
		oldReleaseDir = evaledPath
	} else {
		//File does not exist
		firstDeployment = true
	}
	if state.CloudRunClient != nil {
		err := state.CloudRunClient.DeployApplicationVersion(ctx, manifestContent)
		if err != nil {
			return "", err
		}
	}
	if state.DBHandler.ShouldUseOtherTables() {
		existingDeployment, err := state.DBHandler.DBSelectDeployment(ctx, transaction, c.Application, c.Environment)
		if err != nil {
			return "", fmt.Errorf("could not find deployment for app %s and env %s", c.Application, c.Environment)
		}
		var v = int64(c.Version)
		newDeployment := db.Deployment{
			EslVersion: 0,
			Created:    time.Time{},
			App:        c.Application,
			Env:        c.Environment,
			Version:    &v,
			Metadata: db.DeploymentMetadata{
				DeployedByEmail: user.Email,
				DeployedByName:  user.Name,
			},
		}
		var previousVersion db.EslId
		if existingDeployment == nil {
			previousVersion = 0
		} else {
			previousVersion = existingDeployment.EslVersion
		}
		err = state.DBHandler.DBWriteDeployment(ctx, transaction, newDeployment, previousVersion)
		if err != nil {
			return "", fmt.Errorf("could not write deployment for %v - %v", newDeployment, err)
		}
	} else {
		// Create a symlink to the release
		if err := fs.MkdirAll(applicationDir, 0777); err != nil {
			return "", err
		}
		if err := fs.Remove(versionFile); err != nil && !errors.Is(err, os.ErrNotExist) {
			return "", err
		}
		if err := fs.Symlink(fs.Join("..", "..", "..", "..", releaseDir), versionFile); err != nil {
			return "", err
		}

		// Copy the manifest for argocd
		manifestsDir := fs.Join(applicationDir, "manifests")
		if err := fs.MkdirAll(manifestsDir, 0777); err != nil {
			return "", err
		}
		manifestFilename := fs.Join(manifestsDir, "manifests.yaml")
		// note that the manifest is empty here!
		// but actually it's not quite empty!
		// The function we are using here is `util.WriteFile`. And that does not allow overwriting files with empty content.
		// We work around this unusual behavior by writing a space into the file
		if len(manifestContent) == 0 {
			manifestContent = []byte(" ")
		}
		if err := util.WriteFile(fs, manifestFilename, manifestContent, 0666); err != nil {
			return "", err
		}
		teamOwner, err := state.GetApplicationTeamOwner(ctx, transaction, c.Application)
		if err != nil {
			return "", err
		}
		t.AddAppEnv(c.Application, c.Environment, teamOwner)

		if err := util.WriteFile(fs, fs.Join(applicationDir, "deployed_by"), []byte(user.Name), 0666); err != nil {
			return "", err
		}
		if err := util.WriteFile(fs, fs.Join(applicationDir, "deployed_by_email"), []byte(user.Email), 0666); err != nil {
			return "", err
		}

		if err := util.WriteFile(fs, fs.Join(applicationDir, "deployed_at_utc"), []byte(time2.GetTimeNow(ctx).UTC().String()), 0666); err != nil {
			return "", err
		}
	}

	s := State{
		Commit:                 nil,
		BootstrapMode:          false,
		EnvironmentConfigsPath: "",
		Filesystem:             fs,
		DBHandler:              state.DBHandler,
		ReleaseVersionsLimit:   state.ReleaseVersionsLimit,
		CloudRunClient:         state.CloudRunClient,
	}
	err = s.DeleteQueuedVersionIfExists(c.Environment, c.Application)
	if err != nil {
		return "", err
	}
	d := &CleanupOldApplicationVersions{
		Application: c.Application,
	}
	if err := t.Execute(d, transaction); err != nil {
		return "", err
	}

	if c.WriteCommitData { // write the corresponding event
		deploymentEvent := createDeploymentEvent(c.Application, c.Environment, c.SourceTrain)
		if s.DBHandler.ShouldUseOtherTables() {
			newReleaseCommitId, err := getCommitIDFromReleaseDir(ctx, fs, releaseDir)
			if err != nil {
				logger.FromContext(ctx).Sugar().Warnf("could not write event data - continuing. %v", fmt.Errorf("getCommitIDFromReleaseDir %v", err))
			} else {
				gen := getGenerator(ctx)
				eventUuid := gen.Generate()

				err = state.DBHandler.DBWriteDeploymentEvent(ctx, transaction, eventUuid, newReleaseCommitId, c.Author, deploymentEvent)
				if err != nil {
					return "", GetCreateReleaseGeneralFailure(err)
				}
			}
		} else {
			if err := addEventForRelease(ctx, fs, releaseDir, deploymentEvent); err != nil {
				return "", GetCreateReleaseGeneralFailure(err)
			}
		}

		if !firstDeployment && !lockPreventedDeployment {
			//If not first deployment and current deployment is successful, signal a new replaced by event
			if newReleaseCommitId, err := getCommitIDFromReleaseDir(ctx, fs, releaseDir); err == nil {
				if !valid.SHA1CommitID(newReleaseCommitId) {
					logger.FromContext(ctx).Sugar().Infof(
						"The source commit ID %s is not a valid/complete SHA1 hash, event cannot be stored.",
						newReleaseCommitId)
				} else {
					if err := addEventForRelease(ctx, fs, oldReleaseDir, createReplacedByEvent(c.Application, c.Environment, newReleaseCommitId)); err != nil {
						return "", err
					}
				}
			}
		} else {
			logger.FromContext(ctx).Sugar().Infof(
				"Release to replace decteted, but could not retrieve new commit information. Replaced-by event not stored.")
		}
	}

	return fmt.Sprintf("deployed version %d of %q to %q", c.Version, c.Application, c.Environment), nil
}

func getCommitIDFromReleaseDir(ctx context.Context, fs billy.Filesystem, releaseDir string) (string, error) {
	commitIdPath := fs.Join(releaseDir, "source_commit_id")

	commitIDBytes, err := util.ReadFile(fs, commitIdPath)
	if err != nil {
		logger.FromContext(ctx).Sugar().Infof(
			"Error while reading source commit ID file at %s, error %w"+
				". Deployment event not stored.",
			commitIdPath, err)
		return "", err
	}
	commitID := string(commitIDBytes)
	// if the stored source commit ID is invalid then we will not be able to store the event (simply)
	return commitID, nil
}

func addEventForRelease(ctx context.Context, fs billy.Filesystem, releaseDir string, ev event.Event) error {
	span, ctx := tracer.StartSpanFromContext(ctx, "eventsForRelease")
	defer span.Finish()
	if commitID, err := getCommitIDFromReleaseDir(ctx, fs, releaseDir); err == nil {
		gen := getGenerator(ctx)
		eventUuid := gen.Generate()

		if !valid.SHA1CommitID(commitID) {
			logger.FromContext(ctx).Sugar().Infof(
				"The source commit ID %s is not a valid/complete SHA1 hash, event cannot be stored.",
				commitID)
			return nil
		}

		if err := writeEvent(ctx, eventUuid, commitID, fs, ev); err != nil {
			return fmt.Errorf(
				"could not write an event for commit %s, error: %w",
				commitID, err)
			//return fmt.Errorf(
			//	"could not write an event for commit %s with uuid %s, error: %w",
			//	commitID, eventUuid, err)
		}
	}
	return nil
}

func createDeploymentEvent(application, environment string, sourceTrain *DeployApplicationVersionSource) *event.Deployment {
	ev := event.Deployment{
		SourceTrainEnvironmentGroup: nil,
		SourceTrainUpstream:         nil,
		Application:                 application,
		Environment:                 environment,
	}
	if sourceTrain != nil {
		if sourceTrain.TargetGroup != nil {
			ev.SourceTrainEnvironmentGroup = sourceTrain.TargetGroup
		}
		ev.SourceTrainUpstream = &sourceTrain.Upstream
	}
	return &ev
}

func createReplacedByEvent(application, environment, commitId string) *event.ReplacedBy {
	ev := event.ReplacedBy{
		Application:       application,
		Environment:       environment,
		CommitIDtoReplace: commitId,
	}
	return &ev
}

type ReleaseTrain struct {
	Authentication  `json:"-"`
	Target          string     `json:"target"`
	Team            string     `json:"team,omitempty"`
	CommitHash      string     `json:"commitHash"`
	WriteCommitData bool       `json:"writeCommitData"`
	Repo            Repository `json:"-"`
}

func (c *ReleaseTrain) GetDBEventType() db.EventType {
	return db.EvtReleaseTrain
}

type Overview struct {
	App     string
	Version uint64
}

func getEnvironmentInGroup(groups []*api.EnvironmentGroup, groupNameToReturn string, envNameToReturn string) *api.Environment {
	for _, currentGroup := range groups {
		if currentGroup.EnvironmentGroupName == groupNameToReturn {
			for _, currentEnv := range currentGroup.Environments {
				if currentEnv.Name == envNameToReturn {
					return currentEnv
				}
			}
		}
	}
	return nil
}

func getOverrideVersions(ctx context.Context, transaction *sql.Tx, commitHash, upstreamEnvName string, repo Repository) (resp []Overview, err error) {
	oid, err := git.NewOid(commitHash)
	if err != nil {
		return nil, fmt.Errorf("Error creating new oid for commitHash %s: %w", commitHash, err)
	}
	s, err := repo.StateAt(oid)
	if err != nil {
		var gerr *git.GitError
		if errors.As(err, &gerr) {
			if gerr.Code == git.ErrorCodeNotFound {
				return nil, fmt.Errorf("ErrNotFound: %w", err)
			}
		}
		return nil, fmt.Errorf("unable to get oid: %w", err)
	}
	envs, err := s.GetEnvironmentConfigs()
	if err != nil {
		return nil, fmt.Errorf("unable to get EnvironmentConfigs for %s: %w", commitHash, err)
	}
	result := mapper.MapEnvironmentsToGroups(envs)
	for envName, config := range envs {
		var groupName = mapper.DeriveGroupName(config, envName)
		var envInGroup = getEnvironmentInGroup(result, groupName, envName)
		if upstreamEnvName != envInGroup.Name || upstreamEnvName != groupName {
			continue
		}
		apps, err := s.GetEnvironmentApplications(ctx, transaction, envName)
		if err != nil {
			return nil, fmt.Errorf("unable to get EnvironmentApplication for env %s: %w", envName, err)
		}
		for _, appName := range apps {
			app := api.Environment_Application{
				Version:            0,
				Locks:              nil,
				QueuedVersion:      0,
				UndeployVersion:    false,
				ArgoCd:             nil,
				DeploymentMetaData: nil,
				Name:               appName,
				TeamLocks:          nil,
				Team:               "",
			}
			version, err := s.GetEnvironmentApplicationVersion(ctx, envName, appName, transaction)
			if err != nil && !errors.Is(err, os.ErrNotExist) {
				return nil, fmt.Errorf("unable to get EnvironmentApplicationVersion for %s: %w", appName, err)
			}
			if version == nil {
				continue
			}
			app.Version = *version
			resp = append(resp, Overview{App: app.Name, Version: app.Version})
		}
	}
	return resp, nil
}

func (c *ReleaseTrain) getUpstreamLatestApp(ctx context.Context, transaction *sql.Tx, upstreamLatest bool, state *State, upstreamEnvName, source, commitHash string) (apps []string, appVersions []Overview, err error) {
	if commitHash != "" {
		appVersions, err := getOverrideVersions(ctx, transaction, c.CommitHash, upstreamEnvName, c.Repo)
		if err != nil {
			return nil, nil, grpc.PublicError(ctx, fmt.Errorf("could not get app version for commitHash %s for %s: %w", c.CommitHash, c.Target, err))
		}
		// check that commit hash is not older than 20 commits in the past
		for _, app := range appVersions {
			apps = append(apps, app.App)
			versions, err := findOldApplicationVersions(ctx, transaction, state, app.App)
			if err != nil {
				return nil, nil, grpc.PublicError(ctx, fmt.Errorf("unable to find findOldApplicationVersions for app %s: %w", app.App, err))
			}
			if len(versions) > 0 && versions[0] > app.Version {
				return nil, nil, grpc.PublicError(ctx, fmt.Errorf("Version for app %s is older than 20 commits when running release train to commitHash %s: %w", app.App, c.CommitHash, err))
			}

		}
		return apps, appVersions, nil
	}
	if upstreamLatest {
		apps, err = state.GetApplications(ctx, transaction)
		if err != nil {
			return nil, nil, grpc.PublicError(ctx, fmt.Errorf("could not get all applications for %q: %w", source, err))
		}
		return apps, nil, nil
	}
	apps, err = state.GetEnvironmentApplications(ctx, transaction, upstreamEnvName)
	if err != nil {
		return nil, nil, grpc.PublicError(ctx, fmt.Errorf("upstream environment (%q) does not have applications: %w", upstreamEnvName, err))
	}
	return apps, nil, nil
}

func getEnvironmentGroupsEnvironmentsOrEnvironment(configs map[string]config.EnvironmentConfig, targetGroupName string) (map[string]config.EnvironmentConfig, bool) {
	envGroupConfigs := make(map[string]config.EnvironmentConfig)
	isEnvGroup := false

	for env, config := range configs {
		if config.EnvironmentGroup != nil && *config.EnvironmentGroup == targetGroupName {
			isEnvGroup = true
			envGroupConfigs[env] = config
		}
	}
	if len(envGroupConfigs) == 0 {
		envConfig, ok := configs[targetGroupName]
		if ok {
			envGroupConfigs[targetGroupName] = envConfig
		}
	}
	return envGroupConfigs, isEnvGroup
}

type ReleaseTrainApplicationPrognosis struct {
	SkipCause        *api.ReleaseTrainAppPrognosis_SkipCause
	FirstLockMessage string // we just record the first lock's message for now, will be changed in SRX-7CBX2O
	Version          uint64
}

type ReleaseTrainEnvironmentPrognosis struct {
	SkipCause        *api.ReleaseTrainEnvPrognosis_SkipCause
	Error            error
	FirstLockMessage string // we just record the first lock's message for now, will be changed in SRX-7CBX2O
	// map key is the name of the app
	AppsPrognoses map[string]ReleaseTrainApplicationPrognosis
}

type ReleaseTrainPrognosisOutcome = uint64

type ReleaseTrainPrognosis struct {
	Error                error
	EnvironmentPrognoses map[string]ReleaseTrainEnvironmentPrognosis
}

func (c *ReleaseTrain) Prognosis(
	ctx context.Context,
	state *State,
	transaction *sql.Tx,
) ReleaseTrainPrognosis {
	configs, err := state.GetEnvironmentConfigs()
	if err != nil {
		return ReleaseTrainPrognosis{
			Error:                grpc.InternalError(ctx, err),
			EnvironmentPrognoses: nil,
		}
	}

	var targetGroupName = c.Target
	var envGroupConfigs, isEnvGroup = getEnvironmentGroupsEnvironmentsOrEnvironment(configs, targetGroupName)
	if len(envGroupConfigs) == 0 {
		return ReleaseTrainPrognosis{
			Error:                grpc.PublicError(ctx, fmt.Errorf("could not find environment group or environment configs for '%v'", targetGroupName)),
			EnvironmentPrognoses: nil,
		}
	}

	// this to sort the env, to make sure that for the same input we always got the same output
	envGroups := make([]string, 0, len(envGroupConfigs))
	for env := range envGroupConfigs {
		envGroups = append(envGroups, env)
	}
	sort.Strings(envGroups)

	envPrognoses := make(map[string]ReleaseTrainEnvironmentPrognosis)

	for _, envName := range envGroups {
		var trainGroup *string
		if isEnvGroup {
			trainGroup = ptr.FromString(targetGroupName)
		}

		envReleaseTrain := &envReleaseTrain{
			Parent:          c,
			Env:             envName,
			EnvConfigs:      configs,
			EnvGroupConfigs: envGroupConfigs,
			WriteCommitData: c.WriteCommitData,
			TrainGroup:      trainGroup,
		}

		envPrognosis := envReleaseTrain.prognosis(ctx, state, transaction)

		if envPrognosis.Error != nil {
			return ReleaseTrainPrognosis{
				Error:                envPrognosis.Error,
				EnvironmentPrognoses: nil,
			}
		}

		envPrognoses[envName] = envPrognosis
	}

	return ReleaseTrainPrognosis{
		Error:                nil,
		EnvironmentPrognoses: envPrognoses,
	}
}

func (c *ReleaseTrain) Transform(
	ctx context.Context,
	state *State,
	t TransformerContext,
	transaction *sql.Tx,
) (string, error) {
	prognosis := c.Prognosis(ctx, state, transaction)

	if prognosis.Error != nil {
		return "", prognosis.Error
	}

	var targetGroupName = c.Target
	configs, _ := state.GetEnvironmentConfigs()
	var envGroupConfigs, isEnvGroup = getEnvironmentGroupsEnvironmentsOrEnvironment(configs, targetGroupName)

	// sorting for determinism
	envNames := make([]string, 0, len(prognosis.EnvironmentPrognoses))
	for envName := range prognosis.EnvironmentPrognoses {
		envNames = append(envNames, envName)
	}
	sort.Strings(envNames)

	for _, envName := range envNames {
		var trainGroup *string
		if isEnvGroup {
			trainGroup = ptr.FromString(targetGroupName)
		}

		if err := t.Execute(&envReleaseTrain{
			Parent:          c,
			Env:             envName,
			EnvConfigs:      configs,
			EnvGroupConfigs: envGroupConfigs,
			WriteCommitData: c.WriteCommitData,
			TrainGroup:      trainGroup,
		}, transaction); err != nil {
			return "", err
		}
	}

	return fmt.Sprintf(
		"Release Train to environment/environment group '%s':\n",
		targetGroupName), nil
}

type envReleaseTrain struct {
	Parent          *ReleaseTrain
	Env             string
	EnvConfigs      map[string]config.EnvironmentConfig
	EnvGroupConfigs map[string]config.EnvironmentConfig
	WriteCommitData bool
	TrainGroup      *string
}

func (c *envReleaseTrain) GetDBEventType() db.EventType {
	panic("envReleaseTrain GetDBEventType")
}

func (c *envReleaseTrain) prognosis(
	ctx context.Context,
	state *State,
	transaction *sql.Tx,
) ReleaseTrainEnvironmentPrognosis {
	envConfig := c.EnvGroupConfigs[c.Env]
	if envConfig.Upstream == nil {
		return ReleaseTrainEnvironmentPrognosis{
			SkipCause: &api.ReleaseTrainEnvPrognosis_SkipCause{
				SkipCause: api.ReleaseTrainEnvSkipCause_ENV_HAS_NO_UPSTREAM,
			},
			Error:            nil,
			FirstLockMessage: "",
			AppsPrognoses:    nil,
		}
	}

	err := state.checkUserPermissions(
		ctx,
		c.Env,
		"*",
		auth.PermissionDeployReleaseTrain,
		c.Parent.Team,
		c.Parent.RBACConfig,
	)

	if err != nil {
		return ReleaseTrainEnvironmentPrognosis{
			SkipCause:        nil,
			Error:            err,
			FirstLockMessage: "",
			AppsPrognoses:    nil,
		}
	}

	upstreamLatest := envConfig.Upstream.Latest
	upstreamEnvName := envConfig.Upstream.Environment
	if !upstreamLatest && upstreamEnvName == "" {
		return ReleaseTrainEnvironmentPrognosis{
			SkipCause: &api.ReleaseTrainEnvPrognosis_SkipCause{
				SkipCause: api.ReleaseTrainEnvSkipCause_ENV_HAS_NO_UPSTREAM_LATEST_OR_UPSTREAM_ENV,
			},
			Error:            nil,
			FirstLockMessage: "",
			AppsPrognoses:    nil,
		}
	}

	if upstreamLatest && upstreamEnvName != "" {
		return ReleaseTrainEnvironmentPrognosis{
			SkipCause: &api.ReleaseTrainEnvPrognosis_SkipCause{
				SkipCause: api.ReleaseTrainEnvSkipCause_ENV_HAS_BOTH_UPSTREAM_LATEST_AND_UPSTREAM_ENV,
			},
			Error:            nil,
			FirstLockMessage: "",
			AppsPrognoses:    nil,
		}
	}

	if !upstreamLatest {
		_, ok := c.EnvConfigs[upstreamEnvName]
		if !ok {
			return ReleaseTrainEnvironmentPrognosis{
				SkipCause: &api.ReleaseTrainEnvPrognosis_SkipCause{
					SkipCause: api.ReleaseTrainEnvSkipCause_UPSTREAM_ENV_CONFIG_NOT_FOUND,
				},
				Error:            nil,
				FirstLockMessage: "",
				AppsPrognoses:    nil,
			}
		}
	}

	envLocks, err := state.GetEnvironmentLocks(ctx, c.Env)
	if err != nil {
		return ReleaseTrainEnvironmentPrognosis{
			SkipCause:        nil,
			Error:            grpc.InternalError(ctx, fmt.Errorf("could not get lock for environment %q: %w", c.Env, err)),
			FirstLockMessage: "",
			AppsPrognoses:    nil,
		}
	}

	source := upstreamEnvName
	if upstreamLatest {
		source = "latest"
	}

	apps, overrideVersions, err := c.Parent.getUpstreamLatestApp(ctx, transaction, upstreamLatest, state, upstreamEnvName, source, c.Parent.CommitHash)
	if err != nil {
		return ReleaseTrainEnvironmentPrognosis{
			SkipCause:        nil,
			Error:            err,
			FirstLockMessage: "",
			AppsPrognoses:    nil,
		}
	}
	sort.Strings(apps)

	appsPrognoses := make(map[string]ReleaseTrainApplicationPrognosis)
	if len(envLocks) > 0 {
		// we don't really care about multiple locks, since they all have the same effect, so we just pick one:
		var firstLock Lock
		sortedKeys := sorting.SortKeys(envLocks)
		for keyIndex := range sortedKeys {
			key := sortedKeys[keyIndex]
			firstLock = envLocks[key]
			break
		}

		for _, appName := range apps {
			appsPrognoses[appName] = ReleaseTrainApplicationPrognosis{
				SkipCause:        nil,
				FirstLockMessage: firstLock.Message,
				Version:          0,
			}
		}
		return ReleaseTrainEnvironmentPrognosis{
			SkipCause: &api.ReleaseTrainEnvPrognosis_SkipCause{
				SkipCause: api.ReleaseTrainEnvSkipCause_ENV_IS_LOCKED,
			},
			Error:            nil,
			FirstLockMessage: firstLock.Message,
			AppsPrognoses:    appsPrognoses,
		}
	}

	for _, appName := range apps {
		if c.Parent.Team != "" {
			if team, err := state.GetApplicationTeamOwner(ctx, transaction, appName); err != nil {
				return ReleaseTrainEnvironmentPrognosis{
					SkipCause:        nil,
					Error:            err,
					FirstLockMessage: "",
					AppsPrognoses:    nil,
				}
			} else if c.Parent.Team != team {
				continue
			}
		}

		currentlyDeployedVersion, err := state.GetEnvironmentApplicationVersion(ctx, c.Env, appName, transaction)
		if err != nil {
			return ReleaseTrainEnvironmentPrognosis{
				SkipCause:        nil,
				Error:            grpc.PublicError(ctx, fmt.Errorf("application %q in env %q does not have a version deployed: %w", appName, c.Env, err)),
				FirstLockMessage: "",
				AppsPrognoses:    nil,
			}
		}

		var versionToDeploy uint64
		if overrideVersions != nil {
			for _, override := range overrideVersions {
				if override.App == appName {
					versionToDeploy = override.Version
				}
			}
		} else if upstreamLatest {
			versionToDeploy, err = GetLastRelease(state.Filesystem, appName)
			if err != nil {
				return ReleaseTrainEnvironmentPrognosis{
					SkipCause:        nil,
					Error:            grpc.PublicError(ctx, fmt.Errorf("application %q does not have a latest deployed: %w", appName, err)),
					FirstLockMessage: "",
					AppsPrognoses:    nil,
				}
			}
		} else {
			upstreamVersion, err := state.GetEnvironmentApplicationVersion(ctx, upstreamEnvName, appName, transaction)
			if err != nil {
				return ReleaseTrainEnvironmentPrognosis{
					SkipCause:        nil,
					Error:            grpc.PublicError(ctx, fmt.Errorf("application %q does not have a version deployed in env %q: %w", appName, upstreamEnvName, err)),
					FirstLockMessage: "",
					AppsPrognoses:    nil,
				}
			}
			if upstreamVersion == nil {
				appsPrognoses[appName] = ReleaseTrainApplicationPrognosis{
					SkipCause: &api.ReleaseTrainAppPrognosis_SkipCause{
						SkipCause: api.ReleaseTrainAppSkipCause_APP_HAS_NO_VERSION_IN_UPSTREAM_ENV,
					},
					FirstLockMessage: "",
					Version:          0,
				}
				continue
			}
			versionToDeploy = *upstreamVersion
		}
		if currentlyDeployedVersion != nil && *currentlyDeployedVersion == versionToDeploy {
			appsPrognoses[appName] = ReleaseTrainApplicationPrognosis{
				SkipCause: &api.ReleaseTrainAppPrognosis_SkipCause{
					SkipCause: api.ReleaseTrainAppSkipCause_APP_ALREADY_IN_UPSTREAM_VERSION,
				},
				FirstLockMessage: "",
				Version:          0,
			}
			continue
		}

		appLocks, err := state.GetEnvironmentApplicationLocks(ctx, c.Env, appName)

		if err != nil {
			return ReleaseTrainEnvironmentPrognosis{
				SkipCause:        nil,
				Error:            err,
				FirstLockMessage: "",
				AppsPrognoses:    nil,
			}
		}

		if len(appLocks) > 0 {
			// we don't really care about multiple locks, since they all have the same effect, so we just pick one:
			var firstLock Lock
			sortedKeys := sorting.SortKeys(appLocks)
			for keyIndex := range sortedKeys {
				key := sortedKeys[keyIndex]
				firstLock = appLocks[key]
				break
			}

			appsPrognoses[appName] = ReleaseTrainApplicationPrognosis{
				SkipCause: &api.ReleaseTrainAppPrognosis_SkipCause{
					SkipCause: api.ReleaseTrainAppSkipCause_APP_IS_LOCKED,
				},
				FirstLockMessage: firstLock.Message,
				Version:          0,
			}
			continue
		}

		fs := state.Filesystem

		releaseDir := releasesDirectoryWithVersion(fs, appName, versionToDeploy)
		manifest := fs.Join(releaseDir, "environments", c.Env, "manifests.yaml")

		if _, err := fs.Stat(manifest); err != nil {
			appsPrognoses[appName] = ReleaseTrainApplicationPrognosis{
				SkipCause: &api.ReleaseTrainAppPrognosis_SkipCause{
					SkipCause: api.ReleaseTrainAppSkipCause_APP_DOES_NOT_EXIST_IN_ENV,
				},
				FirstLockMessage: "",
				Version:          0,
			}
			continue
		}

		teamName, err := state.GetTeamName(ctx, transaction, appName)

		if err == nil { //IF we find information for team
			teamLocks, err := state.GetEnvironmentTeamLocks(ctx, c.Env, teamName)

			if err != nil {
				return ReleaseTrainEnvironmentPrognosis{
					SkipCause:        nil,
					Error:            err,
					FirstLockMessage: "",
					AppsPrognoses:    nil,
				}
			}

			if len(teamLocks) > 0 {
				// we don't really care about multiple locks, since they all have the same effect, so we just pick one:
				var firstLock Lock
				sortedKeys := sorting.SortKeys(teamLocks)
				for keyIndex := range sortedKeys {
					key := sortedKeys[keyIndex]
					firstLock = teamLocks[key]
					break
				}

				appsPrognoses[appName] = ReleaseTrainApplicationPrognosis{
					SkipCause: &api.ReleaseTrainAppPrognosis_SkipCause{
						SkipCause: api.ReleaseTrainAppSkipCause_TEAM_IS_LOCKED,
					},
					FirstLockMessage: firstLock.Message,
					Version:          0,
				}
				continue
			}
		}

		appsPrognoses[appName] = ReleaseTrainApplicationPrognosis{
			SkipCause:        nil,
			FirstLockMessage: "",
			Version:          versionToDeploy,
		}
	}

	return ReleaseTrainEnvironmentPrognosis{
		SkipCause:        nil,
		Error:            nil,
		FirstLockMessage: "",
		AppsPrognoses:    appsPrognoses,
	}
}

func (c *envReleaseTrain) Transform(
	ctx context.Context,
	state *State,
	t TransformerContext,
	transaction *sql.Tx,
) (string, error) {
	renderEnvironmentSkipCause := func(SkipCause *api.ReleaseTrainEnvPrognosis_SkipCause) string {
		envConfig := c.EnvGroupConfigs[c.Env]
		upstreamEnvName := envConfig.Upstream.Environment
		switch SkipCause.SkipCause {
		case api.ReleaseTrainEnvSkipCause_ENV_HAS_NO_UPSTREAM:
			return fmt.Sprintf("Environment '%q' does not have upstream configured - skipping.", c.Env)
		case api.ReleaseTrainEnvSkipCause_ENV_HAS_NO_UPSTREAM_LATEST_OR_UPSTREAM_ENV:
			return fmt.Sprintf("Environment %q does not have upstream.latest or upstream.environment configured - skipping.", c.Env)
		case api.ReleaseTrainEnvSkipCause_ENV_HAS_BOTH_UPSTREAM_LATEST_AND_UPSTREAM_ENV:
			return fmt.Sprintf("Environment %q has both upstream.latest and upstream.environment configured - skipping.", c.Env)
		case api.ReleaseTrainEnvSkipCause_UPSTREAM_ENV_CONFIG_NOT_FOUND:
			return fmt.Sprintf("Could not find environment config for upstream env %q. Target env was %q", upstreamEnvName, c.Env)
		case api.ReleaseTrainEnvSkipCause_ENV_IS_LOCKED:
			return fmt.Sprintf("Target Environment '%s' is locked - skipping.", c.Env)
		default:
			return fmt.Sprintf("Environment '%s' is skipped for an unrecognized reason", c.Env)
		}
	}

	renderApplicationSkipCause := func(SkipCause *api.ReleaseTrainAppPrognosis_SkipCause, appName string) string {
		envConfig := c.EnvGroupConfigs[c.Env]
		upstreamEnvName := envConfig.Upstream.Environment
		currentlyDeployedVersion, _ := state.GetEnvironmentApplicationVersion(ctx, c.Env, appName, transaction)
		teamName, _ := state.GetTeamName(ctx, transaction, appName)
		switch SkipCause.SkipCause {
		case api.ReleaseTrainAppSkipCause_APP_HAS_NO_VERSION_IN_UPSTREAM_ENV:
			return fmt.Sprintf("skipping because there is no version for application %q in env %q \n", appName, upstreamEnvName)
		case api.ReleaseTrainAppSkipCause_APP_ALREADY_IN_UPSTREAM_VERSION:
			return fmt.Sprintf("skipping %q because it is already in the version %d\n", appName, currentlyDeployedVersion)
		case api.ReleaseTrainAppSkipCause_APP_IS_LOCKED:
			return fmt.Sprintf("skipping application %q in environment %q due to application lock", appName, c.Env)
		case api.ReleaseTrainAppSkipCause_APP_DOES_NOT_EXIST_IN_ENV:
			return fmt.Sprintf("skipping application %q in environment %q because it doesn't exist there", appName, c.Env)
		case api.ReleaseTrainAppSkipCause_TEAM_IS_LOCKED:
			return fmt.Sprintf("skipping application %q in environment %q due to team lock on team %q", appName, c.Env, teamName)
		default:
			return fmt.Sprintf("skipping application %q in environment %q for an unrecognized reason", appName, c.Env)
		}
	}

	prognosis := c.prognosis(ctx, state, transaction)

	if prognosis.Error != nil {
		return "", prognosis.Error
	}
	if prognosis.SkipCause != nil {
		for appName := range prognosis.AppsPrognoses {
			release, err := GetLastRelease(state.Filesystem, appName)
			if err != nil {
				return "", fmt.Errorf("error getting latest release for app '%s' - %v", appName, err)
			}
			releaseDir := releasesDirectoryWithVersion(state.Filesystem, appName, release)
			if err := addEventForRelease(ctx, state.Filesystem, releaseDir, &event.LockPreventedDeployment{
				Application: appName,
				Environment: c.Env,
				LockMessage: prognosis.FirstLockMessage,
				LockType:    "environment",
			}); err != nil {
				return "", err
			}
		}

		return renderEnvironmentSkipCause(prognosis.SkipCause), nil
	}

	envConfig := c.EnvGroupConfigs[c.Env]
	upstreamLatest := envConfig.Upstream.Latest
	upstreamEnvName := envConfig.Upstream.Environment

	source := upstreamEnvName
	if upstreamLatest {
		source = "latest"
	}

	// now iterate over all apps, deploying all that are not locked
	var skipped []string

	// sorting for determinism
	appNames := make([]string, 0, len(prognosis.AppsPrognoses))
	for appName := range prognosis.AppsPrognoses {
		appNames = append(appNames, appName)
	}
	sort.Strings(appNames)

	for _, appName := range appNames {
		appPrognosis := prognosis.AppsPrognoses[appName]
		if appPrognosis.SkipCause != nil {
			skipped = append(skipped, renderApplicationSkipCause(appPrognosis.SkipCause, appName))
			continue
		}
		d := &DeployApplicationVersion{
			Environment:     c.Env, // here we deploy to the next env
			Application:     appName,
			Version:         appPrognosis.Version,
			LockBehaviour:   api.LockBehavior_RECORD,
			Authentication:  c.Parent.Authentication,
			WriteCommitData: c.WriteCommitData,
			SourceTrain: &DeployApplicationVersionSource{
				Upstream:    upstreamEnvName,
				TargetGroup: c.TrainGroup,
			},
			Author: "",
		}
		if err := t.Execute(d, transaction); err != nil {
			return "", grpc.InternalError(ctx, fmt.Errorf("unexpected error while deploying app %q to env %q: %w", appName, c.Env, err))
		}
	}
	teamInfo := ""
	if c.Parent.Team != "" {
		teamInfo = " for team '" + c.Parent.Team + "'"
	}
	if err := t.Execute(&skippedServices{
		Messages: skipped,
	}, transaction); err != nil {
		return "", err
	}
	return fmt.Sprintf("Release Train to '%s' environment:\n\n"+
		"The release train deployed %d services from '%s' to '%s'%s",
		c.Env, len(prognosis.AppsPrognoses), source, c.Env, teamInfo,
	), nil
}

// skippedServices is a helper Transformer to generate the "skipped
// services" commit log.
type skippedServices struct {
	Messages []string
}

func (c *skippedServices) GetDBEventType() db.EventType {
	panic("GetDBEventType for skippedServices")
}

func (c *skippedServices) Transform(
	_ context.Context,
	_ *State,
	t TransformerContext,
	transaction *sql.Tx,
) (string, error) {
	if len(c.Messages) == 0 {
		return "", nil
	}
	for _, msg := range c.Messages {
		if err := t.Execute(&skippedService{Message: msg}, transaction); err != nil {
			return "", err
		}
	}
	return "Skipped services", nil
}

type skippedService struct {
	Message string
}

func (c *skippedService) GetDBEventType() db.EventType {
	panic("GetDBEventType for skippedService")
}

func (c *skippedService) Transform(_ context.Context, _ *State, _ TransformerContext, _ *sql.Tx) (string, error) {
	return c.Message, nil
}<|MERGE_RESOLUTION|>--- conflicted
+++ resolved
@@ -1774,30 +1774,12 @@
 		if err := fs.Remove(lockDir); err != nil && !errors.Is(err, os.ErrNotExist) {
 			return "", fmt.Errorf("failed to delete directory %q: %w", lockDir, err)
 		}
-<<<<<<< HEAD
-		s := State{
-			Commit:                 nil,
-			BootstrapMode:          false,
-			EnvironmentConfigsPath: "",
-			Filesystem:             fs,
-			DBHandler:              state.DBHandler,
-			ReleaseVersionsLimit:   state.ReleaseVersionsLimit,
-			CloudRunClient:         state.CloudRunClient,
-		}
-
-		queueMessage, err = s.ProcessQueue(ctx, transaction, fs, c.Environment, c.Application)
-		if err != nil {
-			return "", err
-		}
-		if err := s.DeleteAppLockIfEmpty(ctx, c.Environment, c.Application); err != nil {
-=======
 
 		queueMessage, err = state.ProcessQueue(ctx, transaction, fs, c.Environment, c.Application)
 		if err != nil {
 			return "", err
 		}
 		if err := state.DeleteAppLockIfEmpty(ctx, c.Environment, c.Application); err != nil {
->>>>>>> c97352b5
 			return "", err
 		}
 
