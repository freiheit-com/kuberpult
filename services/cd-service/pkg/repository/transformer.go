/*This file is part of kuberpult.

Kuberpult is free software: you can redistribute it and/or modify
it under the terms of the GNU General Public License as published by
the Free Software Foundation, either version 3 of the License, or
(at your option) any later version.

Kuberpult is distributed in the hope that it will be useful,
but WITHOUT ANY WARRANTY; without even the implied warranty of
MERCHANTABILITY or FITNESS FOR A PARTICULAR PURPOSE.  See the
GNU General Public License for more details.

You should have received a copy of the GNU General Public License
along with kuberpult.  If not, see <http://www.gnu.org/licenses/>.

Copyright 2021 freiheit.com*/
package repository

import (
	"context"
	"encoding/json"
	"errors"
	"fmt"
	"io"
	"io/fs"
	"os"
	"sort"
	"strconv"

	"github.com/freiheit-com/kuberpult/pkg/api"
	"github.com/freiheit-com/kuberpult/services/cd-service/pkg/config"

	"github.com/go-git/go-billy/v5"
	"github.com/go-git/go-billy/v5/util"
)

const (
	queueFileName = "queued_version"
	// number of old releases that will ALWAYS be kept in addition to the ones that are deployed:
	keptVersionsOnCleanup = 20
)

var (
	ErrReleaseAlreadyExist = fmt.Errorf("release already exists")
	ErrReleaseTooOld       = fmt.Errorf("release is too old")
)

func versionToString(Version uint64) string {
	return strconv.FormatUint(Version, 10)
}

func releasesDirectory(fs billy.Filesystem, application string) string {
	return fs.Join("applications", application, "releases")
}

func applicationDirectory(fs billy.Filesystem, application string) string {
	return fs.Join("applications", application)
}

func environmentDirectory(fs billy.Filesystem, environment string) string {
	return fs.Join("environments", environment)
}

func environmentApplicationDirectory(fs billy.Filesystem, environment, application string) string {
	return fs.Join("environments", environment, "applications", application)
}

func releasesDirectoryWithVersion(fs billy.Filesystem, application string, version uint64) string {
	return fs.Join(releasesDirectory(fs, application), versionToString(version))
}

func GetEnvironmentLocksCount(fs billy.Filesystem, env string) float64 {
	envLocksCount := 0
	envDir := environmentDirectory(fs, env)
	locksDir := fs.Join(envDir, "locks")
	if entries, _ := fs.ReadDir(locksDir); entries != nil {
		envLocksCount += len(entries)
	}
	return float64(envLocksCount)
}

func GetEnvironmentApplicationLocksCount(fs billy.Filesystem, environment, application string) float64 {
	envAppLocksCount := 0
	appDir := environmentApplicationDirectory(fs, environment, application)
	locksDir := fs.Join(appDir, "locks")
	if entries, _ := fs.ReadDir(locksDir); entries != nil {
		envAppLocksCount += len(entries)
	}
	return float64(envAppLocksCount)
}

func GaugeEnvLockMetric(fs billy.Filesystem, env string) {
	if ddMetrics != nil {
		ddMetrics.Gauge("env_lock_count", GetEnvironmentLocksCount(fs, env), []string{"env:" + env}, 1)
	}
}

func GaugeEnvAppLockMetric(fs billy.Filesystem, env, app string) {
	if ddMetrics != nil {
		ddMetrics.Gauge("app_lock_count", GetEnvironmentApplicationLocksCount(fs, env, app), []string{"app:" + app, "env:" + env}, 1)
	}
}

func UpdateDatadogMetrics(state *State) error {
	fs := state.Filesystem
	if ddMetrics == nil {
		return nil
	}
	configs, err := state.GetEnvironmentConfigs()
	if err != nil {
		return err
	}
	for env := range configs {
		GaugeEnvLockMetric(fs, env)
		appsDir := fs.Join(environmentDirectory(fs, env), "applications")
		if entries, _ := fs.ReadDir(appsDir); entries != nil {
			for _, app := range entries {
				GaugeEnvAppLockMetric(fs, env, app.Name())
			}
		}
	}
	return nil
}

// A Transformer updates the files in the worktree
type Transformer interface {
	Transform(context.Context, *State) (commitMsg string, e error)
}

type TransformerFunc func(context.Context, *State) (string, error)

func (t TransformerFunc) Transform(ctx context.Context, state *State) (string, error) {
	return (t)(ctx, state)
}

var _ Transformer = TransformerFunc(func(_ context.Context, _ *State) (string, error) { return "", nil })

type CreateApplicationVersion struct {
	Version        uint64
	Application    string
	Manifests      map[string]string
	SourceCommitId string
	SourceAuthor   string
	SourceMessage  string
	Team           string
}

func GetLastRelease(fs billy.Filesystem, application string) (uint64, error) {
	var err error
	releasesDir := releasesDirectory(fs, application)
	err = fs.MkdirAll(releasesDir, 0777)
	if err != nil {
		return 0, err
	}
	if entries, err := fs.ReadDir(releasesDir); err != nil {
		return 0, err
	} else {
		var lastRelease uint64 = 0
		for _, e := range entries {
			if i, err := strconv.ParseUint(e.Name(), 10, 64); err != nil {
				//TODO(HVG): decide what to do with bad named releases
			} else {
				if i > lastRelease {
					lastRelease = i
				}
			}
		}
		return lastRelease, nil
	}
}

func (c *CreateApplicationVersion) Transform(ctx context.Context, state *State) (string, error) {
	fs := state.Filesystem
	version, err := c.calculateVersion(fs)
	if err != nil {
		return "", err
	}
	releaseDir := releasesDirectoryWithVersion(fs, c.Application, version)
	appDir := applicationDirectory(fs, c.Application)
	if err = fs.MkdirAll(releaseDir, 0777); err != nil {
		return "", err
	}

	configs, err := state.GetEnvironmentConfigs()
	if err != nil {
		return "", err
	}

	if c.SourceCommitId != "" {
		if err := util.WriteFile(fs, fs.Join(releaseDir, "source_commit_id"), []byte(c.SourceCommitId), 0666); err != nil {
			return "", err
		}
	}
	if c.SourceAuthor != "" {
		if err := util.WriteFile(fs, fs.Join(releaseDir, "source_author"), []byte(c.SourceAuthor), 0666); err != nil {
			return "", err
		}
	}
	if c.SourceMessage != "" {
		if err := util.WriteFile(fs, fs.Join(releaseDir, "source_message"), []byte(c.SourceMessage), 0666); err != nil {
			return "", err
		}
	}
	if c.Team != "" {
		if err := util.WriteFile(fs, fs.Join(appDir, "team"), []byte(c.Team), 0666); err != nil {
			return "", err
		}
	}
	result := ""
	isLatest, err := isLatestsVersion(state, c.Application, version)
	if err != nil {
		return "", err
	}
	if isLatest {
		for env, man := range c.Manifests {
			envDir := fs.Join(releaseDir, "environments", env)

			config, found := configs[env]
			hasUpstream := false
			if found {
				hasUpstream = config.Upstream != nil
			}

			if err = fs.MkdirAll(envDir, 0777); err != nil {
				return "", err
			}
			if err := util.WriteFile(fs, fs.Join(envDir, "manifests.yaml"), []byte(man), 0666); err != nil {
				return "", err
			}

			if hasUpstream && config.Upstream.Latest {
				d := &DeployApplicationVersion{
					Environment:   env,
					Application:   c.Application,
					Version:       version, // the train should queue deployments, instead of giving up:
					LockBehaviour: api.LockBehavior_Queue,
				}
				deployResult, err := d.Transform(ctx, state)
				if err != nil {
					_, ok := err.(*LockedError)
					if ok {
						continue // locked error are expected
					} else {
						return "", err
					}
				}
				result = result + deployResult + "\n"
			}
		}
	} else {
		// check that we can actually backfill this version
		oldVersions, err := findOldApplicationVersions(state, c.Application)
		if err != nil {
			return "", err
		}
		for _, oldVersion := range oldVersions {
			if version == oldVersion {
				return "", ErrReleaseTooOld
			}
		}

	}
	return fmt.Sprintf("created version %d of %q\n%s", version, c.Application, result), nil
}

func (c *CreateApplicationVersion) calculateVersion(bfs billy.Filesystem) (uint64, error) {
	if c.Version == 0 {
		lastRelease, err := GetLastRelease(bfs, c.Application)
		if err != nil {
			return 0, err
		}
		return lastRelease + 1, nil
	} else {
		// check that the version doesn't already exist
		dir := releasesDirectoryWithVersion(bfs, c.Application, c.Version)
		_, err := bfs.Stat(dir)
		if err != nil {
			if !errors.Is(err, fs.ErrNotExist) {
				return 0, err
			}
		} else {
			return 0, ErrReleaseAlreadyExist
		}
		// TODO: check GC here
		return c.Version, nil
	}
}

func isLatestsVersion(state *State, application string, version uint64) (bool, error) {
	rels, err := state.GetApplicationReleases(application)
	if err != nil {
		return false, err
	}
	for _, r := range rels {
		if r > version {
			return false, nil
		}
	}
	return true, nil
}

type CreateUndeployApplicationVersion struct {
	Application string
}

func (c *CreateUndeployApplicationVersion) Transform(ctx context.Context, state *State) (string, error) {
	fs := state.Filesystem
	lastRelease, err := GetLastRelease(fs, c.Application)
	if err != nil {
		return "", err
	}
	if lastRelease == 0 {
		return "", fmt.Errorf("cannot undeploy non-existing application '%v'", c.Application)
	}

	releaseDir := releasesDirectoryWithVersion(fs, c.Application, lastRelease+1)
	if err = fs.MkdirAll(releaseDir, 0777); err != nil {
		return "", err
	}

	configs, err := state.GetEnvironmentConfigs()
	if err != nil {
		return "", err
	}
	// this is a flag to indicate that this is the special "undeploy" version
	if err := util.WriteFile(fs, fs.Join(releaseDir, "undeploy"), []byte(""), 0666); err != nil {
		return "", err
	}
	result := ""
	for env := range configs {
		envDir := fs.Join(releaseDir, "environments", env)

		config, found := configs[env]
		hasUpstream := false
		if found {
			hasUpstream = config.Upstream != nil
		}

		if err = fs.MkdirAll(envDir, 0777); err != nil {
			return "", err
		}
		// note that the manifest is empty here!
		if err := util.WriteFile(fs, fs.Join(envDir, "manifests.yaml"), []byte(""), 0666); err != nil {
			return "", err
		}

		if hasUpstream && config.Upstream.Latest {
			d := &DeployApplicationVersion{
				Environment: env,
				Application: c.Application,
				Version:     lastRelease + 1,
				// the train should queue deployments, instead of giving up:
				LockBehaviour: api.LockBehavior_Queue,
			}
			deployResult, err := d.Transform(ctx, state)
			if err != nil {
				_, ok := err.(*LockedError)
				if ok {
					continue // locked error are expected
				} else {
					return "", err
				}
			}
			result = result + deployResult + "\n"
		}
	}
	return fmt.Sprintf("created undeploy-version %d of '%v'\n%s", lastRelease+1, c.Application, result), nil
}

type UndeployApplication struct {
	Application string
}

func (u *UndeployApplication) Transform(ctx context.Context, state *State) (string, error) {
	fs := state.Filesystem
	lastRelease, err := GetLastRelease(fs, u.Application)
	if err != nil {
		return "", err
	}
	if lastRelease == 0 {
		return "", fmt.Errorf("UndeployApplication: error cannot undeploy non-existing application '%v'", u.Application)
	}
	isUndeploy, err := state.IsUndeployVersion(u.Application, lastRelease)
	if err != nil {
		return "", err
	}
	if !isUndeploy {
		return "", fmt.Errorf("UndeployApplication: error last release is not un-deployed application version of '%v'", u.Application)
	}
	appDir := applicationDirectory(fs, u.Application)
	configs, err := state.GetEnvironmentConfigs()
	for env := range configs {
		envAppDir := environmentApplicationDirectory(fs, env, u.Application)
		locksDir := fs.Join(envAppDir, "locks")
		undeployFile := fs.Join(envAppDir, "version", "undeploy")

		if entries, _ := fs.ReadDir(locksDir); entries != nil {
			return "", fmt.Errorf("UndeployApplication: error cannot un-deploy application '%v' unlock the application lock in the '%v' environment first", u.Application, env)
		}

		if _, err := fs.Stat(undeployFile); err != nil && errors.Is(err, os.ErrNotExist) {
			return "", fmt.Errorf("UndeployApplication: error cannot un-deploy application '%v' the release '%v' is not un-deployed", u.Application, env)
		}
	}
	// remove application
	if err = fs.Remove(appDir); err != nil {
		return "", err
	}
	for env := range configs {
		appDir := environmentApplicationDirectory(fs, env, u.Application)
		// remove environment application
		if err := fs.Remove(appDir); err != nil && !errors.Is(err, os.ErrNotExist) {
			return "", fmt.Errorf("UndeployApplication: unexpected error application '%v' environment '%v': '%w'", u.Application, env, err)
		}
	}
	return fmt.Sprintf("application '%v' was deleted successfully", u.Application), nil
}

type CleanupOldApplicationVersions struct {
	Application string
}

// Finds old releases for an application
func findOldApplicationVersions(state *State, name string) ([]uint64, error) {
	// 1) get release in each env:
	envConfigs, err := state.GetEnvironmentConfigs()
	if err != nil {
		return nil, err
	}
	versions, err := state.GetApplicationReleases(name)
	if err != nil {
		return nil, err
	}
	if len(versions) == 0 {
		return nil, err
	}
	sort.Slice(versions, func(i, j int) bool {
		return versions[i] < versions[j]
	})
	// Use the latest version as oldest deployed version
	oldestDeployedVersion := versions[len(versions)-1]
	for env := range envConfigs {
		version, err := state.GetEnvironmentApplicationVersion(env, name)
		if err != nil {
			return nil, err
		}
		if version != nil {
			if *version < oldestDeployedVersion {
				oldestDeployedVersion = *version
			}
		}
	}
	positionOfOldestVersion := sort.Search(len(versions), func(i int) bool {
		return versions[i] >= oldestDeployedVersion
	})

	if positionOfOldestVersion < (keptVersionsOnCleanup - 1) {
		return nil, nil
	}
	return versions[0 : positionOfOldestVersion-(keptVersionsOnCleanup-1)], err
}

func (c *CleanupOldApplicationVersions) Transform(ctx context.Context, state *State) (string, error) {
	fs := state.Filesystem
	oldVersions, err := findOldApplicationVersions(state, c.Application)
	if err != nil {
		return "", fmt.Errorf("cleanup: could not get application releases for app '%s': %w", c.Application, err)
	}

	msg := ""
	for _, oldRelease := range oldVersions {
		// delete oldRelease:
		releasesDir := releasesDirectoryWithVersion(fs, c.Application, oldRelease)
		_, err := fs.Stat(releasesDir)
		if err != nil {
			return "", wrapFileError(err, releasesDir, "CleanupOldApplicationVersions: could not stat")
		}
		err = fs.Remove(releasesDir)
		if err != nil {
			return "", fmt.Errorf("CleanupOldApplicationVersions: Unexpected error app %s: %w",
				c.Application, err)
		}
		msg = fmt.Sprintf("%sremoved version %d of app %v as cleanup\n", msg, oldRelease, c.Application)
	}
	return msg, nil
}

func wrapFileError(e error, filename string, message string) error {
	return fmt.Errorf("%s '%s': %w", message, filename, e)
}

type CreateEnvironmentLock struct {
	Environment string
	LockId      string
	Message     string
}

func (c *CreateEnvironmentLock) Transform(ctx context.Context, state *State) (string, error) {
	fs := state.Filesystem
	envDir := fs.Join("environments", c.Environment)
	if _, err := fs.Stat(envDir); err != nil {
		return "", fmt.Errorf("error accessing dir %q: %w", envDir, err)
	} else {
		if chroot, err := fs.Chroot(envDir); err != nil {
			return "", err
		} else {
			if err := createLock(chroot, c.LockId, c.Message); err != nil {
				return "", err
			} else {
				GaugeEnvLockMetric(fs, c.Environment)
				return fmt.Sprintf("created lock %q on environment %q", c.LockId, c.Environment), nil
			}
		}
	}
}

func createLock(fs billy.Filesystem, lockId, message string) error {
	locksDir := "locks"
	if err := fs.MkdirAll(locksDir, 0777); err != nil {
		return err
	}
	locksFile := fs.Join(locksDir, lockId)
	if err := util.WriteFile(fs, locksFile, []byte(message), 0666); err != nil {
		return err
	}
	return nil
}

type DeleteEnvironmentLock struct {
	Environment string
	LockId      string
}

func (c *DeleteEnvironmentLock) Transform(ctx context.Context, state *State) (string, error) {
	fs := state.Filesystem
	file := fs.Join("environments", c.Environment, "locks", c.LockId)
	if err := fs.Remove(file); err != nil && !errors.Is(err, os.ErrNotExist) {
		return "", err
	} else {
		s := State{
			Filesystem: fs,
		}
		apps, err := s.GetEnvironmentApplications(c.Environment)
		if err != nil {
			return "", fmt.Errorf("environment applications for %q not found: %v", c.Environment, err.Error())
		}

		additionalMessageFromDeployment := ""
		for _, appName := range apps {
			queueMessage, err := s.ProcessQueue(ctx, fs, c.Environment, appName)
			if err != nil {
				return "", err
			}
			if queueMessage != "" {
				additionalMessageFromDeployment = additionalMessageFromDeployment + "\n" + queueMessage
			}
		}
		GaugeEnvLockMetric(fs, c.Environment)
		return fmt.Sprintf("unlocked environment %q%s", c.Environment, additionalMessageFromDeployment), nil
	}
}

type CreateEnvironmentApplicationLock struct {
	Environment string
	Application string
	LockId      string
	Message     string
}

func (c *CreateEnvironmentApplicationLock) Transform(ctx context.Context, state *State) (string, error) {
	// Note: it's possible to lock an application BEFORE it's even deployed to the environment.
	fs := state.Filesystem
	envDir := fs.Join("environments", c.Environment)
	if _, err := fs.Stat(envDir); err != nil {
		return "", fmt.Errorf("error accessing dir %q: %w", envDir, err)
	} else {
		appDir := fs.Join(envDir, "applications", c.Application)
		if err := fs.MkdirAll(appDir, 0777); err != nil {
			return "", err
		}
		if chroot, err := fs.Chroot(appDir); err != nil {
			return "", err
		} else {
			if err := createLock(chroot, c.LockId, c.Message); err != nil {
				return "", err
			} else {
				GaugeEnvAppLockMetric(fs, c.Environment, c.Application)
				return fmt.Sprintf("created lock %q on environment %q for application %q", c.LockId, c.Environment, c.Application), nil
			}
		}
	}
}

type DeleteEnvironmentApplicationLock struct {
	Environment string
	Application string
	LockId      string
}

func (c *DeleteEnvironmentApplicationLock) Transform(ctx context.Context, state *State) (string, error) {
	fs := state.Filesystem
	file := fs.Join("environments", c.Environment, "applications", c.Application, "locks", c.LockId)
	if err := fs.Remove(file); err != nil && !errors.Is(err, os.ErrNotExist) {
		return "", err
	} else {
		s := State{
			Filesystem: fs,
		}
		queueMessage, err := s.ProcessQueue(ctx, fs, c.Environment, c.Application)
		if err != nil {
			return "", err
		}
		GaugeEnvAppLockMetric(fs, c.Environment, c.Application)
		return fmt.Sprintf("unlocked application %q in environment %q%q", c.Application, c.Environment, queueMessage), nil
	}
}

type CreateEnvironment struct {
	Environment string
	Config      config.EnvironmentConfig
}

func (c *CreateEnvironment) Transform(ctx context.Context, state *State) (string, error) {
	fs := state.Filesystem
	envDir := fs.Join("environments", c.Environment)
	// Creation of environment is possible, but configuring it is not if running in bootstrap mode.
	// Configuration needs to be done by modifying config map in source repo
	if state.BootstrapMode && c.Config != (config.EnvironmentConfig{}) {
		return "", fmt.Errorf("Cannot create or update configuration in bootstrap mode. Please update configuration in config map instead.")
	}
	if err := fs.MkdirAll(envDir, 0777); err != nil {
		return "", err
	} else {
		configFile := fs.Join(envDir, "config.json")
		file, err := fs.OpenFile(configFile, os.O_WRONLY|os.O_CREATE|os.O_EXCL, 0666)
		if err != nil {
			return "", fmt.Errorf("error creating config: %w", err)
		}
		enc := json.NewEncoder(file)
		if err := enc.Encode(c.Config); err != nil {
			return "", fmt.Errorf("error writing json: %w", err)
		}
		return fmt.Sprintf("create environment %q", c.Environment), file.Close()
	}
}

type QueueApplicationVersion struct {
	Environment string
	Application string
	Version     uint64
}

func (c *QueueApplicationVersion) Transform(ctx context.Context, state *State) (string, error) {
	fs := state.Filesystem
	// Create a symlink to the release
	applicationDir := fs.Join("environments", c.Environment, "applications", c.Application)
	if err := fs.MkdirAll(applicationDir, 0777); err != nil {
		return "", err
	}
	queuedVersionFile := fs.Join(applicationDir, queueFileName)
	if err := fs.Remove(queuedVersionFile); err != nil && !errors.Is(err, os.ErrNotExist) {
		return "", err
	}
	releaseDir := releasesDirectoryWithVersion(fs, c.Application, c.Version)
	if err := fs.Symlink(fs.Join("..", "..", "..", "..", releaseDir), queuedVersionFile); err != nil {
		return "", err
	}

	// TODO SU: maybe check here if that version is already deployed? or somewhere else ... or not at all...

	return fmt.Sprintf("Queued version %d of app %q in env %q", c.Version, c.Application, c.Environment), nil
}

type DeployApplicationVersion struct {
	Environment   string
	Application   string
	Version       uint64
	LockBehaviour api.LockBehavior
}

func (c *DeployApplicationVersion) Transform(ctx context.Context, state *State) (string, error) {
	fs := state.Filesystem
	// Check that the release exist and fetch manifest
	releaseDir := releasesDirectoryWithVersion(fs, c.Application, c.Version)
	manifest := fs.Join(releaseDir, "environments", c.Environment, "manifests.yaml")
	manifestContent := []byte{}
	if file, err := fs.Open(manifest); err != nil {
		return "", wrapFileError(err, manifest, "could not open manifest")
	} else {
		if content, err := io.ReadAll(file); err != nil {
			return "", err
		} else {
			manifestContent = content
		}
		file.Close()
	}

	if c.LockBehaviour != api.LockBehavior_Ignore {
		// Check that the environment is not locked
		var (
			envLocks, appLocks map[string]Lock
			err                error
		)
		envLocks, err = state.GetEnvironmentLocks(c.Environment)
		if err != nil {
			return "", err
		}
		appLocks, err = state.GetEnvironmentApplicationLocks(c.Environment, c.Application)
		if err != nil {
			return "", err
		}
		if len(envLocks) > 0 || len(appLocks) > 0 {
			switch c.LockBehaviour {
			case api.LockBehavior_Queue:
				q := QueueApplicationVersion{
					Environment: c.Environment,
					Application: c.Application,
					Version:     c.Version,
				}
				return q.Transform(ctx, state)
			case api.LockBehavior_Fail:
				return "", &LockedError{
					EnvironmentApplicationLocks: appLocks,
					EnvironmentLocks:            envLocks,
				}
			case api.LockBehavior_Ignore:
				// just continue
			}
		}
	}
	// Create a symlink to the release
	applicationDir := fs.Join("environments", c.Environment, "applications", c.Application)
	if err := fs.MkdirAll(applicationDir, 0777); err != nil {
		return "", err
	}
	versionFile := fs.Join(applicationDir, "version")
	if err := fs.Remove(versionFile); err != nil && !errors.Is(err, os.ErrNotExist) {
		return "", err
	}
	if err := fs.Symlink(fs.Join("..", "..", "..", "..", releaseDir), versionFile); err != nil {
		return "", err
	}
	// Copy the manifest for argocd
	manifestsDir := fs.Join(applicationDir, "manifests")
	if err := fs.MkdirAll(manifestsDir, 0777); err != nil {
		return "", err
	}
	manifestFilename := fs.Join(manifestsDir, "manifests.yaml")
	if err := util.WriteFile(fs, manifestFilename, manifestContent, 0666); err != nil {
		return "", err
	}
	s := State{
		Filesystem: fs,
	}
	err := s.DeleteQueuedVersionIfExists(c.Environment, c.Application)
	if err != nil {
		return "", err
	}
	d := &CleanupOldApplicationVersions{
		Application: c.Application,
	}
	transform, err := d.Transform(ctx, state)
	if err != nil {
		return "", err
	}

	return fmt.Sprintf("deployed version %d of %q to %q\n%s", c.Version, c.Application, c.Environment, transform), nil
}

type ReleaseTrain struct {
	Environment string
	Team        string
}

<<<<<<< HEAD
func (c *ReleaseTrain) Transform(ctx context.Context, fs billy.Filesystem) (string, error) {
	var state = &State{Filesystem: fs}
=======
func (s *State) GetApplicationTeamOwner(application string) (string, error) {
	appDir := applicationDirectory(s.Filesystem, application)
	appTeam := s.Filesystem.Join(appDir, "team")

	if team, err := readFile(s.Filesystem, appTeam); err != nil {
		if os.IsNotExist(err) {
			return "", nil
		} else {
			return "", fmt.Errorf("error while reading team owner file for application %v found: %w", application, err)
		}
	} else {
		return string(team), nil
	}
}

func (c *ReleaseTrain) Transform(ctx context.Context, state *State) (string, error) {
>>>>>>> 42e4ba4a
	var targetEnvName = c.Environment

	configs, err := state.GetEnvironmentConfigs()
	if err != nil {
		return "", err
	}
	envConfig, ok := configs[targetEnvName]
	if !ok {
		return "", fmt.Errorf("could not find environment config for '%v'", targetEnvName)
	}
	if envConfig.Upstream == nil {
		return fmt.Sprintf("Environment %q does not have upstream configured - exiting.", targetEnvName), nil
	}
	var upstreamEnvName = envConfig.Upstream.Environment
	if upstreamEnvName == "" {
		return fmt.Sprintf("Environment %q does not have upstream environment configured - exiting.", targetEnvName), nil
	}
	_, ok = configs[upstreamEnvName]
	if !ok {
		return fmt.Sprintf("Could not find environment config for upstream env %q. Target env was %q", upstreamEnvName, targetEnvName), err
	}

	envLocks, err := state.GetEnvironmentLocks(targetEnvName)
	if err != nil {
		return "", fmt.Errorf("could not get lock for environment %q: %w", targetEnvName, err)
	}
	if len(envLocks) > 0 {
		return fmt.Sprintf("Target Environment '%s' is locked - exiting.", targetEnvName), nil
	}

	apps, err := state.GetEnvironmentApplications(upstreamEnvName)
	if err != nil {
		return "", fmt.Errorf("environment applications for %q not found: %w", upstreamEnvName, err)
	}

	// now iterate over all apps, deploying all that are not locked
	numServices := 0
	completeMessage := ""
	for _, appName := range apps {
		if c.Team != "" {
			if team, err := state.GetApplicationTeamOwner(appName); err != nil {
				return "", nil
			} else if c.Team != team {
				continue
			}
		}
		currentlyDeployedVersion, err := state.GetEnvironmentApplicationVersion(targetEnvName, appName)
		if err != nil {
			return "", fmt.Errorf("could not get version of application %q in env %q: %w", appName, targetEnvName, err)
		}
		versionToDeploy, err := state.GetEnvironmentApplicationVersion(upstreamEnvName, appName)
		if err != nil {
			return "", fmt.Errorf("could not get version of application %q in env %q: %w", appName, upstreamEnvName, err)
		}
		if versionToDeploy == nil {
			completeMessage = fmt.Sprintf("skipping because there is no version for application %q in env %q", appName, upstreamEnvName)
			continue
		}
		if currentlyDeployedVersion != nil && *currentlyDeployedVersion == *versionToDeploy {
			completeMessage = fmt.Sprintf("%sskipping %q because it is already in the version %d\n", completeMessage, appName, *currentlyDeployedVersion)
			continue
		}

		d := &DeployApplicationVersion{
			Environment:   targetEnvName, // here we deploy to the next env
			Application:   appName,
			Version:       *versionToDeploy,
			LockBehaviour: api.LockBehavior_Queue,
		}
		transform, err := d.Transform(ctx, state)
		if err != nil {
			_, ok := err.(*LockedError)
			if ok {
				continue // locked errors are to be expected
			}
			if errors.Is(err, os.ErrNotExist) {
				continue // some apps do not exist on all envs, we ignore those
			}
			return "", fmt.Errorf("unexpected error while deploying app %q to env %q: %w", appName, upstreamEnvName, err)
		}
		numServices += 1
		completeMessage = completeMessage + transform + "\n"
	}
	return fmt.Sprintf("The release train deployed %d services from '%s' to '%s'\n%s\n", numServices, upstreamEnvName, targetEnvName, completeMessage), nil
}<|MERGE_RESOLUTION|>--- conflicted
+++ resolved
@@ -772,27 +772,7 @@
 	Team        string
 }
 
-<<<<<<< HEAD
-func (c *ReleaseTrain) Transform(ctx context.Context, fs billy.Filesystem) (string, error) {
-	var state = &State{Filesystem: fs}
-=======
-func (s *State) GetApplicationTeamOwner(application string) (string, error) {
-	appDir := applicationDirectory(s.Filesystem, application)
-	appTeam := s.Filesystem.Join(appDir, "team")
-
-	if team, err := readFile(s.Filesystem, appTeam); err != nil {
-		if os.IsNotExist(err) {
-			return "", nil
-		} else {
-			return "", fmt.Errorf("error while reading team owner file for application %v found: %w", application, err)
-		}
-	} else {
-		return string(team), nil
-	}
-}
-
 func (c *ReleaseTrain) Transform(ctx context.Context, state *State) (string, error) {
->>>>>>> 42e4ba4a
 	var targetEnvName = c.Environment
 
 	configs, err := state.GetEnvironmentConfigs()
