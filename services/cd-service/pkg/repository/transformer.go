/*This file is part of kuberpult.

Kuberpult is free software: you can redistribute it and/or modify
it under the terms of the Expat(MIT) License as published by
the Free Software Foundation.

Kuberpult is distributed in the hope that it will be useful,
but WITHOUT ANY WARRANTY; without even the implied warranty of
MERCHANTABILITY or FITNESS FOR A PARTICULAR PURPOSE.  See the
MIT License for more details.

You should have received a copy of the MIT License
along with kuberpult. If not, see <https://directory.fsf.org/wiki/License:Expat>.

Copyright freiheit.com*/

package repository

import (
	"context"
	"database/sql"
	"encoding/json"
	"errors"
	"fmt"
	"io"
	"io/fs"
	"os"
	"path"
	"slices"
	"sort"
	"strconv"
	"strings"
	"time"

	time2 "github.com/freiheit-com/kuberpult/pkg/time"
	"github.com/google/go-cmp/cmp"

	config "github.com/freiheit-com/kuberpult/pkg/config"
	"github.com/freiheit-com/kuberpult/pkg/db"
	"github.com/freiheit-com/kuberpult/pkg/event"
	"github.com/freiheit-com/kuberpult/pkg/mapper"
	"github.com/freiheit-com/kuberpult/pkg/sorting"
	"google.golang.org/grpc/codes"
	"google.golang.org/grpc/status"
	"gopkg.in/DataDog/dd-trace-go.v1/ddtrace/tracer"

	"github.com/DataDog/datadog-go/v5/statsd"
	"github.com/freiheit-com/kuberpult/pkg/conversion"
	"github.com/freiheit-com/kuberpult/pkg/metrics"

	"github.com/freiheit-com/kuberpult/pkg/uuid"
	git "github.com/libgit2/git2go/v34"

	"github.com/freiheit-com/kuberpult/pkg/grpc"
	"github.com/freiheit-com/kuberpult/pkg/valid"

	"github.com/freiheit-com/kuberpult/pkg/logger"

	yaml3 "gopkg.in/yaml.v3"

	api "github.com/freiheit-com/kuberpult/pkg/api/v1"
	"github.com/freiheit-com/kuberpult/pkg/auth"
	billy "github.com/go-git/go-billy/v5"
	"github.com/go-git/go-billy/v5/util"
	"github.com/hexops/gotextdiff"
	"github.com/hexops/gotextdiff/myers"
	diffspan "github.com/hexops/gotextdiff/span"
)

const (
	queueFileName         = "queued_version"
	yamlParsingError      = "# yaml parsing error"
	fieldSourceAuthor     = "source_author"
	fieldSourceMessage    = "source_message"
	fieldSourceCommitId   = "source_commit_id"
	fieldDisplayVersion   = "display_version"
	fieldCreatedAt        = "created_at"
	fieldTeam             = "team"
	fieldNextCommidId     = "nextCommit"
	fieldPreviousCommitId = "previousCommit"
	// number of old releases that will ALWAYS be kept in addition to the ones that are deployed:
	keptVersionsOnCleanup = 20
)

func versionToString(Version uint64) string {
	return strconv.FormatUint(Version, 10)
}

func releasesDirectory(fs billy.Filesystem, application string) string {
	return fs.Join("applications", application, "releases")
}

func applicationDirectory(fs billy.Filesystem, application string) string {
	return fs.Join("applications", application)
}

func environmentDirectory(fs billy.Filesystem, environment string) string {
	return fs.Join("environments", environment)
}

func environmentApplicationDirectory(fs billy.Filesystem, environment, application string) string {
	return fs.Join("environments", environment, "applications", application)
}

func releasesDirectoryWithVersion(fs billy.Filesystem, application string, version uint64) string {
	return fs.Join(releasesDirectory(fs, application), versionToString(version))
}

func manifestDirectoryWithReleasesVersion(fs billy.Filesystem, application string, version uint64) string {
	return fs.Join(releasesDirectoryWithVersion(fs, application, version), "environments")
}

func commitDirectory(fs billy.Filesystem, commit string) string {
	return fs.Join("commits", commit[:2], commit[2:])
}

func commitApplicationDirectory(fs billy.Filesystem, commit, application string) string {
	return fs.Join(commitDirectory(fs, commit), "applications", application)
}

func commitEventDir(fs billy.Filesystem, commit, eventId string) string {
	return fs.Join(commitDirectory(fs, commit), "events", eventId)
}

func (s *State) GetEnvironmentLocksCount(ctx context.Context, transaction *sql.Tx, env string) (float64, error) {
	locks, err := s.GetEnvironmentLocks(ctx, transaction, env)
	if err != nil {
		return -1, err
	}
	return float64(len(locks)), nil
}

func (s *State) GetEnvironmentApplicationLocksCount(ctx context.Context, transaction *sql.Tx, environment, application string) (float64, error) {
	locks, err := s.GetEnvironmentApplicationLocks(ctx, transaction, environment, application)
	if err != nil {
		return -1, err
	}
	return float64(len(locks)), nil
}

func GaugeEnvLockMetric(ctx context.Context, s *State, transaction *sql.Tx, env string) {
	if ddMetrics != nil {
		count, err := s.GetEnvironmentLocksCount(ctx, transaction, env)
		if err != nil {
			logger.FromContext(ctx).
				Sugar().
				Warnf("Error when trying to get the number of environment locks: %w\n", err)
			return
		}
		ddMetrics.Gauge("env_lock_count", count, []string{"env:" + env}, 1) //nolint: errcheck
	}
}
func GaugeEnvAppLockMetric(ctx context.Context, s *State, transaction *sql.Tx, env, app string) {
	if ddMetrics != nil {
		count, err := s.GetEnvironmentApplicationLocksCount(ctx, transaction, env, app)
		if err != nil {
			logger.FromContext(ctx).
				Sugar().
				Warnf("Error when trying to get the number of application locks: %w\n", err)
			return
		}
		ddMetrics.Gauge("app_lock_count", count, []string{"app:" + app, "env:" + env}, 1) //nolint: errcheck
	}
}

func GaugeDeploymentMetric(_ context.Context, env, app string, timeInMinutes float64) error {
	if ddMetrics != nil {
		// store the time since the last deployment in minutes:
		err := ddMetrics.Gauge(
			"lastDeployed",
			timeInMinutes,
			[]string{metrics.EventTagApplication + ":" + app, metrics.EventTagEnvironment + ":" + env},
			1)
		return err
	}
	return nil
}

func sortFiles(gs []os.FileInfo) func(i int, j int) bool {
	return func(i, j int) bool {
		iIndex := gs[i].Name()
		jIndex := gs[j].Name()
		return iIndex < jIndex
	}
}

func UpdateDatadogMetrics(ctx context.Context, transaction *sql.Tx, state *State, repo Repository, changes *TransformerResult, now time.Time) error {
	filesystem := state.Filesystem
	if ddMetrics == nil {
		return nil
	}
	_, envNames, err := state.GetEnvironmentConfigsSorted(ctx, transaction)
	if err != nil {
		return err
	}
	repo.(*repository).GaugeQueueSize(ctx)
	for i := range envNames {
		env := envNames[i]
		GaugeEnvLockMetric(ctx, state, transaction, env)
		appsDir := filesystem.Join(environmentDirectory(filesystem, env), "applications")
		if entries, _ := filesystem.ReadDir(appsDir); entries != nil {
			// according to the docs, entries should already be sorted, but turns out it is not, so we sort it:
			sort.Slice(entries, sortFiles(entries))
			for _, app := range entries {
				GaugeEnvAppLockMetric(ctx, state, transaction, env, app.Name())

				_, deployedAtTimeUtc, err := state.GetDeploymentMetaData(ctx, transaction, env, app.Name())
				if err != nil {
					return err
				}
				timeDiff := now.Sub(deployedAtTimeUtc)
				err = GaugeDeploymentMetric(ctx, env, app.Name(), timeDiff.Minutes())
				if err != nil {
					return err
				}
			}
		}
	}

	if changes != nil && ddMetrics != nil {
		for i := range changes.ChangedApps {
			oneChange := changes.ChangedApps[i]
			teamMessage := func() string {
				if oneChange.Team != "" {
					return fmt.Sprintf(" for team %s", oneChange.Team)
				}
				return ""
			}()
			evt := statsd.Event{
				Hostname:       "",
				AggregationKey: "",
				Priority:       "",
				SourceTypeName: "",
				AlertType:      "",
				Title:          "Kuberpult app deployed",
				Text:           fmt.Sprintf("Kuberpult has deployed %s to %s%s", oneChange.App, oneChange.Env, teamMessage),
				Timestamp:      now,
				Tags: []string{
					"kuberpult.application:" + oneChange.App,
					"kuberpult.environment:" + oneChange.Env,
					"kuberpult.team:" + oneChange.Team,
				},
			}
			err := ddMetrics.Event(&evt)
			if err != nil {
				return err
			}
		}
	}
	return nil
}

func RegularlySendDatadogMetrics(repo Repository, interval time.Duration, callBack func(repository Repository)) {
	metricEventTimer := time.NewTicker(interval * time.Second)
	for range metricEventTimer.C {
		callBack(repo)
	}
}

func GetRepositoryStateAndUpdateMetrics(ctx context.Context, repo Repository) {
	s := repo.State()
	if s.DBHandler.ShouldUseOtherTables() {
		err := s.DBHandler.WithTransaction(ctx, true, func(ctx context.Context, transaction *sql.Tx) error {
			if err := UpdateDatadogMetrics(ctx, transaction, s, repo, nil, time.Now()); err != nil {
				return err
			}
			return nil
		})
		if err != nil {
			panic(err.Error())
		}
	} else {
		if err := UpdateDatadogMetrics(ctx, nil, s, repo, nil, time.Now()); err != nil {
			panic(err.Error())
		}
	}
}

// A Transformer updates the files in the worktree
type Transformer interface {
	Transform(ctx context.Context, state *State, t TransformerContext, transaction *sql.Tx) (commitMsg string, e error)
	GetDBEventType() db.EventType
	SetEslVersion(eslVersion db.TransformerID)
}

type TransformerContext interface {
	Execute(t Transformer, transaction *sql.Tx) error
	AddAppEnv(app string, env string, team string)
	DeleteEnvFromApp(app string, env string)
}

func RunTransformer(ctx context.Context, t Transformer, s *State, transaction *sql.Tx) (string, *TransformerResult, error) {
	runner := transformerRunner{
		ChangedApps:     nil,
		DeletedRootApps: nil,
		Commits:         nil,
		Context:         ctx,
		State:           s,
		Stack:           [][]string{nil},
	}
	if err := runner.Execute(t, transaction); err != nil {
		return "", nil, err
	}
	commitMsg := ""
	if len(runner.Stack[0]) > 0 {
		commitMsg = runner.Stack[0][0]
	}
	return commitMsg, &TransformerResult{
		ChangedApps:     runner.ChangedApps,
		DeletedRootApps: runner.DeletedRootApps,
		Commits:         runner.Commits,
	}, nil
}

type transformerRunner struct {
	Context context.Context
	State   *State
	// Stores the current stack of commit messages. Each entry of
	// the outer slice corresponds to a step being executed. Each
	// entry of the inner slices correspond to a message generated
	// by that step.
	Stack           [][]string
	ChangedApps     []AppEnv
	DeletedRootApps []RootApp
	Commits         *CommitIds
}

func (r *transformerRunner) Execute(t Transformer, transaction *sql.Tx) error {
	r.Stack = append(r.Stack, nil)
	msg, err := t.Transform(r.Context, r.State, r, transaction)
	if err != nil {
		return err
	}
	idx := len(r.Stack) - 1
	if len(r.Stack[idx]) != 0 {
		if msg != "" {
			msg = msg + "\n" + strings.Join(r.Stack[idx], "\n")
		} else {
			msg = strings.Join(r.Stack[idx], "\n")
		}
	}
	if msg != "" {
		r.Stack[idx-1] = append(r.Stack[idx-1], msg)
	}
	r.Stack = r.Stack[:idx]
	return nil
}

func (r *transformerRunner) AddAppEnv(app string, env string, team string) {
	r.ChangedApps = append(r.ChangedApps, AppEnv{
		App:  app,
		Env:  env,
		Team: team,
	})
}

func (r *transformerRunner) DeleteEnvFromApp(app string, env string) {
	r.ChangedApps = append(r.ChangedApps, AppEnv{
		Team: "",
		App:  app,
		Env:  env,
	})
	r.DeletedRootApps = append(r.DeletedRootApps, RootApp{
		Env: env,
	})
}

type CreateApplicationVersion struct {
	Authentication        `json:"-"`
	Version               uint64            `json:"version"`
	Application           string            `json:"app"`
	Manifests             map[string]string `json:"manifests"`
	SourceCommitId        string            `json:"sourceCommitId"`
	SourceAuthor          string            `json:"sourceCommitAuthor"`
	SourceMessage         string            `json:"sourceCommitMessage"`
	Team                  string            `json:"team"`
	DisplayVersion        string            `json:"displayVersion"`
	WriteCommitData       bool              `json:"writeCommitData"`
	PreviousCommit        string            `json:"previousCommit"`
	TransformerEslVersion db.TransformerID  `json:"-"`
}

func (c *CreateApplicationVersion) GetDBEventType() db.EventType {
	return db.EvtCreateApplicationVersion
}

func (c *CreateApplicationVersion) SetEslVersion(id db.TransformerID) {
	c.TransformerEslVersion = id
}

type ctxMarkerGenerateUuid struct{}

var (
	ctxMarkerGenerateUuidKey = &ctxMarkerGenerateUuid{}
)

func GetLastReleaseFromFile(fs billy.Filesystem, application string) (uint64, error) {
	var err error
	releasesDir := releasesDirectory(fs, application)
	err = fs.MkdirAll(releasesDir, 0777)
	if err != nil {
		return 0, err
	}
	if entries, err := fs.ReadDir(releasesDir); err != nil {
		return 0, err
	} else {
		var lastRelease uint64 = 0
		for _, e := range entries {
			if i, err := strconv.ParseUint(e.Name(), 10, 64); err != nil {
				//TODO(HVG): decide what to do with bad named releases
			} else {
				if i > lastRelease {
					lastRelease = i
				}
			}
		}
		return lastRelease, nil
	}
}
func (s *State) GetLastRelease(ctx context.Context, transaction *sql.Tx, fs billy.Filesystem, application string) (uint64, error) {
	if s.DBHandler.ShouldUseOtherTables() {
		releases, err := s.DBHandler.DBSelectAllReleasesOfApp(ctx, transaction, application)
		if err != nil {
			return 0, fmt.Errorf("could not get releases of app %s: %v", application, err)
		}
		if releases == nil || len(releases.Metadata.Releases) == 0 {
			return 0, nil
		}
		l := len(releases.Metadata.Releases)
		return uint64(releases.Metadata.Releases[l-1]), nil
	} else {
		return GetLastReleaseFromFile(fs, application)
	}
}

func (c *CreateApplicationVersion) Transform(
	ctx context.Context,
	state *State,
	t TransformerContext,
	transaction *sql.Tx,
) (string, error) {
	version, err := c.calculateVersion(ctx, transaction, state)
	if err != nil {
		return "", err
	}
	fs := state.Filesystem
	if !valid.ApplicationName(c.Application) {
		return "", GetCreateReleaseAppNameTooLong(c.Application, valid.AppNameRegExp, uint32(valid.MaxAppNameLen))
	}
	if state.DBHandler.ShouldUseOtherTables() {
		allApps, err := state.DBHandler.DBSelectAllApplications(ctx, transaction)
		if err != nil {
			return "", GetCreateReleaseGeneralFailure(err)
		}
		if allApps == nil {
			allApps = &db.AllApplicationsGo{
				Version: 1,
				AllApplicationsJson: db.AllApplicationsJson{
					Apps: []string{},
				},
				Created: time.Now(),
			}
		}

		if !slices.Contains(allApps.Apps, c.Application) {
			// this app is new
			allApps.Apps = append(allApps.Apps, c.Application)
			err := state.DBHandler.DBWriteAllApplications(ctx, transaction, allApps.Version, allApps.Apps)
			if err != nil {
				return "", GetCreateReleaseGeneralFailure(fmt.Errorf("could not write all apps"))
			}

			//We need to check that this is not an app that has been previously deleted
			app, err := state.DBHandler.DBSelectApp(ctx, transaction, c.Application)
			if err != nil {
				return "", GetCreateReleaseGeneralFailure(fmt.Errorf("could not read apps: %v", err))
			}
			var ver db.EslVersion
			if app == nil {
				ver = db.InitialEslVersion
			} else {
				if app.StateChange != db.AppStateChangeDelete {
					return "", GetCreateReleaseGeneralFailure(fmt.Errorf("could not write new app, app already exists: %v", err)) //Should never happen
				}
				ver = app.EslVersion + 1
			}
			err = state.DBHandler.DBInsertApplication(
				ctx,
				transaction,
				c.Application,
				ver,
				db.AppStateChangeCreate,
				db.DBAppMetaData{Team: c.Team},
			)
			if err != nil {
				return "", GetCreateReleaseGeneralFailure(fmt.Errorf("could not write new app: %v", err))
			}
		} else {
			// app is not new, but metadata may have changed
			existingApp, err := state.DBHandler.DBSelectApp(ctx, transaction, c.Application)
			if err != nil {
				return "", err
			}
			if existingApp == nil {
				return "", fmt.Errorf("could not find app '%s'", c.Application)
			}
			newMeta := db.DBAppMetaData{Team: c.Team}
			// only update the app, if something really changed:
			if !cmp.Equal(newMeta, existingApp.Metadata) {
				err = state.DBHandler.DBInsertApplication(
					ctx,
					transaction,
					c.Application,
					existingApp.EslVersion,
					db.AppStateChangeUpdate,
					newMeta,
				)
				if err != nil {
					return "", GetCreateReleaseGeneralFailure(fmt.Errorf("could not update app: %v", err))
				}
			}
		}
	}

	releaseDir := releasesDirectoryWithVersion(fs, c.Application, version)
	appDir := applicationDirectory(fs, c.Application)
	if err = fs.MkdirAll(releaseDir, 0777); err != nil {
		return "", GetCreateReleaseGeneralFailure(err)
	}

	var checkForInvalidCommitId = func(commitId, helperText string) {
		if !valid.SHA1CommitID(commitId) {
			logger.FromContext(ctx).
				Sugar().
				Warnf("%s commit ID is not a valid SHA1 hash, should be exactly 40 characters [0-9a-fA-F] %s\n", commitId, helperText)
		}
	}

	checkForInvalidCommitId(c.SourceCommitId, "Source")
	checkForInvalidCommitId(c.PreviousCommit, "Previous")

	configs, err := state.GetAllEnvironmentConfigs(ctx, transaction)
	if err != nil {
		if errors.Is(err, InvalidJson) {
			return "", err
		}
		return "", GetCreateReleaseGeneralFailure(err)
	}

	if !state.DBHandler.ShouldUseOtherTables() {
		if c.SourceCommitId != "" {
			c.SourceCommitId = strings.ToLower(c.SourceCommitId)
			if err := util.WriteFile(fs, fs.Join(releaseDir, fieldSourceCommitId), []byte(c.SourceCommitId), 0666); err != nil {
				return "", GetCreateReleaseGeneralFailure(err)
			}
		}

		if c.SourceAuthor != "" {
			if err := util.WriteFile(fs, fs.Join(releaseDir, fieldSourceAuthor), []byte(c.SourceAuthor), 0666); err != nil {
				return "", GetCreateReleaseGeneralFailure(err)
			}
		}
		if c.SourceMessage != "" {
			if err := util.WriteFile(fs, fs.Join(releaseDir, fieldSourceMessage), []byte(c.SourceMessage), 0666); err != nil {
				return "", GetCreateReleaseGeneralFailure(err)
			}
		}
		if c.DisplayVersion != "" {
			if err := util.WriteFile(fs, fs.Join(releaseDir, fieldDisplayVersion), []byte(c.DisplayVersion), 0666); err != nil {
				return "", GetCreateReleaseGeneralFailure(err)
			}
		}
		if err := util.WriteFile(fs, fs.Join(releaseDir, fieldCreatedAt), []byte(time2.GetTimeNow(ctx).Format(time.RFC3339)), 0666); err != nil {
			return "", GetCreateReleaseGeneralFailure(err)
		}
	}

	if c.Team != "" && !state.DBHandler.ShouldUseOtherTables() {
		//util.WriteFile has a bug where it does not truncate the old file content. If two application versions with the same
		//team are deployed, team names simply get concatenated. Just remove the file beforehand.
		//This bug can't be fixed because it is part of the util library
		teamFileLoc := fs.Join(appDir, fieldTeam)
		if _, err := fs.Stat(teamFileLoc); err == nil { //If path to file exists
			err := fs.Remove(teamFileLoc)
			if err != nil {
				return "", GetCreateReleaseGeneralFailure(err)
			}
		}
		if err := util.WriteFile(fs, teamFileLoc, []byte(c.Team), 0666); err != nil {
			return "", GetCreateReleaseGeneralFailure(err)
		}
	} else {
		logger.FromContext(ctx).Sugar().Warnf("skipping team file for team %s and should=%v", c.Team, state.DBHandler.ShouldUseOtherTables())
	}
	isLatest, err := isLatestVersion(ctx, transaction, state, c.Application, version)
	if err != nil {
		return "", GetCreateReleaseGeneralFailure(err)
	}
	if !isLatest {
		// check that we can actually backfill this version
		oldVersions, err := findOldApplicationVersions(ctx, transaction, state, c.Application)
		if err != nil {
			return "", GetCreateReleaseGeneralFailure(err)
		}
		for _, oldVersion := range oldVersions {
			if version == oldVersion {
				return "", GetCreateReleaseTooOld()
			}
		}
	}

	var allEnvsOfThisApp []string = nil

	for env := range c.Manifests {
		allEnvsOfThisApp = append(allEnvsOfThisApp, env)
	}
	slices.Sort(allEnvsOfThisApp)

	gen := getGenerator(ctx)
	eventUuid := gen.Generate()
	if c.WriteCommitData {
		err = writeCommitData(ctx, state.DBHandler, transaction, c.TransformerEslVersion, c.SourceCommitId, c.SourceMessage, c.Application, eventUuid, allEnvsOfThisApp, c.PreviousCommit, state)
		if err != nil {
			return "", GetCreateReleaseGeneralFailure(err)
		}
	}
	sortedKeys := sorting.SortKeys(c.Manifests)

	if state.DBHandler.ShouldUseOtherTables() {
		prevRelease, err := state.DBHandler.DBSelectReleasesByApp(ctx, transaction, c.Application, false)
		if err != nil {
			return "", err
		}
		var v = db.InitialEslVersion - 1
		if len(prevRelease) > 0 {
			v = prevRelease[0].EslVersion
		}
		release := db.DBReleaseWithMetaData{
			EslVersion:    0,
			ReleaseNumber: version,
			App:           c.Application,
			Manifests: db.DBReleaseManifests{
				Manifests: c.Manifests,
			},
			Metadata: db.DBReleaseMetaData{
				SourceAuthor:    c.SourceAuthor,
				SourceCommitId:  c.SourceCommitId,
				SourceMessage:   c.SourceMessage,
				DisplayVersion:  c.DisplayVersion,
				UndeployVersion: false,
			},
			Created: time.Now(),
			Deleted: false,
		}
		err = state.DBHandler.DBInsertRelease(ctx, transaction, release, v)
		if err != nil {
			return "", GetCreateReleaseGeneralFailure(err)
		}
		allReleases, err := state.DBHandler.DBSelectAllReleasesOfApp(ctx, transaction, c.Application)
		if err != nil {
			return "", GetCreateReleaseGeneralFailure(err)
		}
		if allReleases == nil {
			allReleases = &db.DBAllReleasesWithMetaData{
				EslVersion: db.InitialEslVersion - 1,
				Created:    time.Now(),
				App:        c.Application,
				Metadata: db.DBAllReleaseMetaData{
					Releases: []int64{int64(release.ReleaseNumber)},
				},
			}
		} else {
			allReleases.Metadata.Releases = append(allReleases.Metadata.Releases, int64(release.ReleaseNumber))
		}
		err = state.DBHandler.DBInsertAllReleases(ctx, transaction, c.Application, allReleases.Metadata.Releases, allReleases.EslVersion)
		if err != nil {
			return "", GetCreateReleaseGeneralFailure(err)
		}
	}

	for i := range sortedKeys {
		env := sortedKeys[i]
		man := c.Manifests[env]

		err := state.checkUserPermissions(ctx, transaction, env, c.Application, auth.PermissionCreateRelease, c.Team, c.RBACConfig)
		if err != nil {
			return "", GetCreateReleaseGeneralFailure(err)
		}
		err = state.checkUserTeamPermissions(ctx, transaction, state, c.Application, auth.PermissionCreateRelease, c.RBACConfig)

		if err != nil {
			return "", GetCreateReleaseGeneralFailure(err)
		}

		envDir := fs.Join(releaseDir, "environments", env)

		config, found := configs[env]
		hasUpstream := false
		if found {
			hasUpstream = config.Upstream != nil
		}

		if !state.DBHandler.ShouldUseOtherTables() {
			if err = fs.MkdirAll(envDir, 0777); err != nil {
				return "", GetCreateReleaseGeneralFailure(err)
			}
			if err := util.WriteFile(fs, fs.Join(envDir, "manifests.yaml"), []byte(man), 0666); err != nil {
				return "", GetCreateReleaseGeneralFailure(err)
			}
		}
		teamOwner, err := state.GetApplicationTeamOwner(ctx, transaction, c.Application)
		if err != nil {
			return "", err
		}
		t.AddAppEnv(c.Application, env, teamOwner)
		if hasUpstream && config.Upstream.Latest && isLatest {
			d := &DeployApplicationVersion{
				SourceTrain:           nil,
				Environment:           env,
				Application:           c.Application,
				Version:               version, // the train should queue deployments, instead of giving up:
				LockBehaviour:         api.LockBehavior_RECORD,
				Authentication:        c.Authentication,
				WriteCommitData:       c.WriteCommitData,
				Author:                c.SourceAuthor,
				TransformerEslVersion: c.TransformerEslVersion,
			}
			err := t.Execute(d, transaction)
			if err != nil {
				_, ok := err.(*LockedError)
				if ok {
					continue // LockedErrors are expected
				} else {
					return "", GetCreateReleaseGeneralFailure(err)
				}
			}
		}
	}
	return fmt.Sprintf("created version %d of %q", version, c.Application), nil
}

func getGenerator(ctx context.Context) uuid.GenerateUUIDs {
	gen, ok := ctx.Value(ctxMarkerGenerateUuidKey).(uuid.GenerateUUIDs)
	if !ok || gen == nil {
		return uuid.RealUUIDGenerator{}
	}
	return gen
}

func AddGeneratorToContext(ctx context.Context, gen uuid.GenerateUUIDs) context.Context {
	return context.WithValue(ctx, ctxMarkerGenerateUuidKey, gen)
}

func writeCommitData(ctx context.Context, h *db.DBHandler, transaction *sql.Tx, transformerEslVersion db.TransformerID, sourceCommitId string, sourceMessage string, app string, eventId string, environments []string, previousCommitId string, state *State) error {
	fs := state.Filesystem
	if !valid.SHA1CommitID(sourceCommitId) {
		return nil
	}
	commitDir := commitDirectory(fs, sourceCommitId)
	if err := fs.MkdirAll(commitDir, 0777); err != nil {
		return GetCreateReleaseGeneralFailure(err)
	}
	if err := util.WriteFile(fs, fs.Join(commitDir, ".empty"), make([]byte, 0), 0666); err != nil {
		return GetCreateReleaseGeneralFailure(err)
	}

	if previousCommitId != "" && valid.SHA1CommitID(previousCommitId) {
		if err := writeNextPrevInfo(ctx, sourceCommitId, strings.ToLower(previousCommitId), fieldPreviousCommitId, app, fs); err != nil {
			return GetCreateReleaseGeneralFailure(err)
		}
	}

	commitAppDir := commitApplicationDirectory(fs, sourceCommitId, app)
	if err := fs.MkdirAll(commitAppDir, 0777); err != nil {
		return GetCreateReleaseGeneralFailure(err)
	}
	if err := util.WriteFile(fs, fs.Join(commitDir, ".gitkeep"), make([]byte, 0), 0666); err != nil {
		return err
	}
	if err := util.WriteFile(fs, fs.Join(commitDir, "source_message"), []byte(sourceMessage), 0666); err != nil {
		return GetCreateReleaseGeneralFailure(err)
	}

	if err := util.WriteFile(fs, fs.Join(commitAppDir, ".gitkeep"), make([]byte, 0), 0666); err != nil {
		return GetCreateReleaseGeneralFailure(err)
	}
	envMap := make(map[string]struct{}, len(environments))
	for _, env := range environments {
		envMap[env] = struct{}{}
	}

	ev := &event.NewRelease{
		Environments: envMap,
	}
	var writeError error
	if h.ShouldUseEslTable() {
		gen := getGenerator(ctx)
		eventUuid := gen.Generate()
		writeError = state.DBHandler.DBWriteNewReleaseEvent(ctx, transaction, transformerEslVersion, eventUuid, sourceCommitId, ev)
	} else {
		writeError = writeEvent(ctx, eventId, sourceCommitId, fs, ev)
	}

	if writeError != nil {
		return fmt.Errorf("error while writing event: %v", writeError)
	}
	return nil
}

func writeNextPrevInfo(ctx context.Context, sourceCommitId string, otherCommitId string, fieldSource string, application string, fs billy.Filesystem) error {

	otherCommitId = strings.ToLower(otherCommitId)
	sourceCommitDir := commitDirectory(fs, sourceCommitId)

	otherCommitDir := commitDirectory(fs, otherCommitId)

	if _, err := fs.Stat(otherCommitDir); err != nil {
		logger.FromContext(ctx).Sugar().Warnf(
			"Could not find the previous commit while trying to create a new release for commit %s and application %s. This is expected when `git.enableWritingCommitData` was just turned on, however it should not happen multiple times.", otherCommitId, application, otherCommitDir)
		return nil
	}

	if err := util.WriteFile(fs, fs.Join(sourceCommitDir, fieldSource), []byte(otherCommitId), 0666); err != nil {
		return err
	}
	fieldOther := ""
	if otherCommitId != "" {

		if fieldSource == fieldPreviousCommitId {
			fieldOther = fieldNextCommidId
		} else {
			fieldOther = fieldPreviousCommitId
		}

		//This is a workaround. util.WriteFile does NOT truncate file contents, so we simply delete the file before writing.
		if err := fs.Remove(fs.Join(otherCommitDir, fieldOther)); err != nil && !errors.Is(err, os.ErrNotExist) {
			return err
		}

		if err := util.WriteFile(fs, fs.Join(otherCommitDir, fieldOther), []byte(sourceCommitId), 0666); err != nil {
			return err
		}
	}
	return nil
}

func writeEvent(ctx context.Context, eventId string, sourceCommitId string, filesystem billy.Filesystem, ev event.Event) error {
	span, _ := tracer.StartSpanFromContext(ctx, "writeEvent")
	defer span.Finish()
	eventDir := commitEventDir(filesystem, sourceCommitId, eventId)
	if err := event.Write(filesystem, eventDir, ev); err != nil {
		return fmt.Errorf(
			"could not write an event for commit %s for uuid %s, error: %w",
			sourceCommitId, eventId, err)
	}
	return nil

}

func (c *CreateApplicationVersion) calculateVersion(ctx context.Context, transaction *sql.Tx, state *State) (uint64, error) {
	bfs := state.Filesystem
	if c.Version == 0 {
		if state.DBHandler.ShouldUseOtherTables() {
			return 0, fmt.Errorf("version is required when using the database")
		}
		lastRelease, err := state.GetLastRelease(ctx, transaction, bfs, c.Application)
		if err != nil {
			return 0, err
		}
		return lastRelease + 1, nil
	} else {
		if state.DBHandler.ShouldUseEslTable() {
			metaData, err := state.DBHandler.DBSelectReleaseByVersion(ctx, transaction, c.Application, c.Version)
			if err != nil {
				return 0, fmt.Errorf("could not calculate version, error: %v", err)
			}
			if metaData == nil {
				logger.FromContext(ctx).Sugar().Infof("could not calculate version, no metadata on app %s with version %v", c.Application, c.Version)
				return c.Version, nil
			}
			logger.FromContext(ctx).Sugar().Warnf("release exists already %v: %v", metaData.ReleaseNumber, metaData)

			existingRelease := metaData.ReleaseNumber
			logger.FromContext(ctx).Sugar().Warnf("comparing release %v: %v", c.Version, existingRelease)
			// check if version differs, if it's the same, that's ok
			return 0, c.sameAsExistingDB(ctx, transaction, state, metaData)
		} else {
			// check that the version doesn't already exist
			dir := releasesDirectoryWithVersion(bfs, c.Application, c.Version)
			_, err := bfs.Stat(dir)
			if err != nil {
				if !errors.Is(err, fs.ErrNotExist) {
					return 0, err
				}
			} else {
				// check if version differs
				return 0, c.sameAsExisting(ctx, state, c.Version)
			}
			// TODO: check GC here
			return c.Version, nil
		}
	}
}

func (c *CreateApplicationVersion) sameAsExistingDB(ctx context.Context, transaction *sql.Tx, state *State, metadata *db.DBReleaseWithMetaData) error {
	if c.SourceCommitId != "" {
		existingSourceCommitIdStr := metadata.Metadata.SourceCommitId
		if existingSourceCommitIdStr != c.SourceCommitId {
			logger.FromContext(ctx).Sugar().Warnf("SourceCommitId is different1 '%s'!='%s'", c.SourceCommitId, existingSourceCommitIdStr)
			return GetCreateReleaseAlreadyExistsDifferent(api.DifferingField_SOURCE_COMMIT_ID, createUnifiedDiff(existingSourceCommitIdStr, c.SourceCommitId, ""))
		}
	}
	if c.SourceAuthor != "" {
		existingSourceAuthorStr := metadata.Metadata.SourceAuthor
		if existingSourceAuthorStr != c.SourceAuthor {
			logger.FromContext(ctx).Sugar().Warnf("SourceAuthor is different1 '%s'!='%s'", c.SourceAuthor, existingSourceAuthorStr)
			return GetCreateReleaseAlreadyExistsDifferent(api.DifferingField_SOURCE_AUTHOR, createUnifiedDiff(existingSourceAuthorStr, c.SourceAuthor, ""))
		}
	}
	if c.SourceMessage != "" {
		existingSourceMessageStr := metadata.Metadata.SourceMessage
		if existingSourceMessageStr != c.SourceMessage {
			return GetCreateReleaseAlreadyExistsDifferent(api.DifferingField_SOURCE_MESSAGE, createUnifiedDiff(existingSourceMessageStr, c.SourceMessage, ""))
		}
	}
	if c.DisplayVersion != "" {
		existingDisplayVersionStr := metadata.Metadata.DisplayVersion
		if existingDisplayVersionStr != c.DisplayVersion {
			logger.FromContext(ctx).Sugar().Warnf("displayVersion is different1 '%s'!='%s'", c.DisplayVersion, metadata.Metadata.DisplayVersion)
			return GetCreateReleaseAlreadyExistsDifferent(api.DifferingField_DISPLAY_VERSION, createUnifiedDiff(existingDisplayVersionStr, c.DisplayVersion, ""))
		}
	}
	if c.Team != "" {
		appData, err := state.DBHandler.DBSelectApp(ctx, transaction, c.Application)
		if err != nil {
			logger.FromContext(ctx).Sugar().Warnf("team is different1 '%s'!='%s'", c.Team, appData.Metadata.Team)
			return GetCreateReleaseAlreadyExistsDifferent(api.DifferingField_TEAM, "")
		}
		existingTeamStr := appData.Metadata.Team
		if existingTeamStr != c.Team {
			logger.FromContext(ctx).Sugar().Warnf("team is different2 '%s'!='%s'", c.Team, appData.Metadata.Team)
			return GetCreateReleaseAlreadyExistsDifferent(api.DifferingField_TEAM, createUnifiedDiff(existingTeamStr, c.Team, ""))
		}
	}
	metaData, err := state.DBHandler.DBSelectReleaseByVersion(ctx, transaction, c.Application, c.Version)
	if err != nil {
		return fmt.Errorf("could not calculate version, error: %v", err)
	}
	if metaData == nil {
		return fmt.Errorf("could not calculate version, no metadata on app %s", c.Application)
	}
	if err != nil {
		return GetCreateReleaseAlreadyExistsDifferent(api.DifferingField_MANIFESTS, fmt.Sprintf("manifest missing for app %s", c.Application))
	}
	for env, man := range c.Manifests {
		existingManStr := metaData.Manifests.Manifests[env]
		if canonicalizeYaml(existingManStr) != canonicalizeYaml(man) {
			return GetCreateReleaseAlreadyExistsDifferent(api.DifferingField_MANIFESTS, createUnifiedDiff(existingManStr, man, fmt.Sprintf("%s-", env)))
		}
	}
	return GetCreateReleaseAlreadyExistsSame()
}

func (c *CreateApplicationVersion) sameAsExisting(ctx context.Context, state *State, version uint64) error {
	fs := state.Filesystem
	releaseDir := releasesDirectoryWithVersion(fs, c.Application, version)
	appDir := applicationDirectory(fs, c.Application)
	if c.SourceCommitId != "" {
		existingSourceCommitId, err := util.ReadFile(fs, fs.Join(releaseDir, fieldSourceCommitId))
		if err != nil {
			return GetCreateReleaseAlreadyExistsDifferent(api.DifferingField_SOURCE_COMMIT_ID, "")
		}
		existingSourceCommitIdStr := string(existingSourceCommitId)
		if existingSourceCommitIdStr != c.SourceCommitId {
			return GetCreateReleaseAlreadyExistsDifferent(api.DifferingField_SOURCE_COMMIT_ID, createUnifiedDiff(existingSourceCommitIdStr, c.SourceCommitId, ""))
		}
	}
	if c.SourceAuthor != "" {
		existingSourceAuthor, err := util.ReadFile(fs, fs.Join(releaseDir, fieldSourceAuthor))
		if err != nil {
			return GetCreateReleaseAlreadyExistsDifferent(api.DifferingField_SOURCE_AUTHOR, "")
		}
		existingSourceAuthorStr := string(existingSourceAuthor)
		if existingSourceAuthorStr != c.SourceAuthor {
			return GetCreateReleaseAlreadyExistsDifferent(api.DifferingField_SOURCE_AUTHOR, createUnifiedDiff(existingSourceAuthorStr, c.SourceAuthor, ""))
		}
	}
	if c.SourceMessage != "" {
		existingSourceMessage, err := util.ReadFile(fs, fs.Join(releaseDir, fieldSourceMessage))
		if err != nil {
			return GetCreateReleaseAlreadyExistsDifferent(api.DifferingField_SOURCE_MESSAGE, "")
		}
		existingSourceMessageStr := string(existingSourceMessage)
		if existingSourceMessageStr != c.SourceMessage {
			return GetCreateReleaseAlreadyExistsDifferent(api.DifferingField_SOURCE_MESSAGE, createUnifiedDiff(existingSourceMessageStr, c.SourceMessage, ""))
		}
	}
	if c.DisplayVersion != "" {
		existingDisplayVersion, err := util.ReadFile(fs, fs.Join(releaseDir, fieldDisplayVersion))
		if err != nil {
			return GetCreateReleaseAlreadyExistsDifferent(api.DifferingField_DISPLAY_VERSION, "")
		}
		existingDisplayVersionStr := string(existingDisplayVersion)
		if existingDisplayVersionStr != c.DisplayVersion {
			return GetCreateReleaseAlreadyExistsDifferent(api.DifferingField_DISPLAY_VERSION, createUnifiedDiff(existingDisplayVersionStr, c.DisplayVersion, ""))
		}
	}
	if c.Team != "" {
		existingTeam, err := util.ReadFile(fs, fs.Join(appDir, fieldTeam))
		if err != nil {
			return GetCreateReleaseAlreadyExistsDifferent(api.DifferingField_TEAM, "")
		}
		existingTeamStr := string(existingTeam)
		if existingTeamStr != c.Team {
			return GetCreateReleaseAlreadyExistsDifferent(api.DifferingField_TEAM, createUnifiedDiff(existingTeamStr, c.Team, ""))
		}
	}
	for env, man := range c.Manifests {
		envDir := fs.Join(releaseDir, "environments", env)
		existingMan, err := util.ReadFile(fs, fs.Join(envDir, "manifests.yaml"))
		if err != nil {
			logger.FromContext(ctx).Sugar().Warnf("manifest is different1 %v", err)
			return GetCreateReleaseAlreadyExistsDifferent(api.DifferingField_MANIFESTS, fmt.Sprintf("manifest missing for env %s", env))
		}
		existingManStr := string(existingMan)
		if canonicalizeYaml(existingManStr) != canonicalizeYaml(man) {
			logger.FromContext(ctx).Sugar().Warnf("manifest is different2 %s!=%s", existingManStr, man)
			return GetCreateReleaseAlreadyExistsDifferent(api.DifferingField_MANIFESTS, createUnifiedDiff(existingManStr, man, fmt.Sprintf("%s-", env)))
		}
	}
	return GetCreateReleaseAlreadyExistsSame()
}

type RawNode struct{ *yaml3.Node }

func (n *RawNode) UnmarshalYAML(node *yaml3.Node) error {
	n.Node = node
	return nil
}

func canonicalizeYaml(unformatted string) string {
	var target RawNode
	if errDeserial := yaml3.Unmarshal([]byte(unformatted), &target); errDeserial != nil {
		return yamlParsingError // we only use this for comparisons
	}
	if canonicalData, errSerial := yaml3.Marshal(target.Node); errSerial == nil {
		return string(canonicalData)
	} else {
		return yamlParsingError // only for comparisons
	}
}

func createUnifiedDiff(existingValue string, requestValue string, prefix string) string {
	existingValueStr := string(existingValue)
	existingFilename := fmt.Sprintf("%sexisting", prefix)
	requestFilename := fmt.Sprintf("%srequest", prefix)
	edits := myers.ComputeEdits(diffspan.URIFromPath(existingFilename), existingValueStr, string(requestValue))
	return fmt.Sprint(gotextdiff.ToUnified(existingFilename, requestFilename, existingValueStr, edits))
}

func isLatestVersion(ctx context.Context, transaction *sql.Tx, state *State, application string, version uint64) (bool, error) {
	var rels []uint64
	var err error
	if state.DBHandler.ShouldUseOtherTables() {
		all, err := state.DBHandler.DBSelectAllReleasesOfApp(ctx, transaction, application)
		if err != nil {
			return false, err
		}
		//Convert
		if all == nil {
			rels = make([]uint64, 0)
		} else {
			rels = make([]uint64, len(all.Metadata.Releases))
			for idx, rel := range all.Metadata.Releases {
				rels[idx] = uint64(rel)
			}
		}

	} else {
		rels, err = state.GetAllApplicationReleasesFromManifest(application)

	}
	if err != nil {
		return false, err
	}

	for _, r := range rels {
		if r > version {
			return false, nil
		}
	}
	return true, nil
}

type CreateUndeployApplicationVersion struct {
	Authentication        `json:"-"`
	Application           string           `json:"app"`
	WriteCommitData       bool             `json:"writeCommitData"`
	TransformerEslVersion db.TransformerID `json:"-"` // Tags the transformer with EventSourcingLight eslVersion

}

func (c *CreateUndeployApplicationVersion) GetDBEventType() db.EventType {
	return db.EvtCreateUndeployApplicationVersion
}

func (c *CreateUndeployApplicationVersion) SetEslVersion(id db.TransformerID) {
	c.TransformerEslVersion = id
}

func (c *CreateUndeployApplicationVersion) Transform(
	ctx context.Context,
	state *State,
	t TransformerContext,
	transaction *sql.Tx,
) (string, error) {
	fs := state.Filesystem
	lastRelease, err := state.GetLastRelease(ctx, transaction, fs, c.Application)
	if err != nil {
		return "", err
	}
	if lastRelease == 0 {
		return "", fmt.Errorf("cannot undeploy non-existing application '%v'", c.Application)
	}
	releaseDir := releasesDirectoryWithVersion(fs, c.Application, lastRelease+1)
	if state.DBHandler.ShouldUseOtherTables() {
		prevRelease, err := state.DBHandler.DBSelectReleaseByVersion(ctx, transaction, c.Application, lastRelease)
		if err != nil {
			return "", err
		}
		var v = db.InitialEslVersion - 1
		if prevRelease != nil {
			v = prevRelease.EslVersion
		}
		release := db.DBReleaseWithMetaData{
			EslVersion:    0,
			ReleaseNumber: lastRelease + 1,
			App:           c.Application,
			Manifests: db.DBReleaseManifests{
				Manifests: map[string]string{ //empty manifest
					"": "",
				},
			},
			Metadata: db.DBReleaseMetaData{
				SourceAuthor:    "",
				SourceCommitId:  "",
				SourceMessage:   "",
				DisplayVersion:  "",
				UndeployVersion: true,
			},
			Created: time.Now(),
			Deleted: false,
		}
		err = state.DBHandler.DBInsertRelease(ctx, transaction, release, v)
		if err != nil {
			return "", GetCreateReleaseGeneralFailure(err)
		}
		allReleases, err := state.DBHandler.DBSelectAllReleasesOfApp(ctx, transaction, c.Application)
		if err != nil {
			return "", GetCreateReleaseGeneralFailure(err)
		}
		if allReleases == nil {
			allReleases = &db.DBAllReleasesWithMetaData{
				EslVersion: db.InitialEslVersion - 1,
				Created:    time.Now(),
				App:        c.Application,
				Metadata: db.DBAllReleaseMetaData{
					Releases: []int64{int64(release.ReleaseNumber)},
				},
			}
		} else {
			allReleases.Metadata.Releases = append(allReleases.Metadata.Releases, int64(release.ReleaseNumber))
		}
		err = state.DBHandler.DBInsertAllReleases(ctx, transaction, c.Application, allReleases.Metadata.Releases, allReleases.EslVersion)
		if err != nil {
			return "", GetCreateReleaseGeneralFailure(err)
		}
	} else {

		if err = fs.MkdirAll(releaseDir, 0777); err != nil {
			return "", err
		}

		// this is a flag to indicate that this is the special "undeploy" version
		if err := util.WriteFile(fs, fs.Join(releaseDir, "undeploy"), []byte(""), 0666); err != nil {
			return "", err
		}
		if err := util.WriteFile(fs, fs.Join(releaseDir, fieldCreatedAt), []byte(time2.GetTimeNow(ctx).Format(time.RFC3339)), 0666); err != nil {
			return "", err
		}
	}

	configs, err := state.GetAllEnvironmentConfigs(ctx, transaction)
	if err != nil {
		return "", fmt.Errorf("error while getting environment configs, error: %w", err)
	}
	for env := range configs {
		err := state.checkUserPermissions(ctx, transaction, env, c.Application, auth.PermissionCreateUndeploy, "", c.RBACConfig)
		if err != nil {
			return "", err
		}
<<<<<<< HEAD
		err = state.checkUserTeamPermissions(ctx, transaction, state, c.Application, auth.PermissionCreateUndeploy, c.RBACConfig)
		if err != nil {
			return "", err
		}
		envDir := fs.Join(releaseDir, "environments", env)
=======
>>>>>>> e9558a5e

		config, found := configs[env]
		hasUpstream := false
		if found {
			hasUpstream = config.Upstream != nil
		}
		if !state.DBHandler.ShouldUseOtherTables() {
			envDir := fs.Join(releaseDir, "environments", env)

			if err = fs.MkdirAll(envDir, 0777); err != nil {
				return "", err
			}
			// note that the manifest is empty here!
			// but actually it's not quite empty!
			// The function we are using in DeployApplication version is `util.WriteFile`. And that does not allow overwriting files with empty content.
			// We work around this unusual behavior by writing a space into the file
			if err := util.WriteFile(fs, fs.Join(envDir, "manifests.yaml"), []byte(" "), 0666); err != nil {
				return "", err
			}
		}
		teamOwner, err := state.GetApplicationTeamOwner(ctx, transaction, c.Application)
		if err != nil {
			return "", err
		}
		t.AddAppEnv(c.Application, env, teamOwner)
		if hasUpstream && config.Upstream.Latest {
			d := &DeployApplicationVersion{
				SourceTrain: nil,
				Environment: env,
				Application: c.Application,
				Version:     lastRelease + 1,
				// the train should queue deployments, instead of giving up:
				LockBehaviour:         api.LockBehavior_RECORD,
				Authentication:        c.Authentication,
				WriteCommitData:       c.WriteCommitData,
				Author:                "",
				TransformerEslVersion: c.TransformerEslVersion,
			}
			err := t.Execute(d, transaction)
			if err != nil {
				_, ok := err.(*LockedError)
				if ok {
					continue // locked error are expected
				} else {
					return "", err
				}
			}
		}
	}
	return fmt.Sprintf("created undeploy-version %d of '%v'", lastRelease+1, c.Application), nil
}

func removeCommit(fs billy.Filesystem, commitID, application string) error {
	errorTemplate := func(message string, err error) error {
		return fmt.Errorf("while removing applicaton %s from commit %s and error was encountered, message: %s, error %w", application, commitID, message, err)
	}

	commitApplicationDir := commitApplicationDirectory(fs, commitID, application)
	if err := fs.Remove(commitApplicationDir); err != nil {
		if os.IsNotExist(err) {
			// could not read the directory commitApplicationDir - but that's ok, because we don't know
			// if the kuberpult version that accepted this commit in the release endpoint, did already have commit writing enabled.
			// So there's no guarantee that this file ever existed
			return nil
		}
		return errorTemplate(fmt.Sprintf("could not remove the application directory %s", commitApplicationDir), err)
	}
	// check if there are no other services updated by this commit
	// if there are none, start removing the entire branch of the commit

	deleteDirIfEmpty := func(dir string) error {
		files, err := fs.ReadDir(dir)
		if err != nil {
			return errorTemplate(fmt.Sprintf("could not read the directory %s", dir), err)
		}
		if len(files) == 0 {
			if err = fs.Remove(dir); err != nil {
				return errorTemplate(fmt.Sprintf("could not remove the directory %s", dir), err)
			}
		}
		return nil
	}

	commitApplicationsDir := path.Dir(commitApplicationDir)
	if err := deleteDirIfEmpty(commitApplicationsDir); err != nil {
		return errorTemplate(fmt.Sprintf("could not remove directory %s", commitApplicationsDir), err)
	}
	commitDir2 := path.Dir(commitApplicationsDir)

	// if there are no more apps in the "applications" dir, then remove the commit message file and continue cleaning going up
	if _, err := fs.Stat(commitApplicationsDir); err != nil {
		if os.IsNotExist(err) {
			if err := fs.Remove(fs.Join(commitDir2)); err != nil {
				return errorTemplate(fmt.Sprintf("could not remove commit dir %s file", commitDir2), err)
			}
		} else {
			return errorTemplate(fmt.Sprintf("could not stat directory %s with an unexpected error", commitApplicationsDir), err)
		}
	}

	commitDir1 := path.Dir(commitDir2)
	if err := deleteDirIfEmpty(commitDir1); err != nil {
		return errorTemplate(fmt.Sprintf("could not remove directory %s", commitDir2), err)
	}

	return nil
}

type UndeployApplication struct {
	Authentication        `json:"-"`
	Application           string           `json:"app"`
	TransformerEslVersion db.TransformerID `json:"-"` // Tags the transformer with EventSourcingLight eslVersion

}

func (u *UndeployApplication) GetDBEventType() db.EventType {
	return db.EvtUndeployApplication
}

func (c *UndeployApplication) SetEslVersion(id db.TransformerID) {
	c.TransformerEslVersion = id
}

func (u *UndeployApplication) Transform(
	ctx context.Context,
	state *State,
	t TransformerContext,
	transaction *sql.Tx,
) (string, error) {
	fs := state.Filesystem
	lastRelease, err := state.GetLastRelease(ctx, transaction, fs, u.Application)
	if err != nil {
		return "", err
	}
	if lastRelease == 0 {
		return "", fmt.Errorf("UndeployApplication: error cannot undeploy non-existing application '%v'", u.Application)
	}

	isUndeploy, err := state.IsUndeployVersion(ctx, transaction, u.Application, lastRelease)
	if err != nil {
		return "", err
	}
	if !isUndeploy {
		return "", fmt.Errorf("UndeployApplication: error last release is not un-deployed application version of '%v'", u.Application)
	}
	configs, err := state.GetAllEnvironmentConfigs(ctx, transaction)
	if err != nil {
		return "", err
	}
	for env := range configs {
		err := state.checkUserPermissions(ctx, transaction, env, u.Application, auth.PermissionDeployUndeploy, "", u.RBACConfig)
		if err != nil {
			return "", err
		}
<<<<<<< HEAD
		err = state.checkUserTeamPermissions(ctx, transaction, state, u.Application, auth.PermissionDeployUndeploy, u.RBACConfig)
		if err != nil {
			return "", err
		}
		envAppDir := environmentApplicationDirectory(fs, env, u.Application)
		entries, err := fs.ReadDir(envAppDir)
		if err != nil {
			return "", wrapFileError(err, envAppDir, "UndeployApplication: Could not open application directory. Does the app exist?")
		}
		if entries == nil {
			// app was never deployed on this env, so we must ignore it!
			continue
		}

		appLocksDir := fs.Join(envAppDir, "locks")
		err = fs.Remove(appLocksDir)
		if err != nil {
			return "", fmt.Errorf("UndeployApplication: cannot delete app locks '%v'", appLocksDir)
		}

		versionDir := fs.Join(envAppDir, "version")
=======
>>>>>>> e9558a5e
		if state.DBHandler.ShouldUseOtherTables() {
			deployment, err := state.DBHandler.DBSelectDeployment(ctx, transaction, u.Application, env)
			if err != nil {
				return "", fmt.Errorf("UndeployApplication(db): error cannot un-deploy application '%v' the release '%v' cannot be found", u.Application, env)
			}

			var isUndeploy bool
			if deployment != nil && deployment.Version != nil {
				release, err := state.DBHandler.DBSelectReleaseByVersion(ctx, transaction, u.Application, uint64(*deployment.Version))
				if err != nil {
					return "", err
				}
				isUndeploy = release.Metadata.UndeployVersion
				if !isUndeploy {
					return "", fmt.Errorf("UndeployApplication(db): error cannot un-deploy application '%v' the current release '%v' is not un-deployed", u.Application, env)
				}
				//Delete deployment (register a new deployment by deleting version)
				user, err := auth.ReadUserFromContext(ctx)
				if err != nil {
					return "", err
				}
				deployment.Version = nil
				deployment.Metadata.DeployedByName = user.Name
				deployment.Metadata.DeployedByEmail = user.Email
				err = state.DBHandler.DBWriteDeployment(ctx, transaction, *deployment, deployment.EslVersion)
				if err != nil {
					return "", err
				}
			}
			if deployment == nil || deployment.Version == nil || isUndeploy {
				locks, err := state.DBHandler.DBSelectAllAppLocks(ctx, transaction, env, u.Application)
				if err != nil {
					return "", err
				}
				if locks == nil {
					continue
				}
				for _, currentLockID := range locks.AppLocks {
					err := state.DBHandler.DBDeleteApplicationLock(ctx, transaction, env, u.Application, currentLockID)
					if err != nil {
						return "", err
					}
				}
				continue
			}
			return "", fmt.Errorf("UndeployApplication(db): error cannot un-deploy application '%v' the release '%v' is not un-deployed", u.Application, env)
		} else {
			envAppDir := environmentApplicationDirectory(fs, env, u.Application)

			entries, err := fs.ReadDir(envAppDir)
			if err != nil {
				return "", wrapFileError(err, envAppDir, "UndeployApplication: Could not open application directory. Does the app exist?")
			}
			if entries == nil {
				// app was never deployed on this env, so we must ignore it!
				continue
			}
			appLocksDir := fs.Join(envAppDir, "locks")
			err = fs.Remove(appLocksDir)
			if err != nil {
				return "", fmt.Errorf("UndeployApplication: cannot delete app locks '%v'", appLocksDir)
			}

			versionDir := fs.Join(envAppDir, "version")

			_, err = fs.Stat(versionDir)
			if err != nil && errors.Is(err, os.ErrNotExist) {
				// if the app was never deployed here, that's not a reason to stop
				continue
			}

			undeployFile := fs.Join(versionDir, "undeploy")
			_, err = fs.Stat(undeployFile)
			if err != nil && errors.Is(err, os.ErrNotExist) {
				return "", fmt.Errorf("UndeployApplication(repo): error cannot un-deploy application '%v' the release '%v' is not un-deployed: '%v'", u.Application, env, undeployFile)
			}
		}
	}
	if state.DBHandler.ShouldUseOtherTables() {
		applications, err := state.DBHandler.DBSelectAllApplications(ctx, transaction)
		if err != nil {
			return "", fmt.Errorf("UndeployApplication: could not select all apps '%v': '%w'", u.Application, err)
		}
		applications.Apps = db.Remove(applications.Apps, u.Application)
		err = state.DBHandler.DBWriteAllApplications(ctx, transaction, applications.Version, applications.Apps)
		if err != nil {
			return "", fmt.Errorf("UndeployApplication: could not write all apps '%v': '%w'", u.Application, err)
		}
		dbApp, err := state.DBHandler.DBSelectApp(ctx, transaction, u.Application)
		if err != nil {
			return "", fmt.Errorf("UndeployApplication: could not select app '%s': %v", u.Application, err)
		}
		err = state.DBHandler.DBInsertApplication(ctx, transaction, dbApp.App, dbApp.EslVersion, db.AppStateChangeDelete, db.DBAppMetaData{Team: dbApp.Metadata.Team})
		if err != nil {
			return "", fmt.Errorf("UndeployApplication: could not insert app '%s': %v", u.Application, err)
		}

		err = state.DBHandler.DBClearReleases(ctx, transaction, u.Application)

		if err != nil {
			return "", fmt.Errorf("UndeployApplication: could not clear releases for app '%s': %v", u.Application, err)
		}

	} else {
		// remove application
		appDir := applicationDirectory(fs, u.Application)

		releasesDir := fs.Join(appDir, "releases")
		files, err := fs.ReadDir(releasesDir)
		if err != nil {
			return "", fmt.Errorf("could not read the releases directory %s %w", releasesDir, err)
		}
		for _, file := range files {
			//For each release, deletes it
			if file.IsDir() {
				releaseDir := fs.Join(releasesDir, file.Name())
				commitIDFile := fs.Join(releaseDir, "source_commit_id")
				var commitID string
				dat, err := util.ReadFile(fs, commitIDFile)
				if err != nil {
					// release does not have a corresponding commit, which might be the case if it's an undeploy release, no prob
					continue
				}
				commitID = string(dat)
				if valid.SHA1CommitID(commitID) {
					if err := removeCommit(fs, commitID, u.Application); err != nil {
						return "", fmt.Errorf("could not remove the commit: %w", err)
					}
				}
			}
		}
		if err = fs.Remove(appDir); err != nil {
			return "", err
		}
		for env := range configs {
			appDir := environmentApplicationDirectory(fs, env, u.Application)
			teamOwner, err := state.GetApplicationTeamOwner(ctx, transaction, u.Application)
			if err != nil {
				return "", err
			}
			t.AddAppEnv(u.Application, env, teamOwner)
			// remove environment application
			if err := fs.Remove(appDir); err != nil && !errors.Is(err, os.ErrNotExist) {
				return "", fmt.Errorf("UndeployApplication: unexpected error application '%v' environment '%v': '%w'", u.Application, env, err)
			}
		}
	}

	return fmt.Sprintf("application '%v' was deleted successfully", u.Application), nil
}

type DeleteEnvFromApp struct {
	Authentication        `json:"-"`
	Application           string           `json:"app"`
	Environment           string           `json:"env"`
	TransformerEslVersion db.TransformerID `json:"-"` // Tags the transformer with EventSourcingLight eslVersion

}

func (u *DeleteEnvFromApp) GetDBEventType() db.EventType {
	return db.EvtDeleteEnvFromApp
}

func (c *DeleteEnvFromApp) SetEslVersion(id db.TransformerID) {
	c.TransformerEslVersion = id
}

func (u *DeleteEnvFromApp) Transform(
	ctx context.Context,
	state *State,
	t TransformerContext,
	transaction *sql.Tx,
) (string, error) {
	err := state.checkUserPermissions(ctx, transaction, u.Environment, u.Application, auth.PermissionDeleteEnvironmentApplication, "", u.RBACConfig)
	if err != nil {
		return "", err
	}
	err = state.checkUserTeamPermissions(ctx, transaction, state, u.Application, auth.PermissionDeleteEnvironmentApplication, u.RBACConfig)
	if err != nil {
		return "", err
	}

	if state.DBHandler.ShouldUseOtherTables() {
		releases, err := state.DBHandler.DBSelectReleasesByApp(ctx, transaction, u.Application, false)
		if err != nil {
			return "", err
		}

		for _, dbReleaseWithMetadata := range releases {
			newManifests := make(map[string]string)
			for envName, manifest := range dbReleaseWithMetadata.Manifests.Manifests {
				if envName != u.Environment {
					newManifests[envName] = manifest
				}
			}
			newRelease := db.DBReleaseWithMetaData{
				EslVersion:    dbReleaseWithMetadata.EslVersion + 1,
				ReleaseNumber: dbReleaseWithMetadata.ReleaseNumber,
				App:           dbReleaseWithMetadata.App,
				Created:       time.Now().UTC(),
				Manifests:     db.DBReleaseManifests{Manifests: newManifests},
				Metadata:      dbReleaseWithMetadata.Metadata,
				Deleted:       dbReleaseWithMetadata.Deleted,
			}
			err = state.DBHandler.DBInsertRelease(ctx, transaction, newRelease, dbReleaseWithMetadata.EslVersion)
			if err != nil {
				return "", err
			}
		}
	} else {

		fs := state.Filesystem
		thisSprintf := func(format string, a ...any) string {
			return fmt.Sprintf("DeleteEnvFromApp app '%s' on env '%s': %s", u.Application, u.Environment, fmt.Sprintf(format, a...))
		}

		if u.Application == "" {
			return "", fmt.Errorf(thisSprintf("Need to provide the application"))
		}

		if u.Environment == "" {
			return "", fmt.Errorf(thisSprintf("Need to provide the environment"))
		}

		envAppDir := environmentApplicationDirectory(fs, u.Environment, u.Application)
		entries, err := fs.ReadDir(envAppDir)
		if err != nil {
			return "", wrapFileError(err, envAppDir, thisSprintf("Could not open application directory. Does the app exist?"))
		}

		if entries == nil {
			// app was never deployed on this env, so that's unusual - but for idempotency we treat it just like a success case:
			return fmt.Sprintf("Attempted to remove environment '%v' from application '%v' but it did not exist.", u.Environment, u.Application), nil
		}

		err = fs.Remove(envAppDir)
		if err != nil {
			return "", wrapFileError(err, envAppDir, thisSprintf("Cannot delete app.'"))
		}

		t.DeleteEnvFromApp(u.Application, u.Environment)
	}
	return fmt.Sprintf("Environment '%v' was removed from application '%v' successfully.", u.Environment, u.Application), nil
}

type CleanupOldApplicationVersions struct {
	Application           string
	TransformerEslVersion db.TransformerID `json:"-"` // Tags the transformer with EventSourcingLight eslVersion
}

func (c *CleanupOldApplicationVersions) GetDBEventType() db.EventType {
	panic("CleanupOldApplicationVersions GetDBEventType")
}

func (c *CleanupOldApplicationVersions) SetEslVersion(id db.TransformerID) {
	c.TransformerEslVersion = id
}

// Finds old releases for an application
func findOldApplicationVersions(ctx context.Context, transaction *sql.Tx, state *State, name string) ([]uint64, error) {
	// 1) get release in each env:
	envConfigs, err := state.GetAllEnvironmentConfigs(ctx, transaction)
	if err != nil {
		return nil, err
	}
	versions, err := state.GetAllApplicationReleases(ctx, transaction, name)
	if err != nil {
		return nil, err
	}
	if len(versions) == 0 {
		return nil, err
	}
	sort.Slice(versions, func(i, j int) bool {
		return versions[i] < versions[j]
	})
	// Use the latest version as oldest deployed version
	oldestDeployedVersion := versions[len(versions)-1]
	for env := range envConfigs {
		version, err := state.GetEnvironmentApplicationVersion(ctx, transaction, env, name)
		if err != nil {
			return nil, err
		}
		if version != nil {
			if *version < oldestDeployedVersion {
				oldestDeployedVersion = *version
			}
		}
	}
	positionOfOldestVersion := sort.Search(len(versions), func(i int) bool {
		return versions[i] >= oldestDeployedVersion
	})

	if positionOfOldestVersion < (int(state.ReleaseVersionsLimit) - 1) {
		return nil, nil
	}
	return versions[0 : positionOfOldestVersion-(int(state.ReleaseVersionsLimit)-1)], err
}

func (c *CleanupOldApplicationVersions) Transform(
	ctx context.Context,
	state *State,
	t TransformerContext,
	transaction *sql.Tx,
) (string, error) {
	fs := state.Filesystem
	oldVersions, err := findOldApplicationVersions(ctx, transaction, state, c.Application)
	if err != nil {
		return "", fmt.Errorf("cleanup: could not get application releases for app '%s': %w", c.Application, err)
	}

	msg := ""
	for _, oldRelease := range oldVersions {
		if state.DBHandler.ShouldUseOtherTables() {
			// delete release from all_releases
			if err := state.DBHandler.DBDeleteReleaseFromAllReleases(ctx, transaction, c.Application, oldRelease); err != nil {
				return "", err
			}
			//'Delete' from releases table
			if err := state.DBHandler.DBDeleteFromReleases(ctx, transaction, c.Application, oldRelease); err != nil {
				return "", err
			}
		} else {
			// delete oldRelease:
			releasesDir := releasesDirectoryWithVersion(fs, c.Application, oldRelease)
			_, err := fs.Stat(releasesDir)
			if err != nil {
				return "", wrapFileError(err, releasesDir, "CleanupOldApplicationVersions: could not stat")
			}

			{
				commitIDFile := fs.Join(releasesDir, fieldSourceCommitId)
				dat, err := util.ReadFile(fs, commitIDFile)
				if err != nil {
					// not a problem, might be the undeploy commit or the commit has was not specified in CreateApplicationVersion
				} else {
					commitID := string(dat)
					if valid.SHA1CommitID(commitID) {
						if err := removeCommit(fs, commitID, c.Application); err != nil {
							return "", wrapFileError(err, releasesDir, "CleanupOldApplicationVersions: could not remove commit path")
						}
					}
				}
			}

			err = fs.Remove(releasesDir)
			if err != nil {
				return "", fmt.Errorf("CleanupOldApplicationVersions: Unexpected error app %s: %w",
					c.Application, err)
			}
			msg = fmt.Sprintf("%sremoved version %d of app %v as cleanup\n", msg, oldRelease, c.Application)
		}
		msg = fmt.Sprintf("%sremoved version %d of app %v as cleanup\n", msg, oldRelease, c.Application)
	}
	// we only cleanup non-deployed versions, so there are not changes for argoCd here
	return msg, nil
}

func wrapFileError(e error, filename string, message string) error {
	return fmt.Errorf("%s '%s': %w", message, filename, e)
}

type Authentication struct {
	RBACConfig auth.RBACConfig
}

type CreateEnvironmentLock struct {
	Authentication        `json:"-"`
	Environment           string           `json:"env"`
	LockId                string           `json:"lockId"`
	Message               string           `json:"message"`
	TransformerEslVersion db.TransformerID `json:"-"` // Tags the transformer with EventSourcingLight eslVersion

}

func (c *CreateEnvironmentLock) GetDBEventType() db.EventType {
	return db.EvtCreateEnvironmentLock
}

func (c *CreateEnvironmentLock) SetEslVersion(id db.TransformerID) {
	c.TransformerEslVersion = id
}

func (s *State) checkUserPermissions(ctx context.Context, transaction *sql.Tx, env, application, action, team string, RBACConfig auth.RBACConfig) error {
	if !RBACConfig.DexEnabled {
		return nil
	}
	user, err := auth.ReadUserFromContext(ctx)
	if err != nil {
		return fmt.Errorf(fmt.Sprintf("checkUserPermissions: user not found: %v", err))
	}

	envs, err := s.GetAllEnvironmentConfigs(ctx, transaction)
	if err != nil {
		return err
	}
	var group string
	for envName, config := range envs {
		if envName == env {
			group = mapper.DeriveGroupName(config, env)
			break
		}
	}
	if group == "" {
		return fmt.Errorf("group not found for environment: %s", env)
	}
	return auth.CheckUserPermissions(RBACConfig, user, env, team, group, application, action)
}

func (s *State) checkUserTeamPermissions(ctx context.Context, transaction *sql.Tx, state *State, appName, action string, RBACConfig auth.RBACConfig) error {

	if !RBACConfig.DexEnabled {
		return nil
	}

	team, err := state.GetTeamName(ctx, transaction, appName)

	if err != nil {
		return err
	}

	return state.checkUserTeamPermissionsWithTeam(ctx, team, action, RBACConfig)
}

func (s *State) checkUserTeamPermissionsWithTeam(ctx context.Context, teamName, action string, RBACConfig auth.RBACConfig) error {
	user, err := auth.ReadUserFromContext(ctx)
	if err != nil {
		return fmt.Errorf(fmt.Sprintf("checkUserTeamPermissions: user not found %v", err))
	}
	return auth.CheckUserTeamPermissions(RBACConfig, user, teamName, action)

}

// checkUserPermissionsCreateEnvironment check the permission for the environment creation action.
// This is a "special" case because the environment group is already provided on the request.
func (s *State) checkUserPermissionsCreateEnvironment(ctx context.Context, RBACConfig auth.RBACConfig, envConfig config.EnvironmentConfig) error {
	if !RBACConfig.DexEnabled {
		return nil
	}
	user, err := auth.ReadUserFromContext(ctx)
	if err != nil {
		return fmt.Errorf(fmt.Sprintf("checkUserPermissions: user not found: %v", err))
	}
	envGroup := "*"
	// If an env group is provided on the request, use it on the permission.
	if envConfig.EnvironmentGroup != nil {
		envGroup = *(envConfig.EnvironmentGroup)
	}
	return auth.CheckUserPermissions(RBACConfig, user, "*", "", envGroup, "*", auth.PermissionCreateEnvironment)
}

func (c *CreateEnvironmentLock) Transform(
	ctx context.Context,
	state *State,
	t TransformerContext,
	transaction *sql.Tx,
) (string, error) {
	err := state.checkUserPermissions(ctx, transaction, c.Environment, "*", auth.PermissionCreateLock, "", c.RBACConfig)
	if err != nil {
		return "", err
	}
	if state.DBHandler.ShouldUseOtherTables() {
		user, err := auth.ReadUserFromContext(ctx)
		if err != nil {
			return "", err
		}
		//Write to locks table
		errW := state.DBHandler.DBWriteEnvironmentLock(ctx, transaction, c.LockId, c.Environment, c.Message, user.Name, user.Email)
		if errW != nil {
			return "", errW
		}

		//Add it to all locks
		allEnvLocks, err := state.DBHandler.DBSelectAllEnvironmentLocks(ctx, transaction, c.Environment)
		if err != nil {
			return "", err
		}

		if allEnvLocks == nil {
			allEnvLocks = &db.AllEnvLocksGo{
				Version: 1,
				AllEnvLocksJson: db.AllEnvLocksJson{
					EnvLocks: []string{},
				},
				Created:     time.Now(),
				Environment: c.Environment,
			}
		}

		if !slices.Contains(allEnvLocks.EnvLocks, c.LockId) {
			allEnvLocks.EnvLocks = append(allEnvLocks.EnvLocks, c.LockId)
			err := state.DBHandler.DBWriteAllEnvironmentLocks(ctx, transaction, allEnvLocks.Version, c.Environment, allEnvLocks.EnvLocks)
			if err != nil {
				return "", err
			}
		}

	} else {
		fs := state.Filesystem
		envDir := fs.Join("environments", c.Environment)
		if _, err := fs.Stat(envDir); err != nil {
			return "", fmt.Errorf("error accessing dir %q: %w", envDir, err)
		}
		chroot, err := fs.Chroot(envDir)
		if err != nil {
			return "", err
		}
		if err := createLock(ctx, chroot, c.LockId, c.Message); err != nil {
			return "", err
		}
	}
	GaugeEnvLockMetric(ctx, state, transaction, c.Environment)
	return fmt.Sprintf("Created lock %q on environment %q", c.LockId, c.Environment), nil
}

func createLock(ctx context.Context, fs billy.Filesystem, lockId, message string) error {
	locksDir := "locks"
	if err := fs.MkdirAll(locksDir, 0777); err != nil {
		return err
	}

	user, err := auth.ReadUserFromContext(ctx)
	if err != nil {
		return err
	}

	// create lock dir
	newLockDir := fs.Join(locksDir, lockId)
	if err := fs.MkdirAll(newLockDir, 0777); err != nil {
		return err
	}

	// write message
	if err := util.WriteFile(fs, fs.Join(newLockDir, "message"), []byte(message), 0666); err != nil {
		return err
	}

	// write email
	if err := util.WriteFile(fs, fs.Join(newLockDir, "created_by_email"), []byte(user.Email), 0666); err != nil {
		return err
	}

	// write name
	if err := util.WriteFile(fs, fs.Join(newLockDir, "created_by_name"), []byte(user.Name), 0666); err != nil {
		return err
	}

	// write date in iso format
	if err := util.WriteFile(fs, fs.Join(newLockDir, fieldCreatedAt), []byte(time2.GetTimeNow(ctx).Format(time.RFC3339)), 0666); err != nil {
		return err
	}
	return nil
}

type DeleteEnvironmentLock struct {
	Authentication        `json:"-"`
	Environment           string           `json:"env"`
	LockId                string           `json:"lockId"`
	TransformerEslVersion db.TransformerID `json:"-"` // Tags the transformer with EventSourcingLight eslVersion

}

func (c *DeleteEnvironmentLock) GetDBEventType() db.EventType {
	return db.EvtDeleteEnvironmentLock
}

func (c *DeleteEnvironmentLock) SetEslVersion(id db.TransformerID) {
	c.TransformerEslVersion = id
}

func (c *DeleteEnvironmentLock) Transform(
	ctx context.Context,
	state *State,
	t TransformerContext,
	transaction *sql.Tx,
) (string, error) {
	err := state.checkUserPermissions(ctx, transaction, c.Environment, "*", auth.PermissionDeleteLock, "", c.RBACConfig)
	if err != nil {
		return "", err
	}
	fs := state.Filesystem
	s := State{
		Commit:               nil,
		Filesystem:           fs,
		DBHandler:            state.DBHandler,
		ReleaseVersionsLimit: state.ReleaseVersionsLimit,
		CloudRunClient:       state.CloudRunClient,
	}
	if s.DBHandler.ShouldUseOtherTables() {
		err := s.DBHandler.DBDeleteEnvironmentLock(ctx, transaction, c.Environment, c.LockId)
		if err != nil {
			return "", err
		}
		allEnvLocks, err := state.DBHandler.DBSelectAllEnvironmentLocks(ctx, transaction, c.Environment)
		if err != nil {
			return "", fmt.Errorf("DeleteEnvironmentLock: could not select all env locks '%v': '%w'", c.Environment, err)
		}
		var locks []string
		if allEnvLocks != nil {
			locks = db.Remove(allEnvLocks.EnvLocks, c.LockId)
		}

		err = state.DBHandler.DBWriteAllEnvironmentLocks(ctx, transaction, allEnvLocks.Version, c.Environment, locks)
		if err != nil {
			return "", fmt.Errorf("DeleteEnvironmentLock: could not write env locks '%v': '%w'", c.Environment, err)
		}
	} else {
		lockDir := s.GetEnvLockDir(c.Environment, c.LockId)
		_, err = fs.Stat(lockDir)
		if err != nil {
			if errors.Is(err, os.ErrNotExist) {
				return "", grpc.FailedPrecondition(ctx, fmt.Errorf("directory %s for env lock does not exist", lockDir))
			}
			return "", err
		}

		if err := fs.Remove(lockDir); err != nil && !errors.Is(err, os.ErrNotExist) {
			return "", fmt.Errorf("failed to delete directory %q: %w", lockDir, err)
		}
		if err := s.DeleteEnvLockIfEmpty(ctx, c.Environment); err != nil {
			return "", err
		}
	}
	apps, err := s.GetEnvironmentApplications(ctx, transaction, c.Environment)
	if err != nil {
		return "", fmt.Errorf("environment applications for %q not found: %v", c.Environment, err.Error())
	}

	additionalMessageFromDeployment := ""
	for _, appName := range apps {
		queueMessage, err := s.ProcessQueue(ctx, transaction, fs, c.Environment, appName)
		if err != nil {
			return "", err
		}
		if queueMessage != "" {
			additionalMessageFromDeployment = additionalMessageFromDeployment + "\n" + queueMessage
		}
	}
	GaugeEnvLockMetric(ctx, state, transaction, c.Environment)
	return fmt.Sprintf("Deleted lock %q on environment %q%s", c.LockId, c.Environment, additionalMessageFromDeployment), nil
}

type CreateEnvironmentGroupLock struct {
	Authentication        `json:"-"`
	EnvironmentGroup      string           `json:"env"`
	LockId                string           `json:"lockId"`
	Message               string           `json:"message"`
	TransformerEslVersion db.TransformerID `json:"-"` // Tags the transformer with EventSourcingLight eslVersion

}

func (c *CreateEnvironmentGroupLock) GetDBEventType() db.EventType {
	return db.EvtCreateEnvironmentGroupLock
}

func (c *CreateEnvironmentGroupLock) SetEslVersion(id db.TransformerID) {
	c.TransformerEslVersion = id
}

func (c *CreateEnvironmentGroupLock) Transform(
	ctx context.Context,
	state *State,
	t TransformerContext,
	transaction *sql.Tx,
) (string, error) {
	err := state.checkUserPermissions(ctx, transaction, c.EnvironmentGroup, "*", auth.PermissionCreateLock, "", c.RBACConfig)
	if err != nil {
		return "", err
	}
	envNamesSorted, err := state.GetEnvironmentConfigsForGroup(ctx, transaction, c.EnvironmentGroup)
	if err != nil {
		return "", grpc.PublicError(ctx, err)
	}
	logger.FromContext(ctx).Sugar().Warnf("envNamesSorted: %v", envNamesSorted)
	for index := range envNamesSorted {
		envName := envNamesSorted[index]
		x := CreateEnvironmentLock{
			Authentication:        c.Authentication,
			Environment:           envName,
			LockId:                c.LockId, // the IDs should be the same for all. See `useLocksSimilarTo` in store.tsx
			Message:               c.Message,
			TransformerEslVersion: c.TransformerEslVersion,
		}
		if err := t.Execute(&x, transaction); err != nil {
			return "", err
		}
	}
	return fmt.Sprintf("Creating locks '%s' for environment group '%s':", c.LockId, c.EnvironmentGroup), nil
}

type DeleteEnvironmentGroupLock struct {
	Authentication        `json:"-"`
	EnvironmentGroup      string           `json:"envGroup"`
	LockId                string           `json:"lockId"`
	TransformerEslVersion db.TransformerID `json:"-"` // Tags the transformer with EventSourcingLight eslVersion

}

func (c *DeleteEnvironmentGroupLock) GetDBEventType() db.EventType {
	return db.EvtDeleteEnvironmentGroupLock
}

func (c *DeleteEnvironmentGroupLock) SetEslVersion(id db.TransformerID) {
	c.TransformerEslVersion = id
}
func (c *DeleteEnvironmentGroupLock) Transform(
	ctx context.Context,
	state *State,
	t TransformerContext,
	transaction *sql.Tx,
) (string, error) {
	err := state.checkUserPermissions(ctx, transaction, c.EnvironmentGroup, "*", auth.PermissionDeleteLock, "", c.RBACConfig)
	if err != nil {
		return "", err
	}
	envNamesSorted, err := state.GetEnvironmentConfigsForGroup(ctx, transaction, c.EnvironmentGroup)
	if err != nil {
		return "", grpc.PublicError(ctx, err)
	}
	for index := range envNamesSorted {
		envName := envNamesSorted[index]
		x := DeleteEnvironmentLock{
			Authentication:        c.Authentication,
			Environment:           envName,
			LockId:                c.LockId,
			TransformerEslVersion: c.TransformerEslVersion,
		}
		if err := t.Execute(&x, transaction); err != nil {
			return "", err
		}
	}
	return fmt.Sprintf("Deleting locks '%s' for environment group '%s':", c.LockId, c.EnvironmentGroup), nil
}

type CreateEnvironmentApplicationLock struct {
	Authentication        `json:"-"`
	Environment           string           `json:"env"`
	Application           string           `json:"app"`
	LockId                string           `json:"lockId"`
	Message               string           `json:"message"`
	TransformerEslVersion db.TransformerID `json:"-"` // Tags the transformer with EventSourcingLight eslVersion

}

func (c *CreateEnvironmentApplicationLock) GetDBEventType() db.EventType {
	return db.EvtCreateEnvironmentApplicationLock
}

func (c *CreateEnvironmentApplicationLock) SetEslVersion(id db.TransformerID) {
	c.TransformerEslVersion = id
}

func (c *CreateEnvironmentApplicationLock) Transform(
	ctx context.Context,
	state *State,
	t TransformerContext,
	transaction *sql.Tx,
) (string, error) {
	// Note: it's possible to lock an application BEFORE it's even deployed to the environment.
	err := state.checkUserPermissions(ctx, transaction, c.Environment, c.Application, auth.PermissionCreateLock, "", c.RBACConfig)
	if err != nil {
		return "", err
	}
	err = state.checkUserTeamPermissions(ctx, transaction, state, c.Application, auth.PermissionCreateLock, c.RBACConfig)
	if err != nil {
		return "", err
	}
	if state.DBHandler.ShouldUseOtherTables() {
		user, err := auth.ReadUserFromContext(ctx)
		if err != nil {
			return "", err
		}
		//Write to locks table
		errW := state.DBHandler.DBWriteApplicationLock(ctx, transaction, c.LockId, c.Environment, c.Application, c.Message, user.Name, user.Email)
		if errW != nil {
			return "", errW
		}

		//Add it to all locks
		allAppLocks, err := state.DBHandler.DBSelectAllAppLocks(ctx, transaction, c.Environment, c.Application)
		if err != nil {
			return "", err
		}

		if allAppLocks == nil {
			allAppLocks = &db.AllAppLocksGo{
				Version: 1,
				AllAppLocksJson: db.AllAppLocksJson{
					AppLocks: []string{},
				},
				Created:     time.Now(),
				Environment: c.Environment,
				AppName:     c.Application,
			}
		}

		if !slices.Contains(allAppLocks.AppLocks, c.LockId) {
			allAppLocks.AppLocks = append(allAppLocks.AppLocks, c.LockId)
			err := state.DBHandler.DBWriteAllAppLocks(ctx, transaction, allAppLocks.Version, c.Environment, c.Application, allAppLocks.AppLocks)
			if err != nil {
				return "", err
			}
		}
	} else {
		fs := state.Filesystem
		envDir := fs.Join("environments", c.Environment)
		if _, err := fs.Stat(envDir); err != nil {
			return "", fmt.Errorf("error accessing dir %q: %w", envDir, err)
		}

		appDir := fs.Join(envDir, "applications", c.Application)
		if err := fs.MkdirAll(appDir, 0777); err != nil {
			return "", err
		}
		chroot, err := fs.Chroot(appDir)
		if err != nil {
			return "", err
		}
		if err := createLock(ctx, chroot, c.LockId, c.Message); err != nil {
			return "", err
		}

	}
	GaugeEnvAppLockMetric(ctx, state, transaction, c.Environment, c.Application)
	// locks are invisible to argoCd, so no changes here
	return fmt.Sprintf("Created lock %q on environment %q for application %q", c.LockId, c.Environment, c.Application), nil
}

type DeleteEnvironmentApplicationLock struct {
	Authentication        `json:"-"`
	Environment           string           `json:"env"`
	Application           string           `json:"app"`
	LockId                string           `json:"lockId"`
	TransformerEslVersion db.TransformerID `json:"-"` // Tags the transformer with EventSourcingLight eslVersion

}

func (c *DeleteEnvironmentApplicationLock) GetDBEventType() db.EventType {
	return db.EvtDeleteEnvironmentApplicationLock
}

func (c *DeleteEnvironmentApplicationLock) SetEslVersion(id db.TransformerID) {
	c.TransformerEslVersion = id
}

func (c *DeleteEnvironmentApplicationLock) Transform(
	ctx context.Context,
	state *State,
	t TransformerContext,
	transaction *sql.Tx,
) (string, error) {
	err := state.checkUserPermissions(ctx, transaction, c.Environment, c.Application, auth.PermissionDeleteLock, "", c.RBACConfig)

	if err != nil {
		return "", err
	}
	err = state.checkUserTeamPermissions(ctx, transaction, state, c.Application, auth.PermissionDeleteLock, c.RBACConfig)
	if err != nil {
		return "", err
	}
	fs := state.Filesystem
	queueMessage := ""
	if state.DBHandler.ShouldUseOtherTables() {
		err := state.DBHandler.DBDeleteApplicationLock(ctx, transaction, c.Environment, c.Application, c.LockId)
		if err != nil {
			return "", err
		}
		allAppLocks, err := state.DBHandler.DBSelectAllAppLocks(ctx, transaction, c.Environment, c.Application)
		if err != nil {
			return "", fmt.Errorf("DeleteEnvironmentApplicationLock: could not select all env app locks for app '%v' on '%v': '%w'", c.Application, c.Environment, err)
		}
		var locks []string
		if allAppLocks != nil {
			locks = db.Remove(allAppLocks.AppLocks, c.LockId)
		}

		err = state.DBHandler.DBWriteAllAppLocks(ctx, transaction, allAppLocks.Version, c.Environment, c.Application, locks)
		if err != nil {
			return "", fmt.Errorf("DeleteEnvironmentApplicationLock: could not write app locks for app '%v' on '%v': '%w'", c.Application, c.Environment, err)
		}
	} else {
		lockDir := fs.Join("environments", c.Environment, "applications", c.Application, "locks", c.LockId)
		_, err = fs.Stat(lockDir)
		if err != nil {
			if errors.Is(err, os.ErrNotExist) {
				return "", grpc.FailedPrecondition(ctx, fmt.Errorf("directory %s for app lock does not exist", lockDir))
			}
			return "", err
		}
		if err := fs.Remove(lockDir); err != nil && !errors.Is(err, os.ErrNotExist) {
			return "", fmt.Errorf("failed to delete directory %q: %w", lockDir, err)
		}

		queueMessage, err = state.ProcessQueue(ctx, transaction, fs, c.Environment, c.Application)
		if err != nil {
			return "", err
		}
		if err := state.DeleteAppLockIfEmpty(ctx, c.Environment, c.Application); err != nil {
			return "", err
		}

		GaugeEnvAppLockMetric(ctx, state, transaction, c.Environment, c.Application)
	}

	return fmt.Sprintf("Deleted lock %q on environment %q for application %q%s", c.LockId, c.Environment, c.Application, queueMessage), nil
}

type CreateEnvironmentTeamLock struct {
	Authentication        `json:"-"`
	Environment           string           `json:"env"`
	Team                  string           `json:"team"`
	LockId                string           `json:"lockId"`
	Message               string           `json:"message"`
	TransformerEslVersion db.TransformerID `json:"-"` // Tags the transformer with EventSourcingLight eslVersion

}

func (c *CreateEnvironmentTeamLock) GetDBEventType() db.EventType {
	return db.EvtCreateEnvironmentTeamLock
}

func (c *CreateEnvironmentTeamLock) SetEslVersion(id db.TransformerID) {
	c.TransformerEslVersion = id
}

func (c *CreateEnvironmentTeamLock) Transform(
	ctx context.Context,
	state *State,
	t TransformerContext,
	transaction *sql.Tx,
) (string, error) {
	// Note: it's possible to lock an application BEFORE it's even deployed to the environment.
	err := state.checkUserPermissions(ctx, transaction, c.Environment, "*", auth.PermissionCreateLock, c.Team, c.RBACConfig)

	if err != nil {
		return "", err
	}

	if c.RBACConfig.DexEnabled {
		err = state.checkUserTeamPermissionsWithTeam(ctx, c.Team, auth.PermissionCreateLock, c.RBACConfig)
		if err != nil {
			return "", err
		}
	}

	if state.DBHandler.ShouldUseOtherTables() {
		user, err := auth.ReadUserFromContext(ctx)
		if err != nil {
			return "", err
		}
		//Write to locks table
		errW := state.DBHandler.DBWriteTeamLock(ctx, transaction, c.LockId, c.Environment, c.Team, c.Message, user.Name, user.Email)
		if errW != nil {
			return "", errW
		}

		//Add it to all locks
		allTeamLocks, err := state.DBHandler.DBSelectAllTeamLocks(ctx, transaction, c.Environment, c.Team)
		if err != nil {
			return "", err
		}

		if allTeamLocks == nil {
			allTeamLocks = &db.AllTeamLocksGo{
				Version: 1,
				AllTeamLocksJson: db.AllTeamLocksJson{
					TeamLocks: []string{},
				},
				Created:     time.Now(),
				Environment: c.Environment,
				Team:        c.Team,
			}
		}

		if !slices.Contains(allTeamLocks.TeamLocks, c.LockId) {
			allTeamLocks.TeamLocks = append(allTeamLocks.TeamLocks, c.LockId)
			err := state.DBHandler.DBWriteAllTeamLocks(ctx, transaction, allTeamLocks.Version, c.Environment, c.Team, allTeamLocks.TeamLocks)
			if err != nil {
				return "", err
			}
		}
	} else {
		if !valid.EnvironmentName(c.Environment) {
			return "", status.Error(codes.InvalidArgument, fmt.Sprintf("cannot create environment team lock: invalid environment: '%s'", c.Environment))
		}
		if !valid.TeamName(c.Team) {
			return "", status.Error(codes.InvalidArgument, fmt.Sprintf("cannot create environment team lock: invalid team: '%s'", c.Team))
		}
		if !valid.LockId(c.LockId) {
			return "", status.Error(codes.InvalidArgument, fmt.Sprintf("cannot create environment team lock: invalid lock id: '%s'", c.LockId))
		}

		fs := state.Filesystem

		foundTeam := false

		if apps, err := state.GetApplications(ctx, transaction); err == nil {
			for _, currentApp := range apps {
				currentTeamName, err := state.GetTeamName(ctx, transaction, currentApp)
				if err != nil {
					logger.FromContext(ctx).Sugar().Warnf("CreateEnvironmentTeamLock: Could not find team for application: %s.", currentApp)
				} else {
					if c.Team == currentTeamName {
						foundTeam = true
						break
					}
				}
			}
		}
		if err != nil || !foundTeam { //Not found team or apps dir doesn't exist
			return "", &TeamNotFoundErr{err: fmt.Errorf("Team '%s' does not exist.", c.Team)}
		}

		envDir := fs.Join("environments", c.Environment)
		if _, err := fs.Stat(envDir); err != nil {
			return "", fmt.Errorf("error environment not found dir %q: %w", envDir, err)
		}

		teamDir := fs.Join(envDir, "teams", c.Team)
		if err := fs.MkdirAll(teamDir, 0777); err != nil {
			return "", fmt.Errorf("error could not create teams directory %q: %w", envDir, err)
		}
		chroot, err := fs.Chroot(teamDir)
		if err != nil {
			return "", fmt.Errorf("error changing root of fs to  %s: %w", teamDir, err)
		}
		if err := createLock(ctx, chroot, c.LockId, c.Message); err != nil {
			return "", fmt.Errorf("error creating lock. ID: %s Lock Message: %s. %w", c.LockId, c.Message, err)
		}
	}

	return fmt.Sprintf("Created lock %q on environment %q for team %q", c.LockId, c.Environment, c.Team), nil
}

type DeleteEnvironmentTeamLock struct {
	Authentication        `json:"-"`
	Environment           string           `json:"env"`
	Team                  string           `json:"team"`
	LockId                string           `json:"lockId"`
	TransformerEslVersion db.TransformerID `json:"-"` // Tags the transformer with EventSourcingLight eslVersion
}

func (c *DeleteEnvironmentTeamLock) GetDBEventType() db.EventType {
	return db.EvtDeleteEnvironmentTeamLock
}

func (c *DeleteEnvironmentTeamLock) SetEslVersion(id db.TransformerID) {
	c.TransformerEslVersion = id
}

func (c *DeleteEnvironmentTeamLock) Transform(
	ctx context.Context,
	state *State,
	t TransformerContext,
	transaction *sql.Tx,
) (string, error) {
	err := state.checkUserPermissions(ctx, transaction, c.Environment, "", auth.PermissionDeleteLock, c.Team, c.RBACConfig)

	if err != nil {
		return "", err
	}
	if c.RBACConfig.DexEnabled {
		err = state.checkUserTeamPermissionsWithTeam(ctx, c.Team, auth.PermissionDeleteLock, c.RBACConfig)
		if err != nil {
			return "", err
		}
	}
	if state.DBHandler.ShouldUseOtherTables() {
		err := state.DBHandler.DBDeleteTeamLock(ctx, transaction, c.Environment, c.Team, c.LockId)
		if err != nil {
			return "", err
		}
		allTeamLocks, err := state.DBHandler.DBSelectAllTeamLocks(ctx, transaction, c.Environment, c.Team)
		if err != nil {
			return "", fmt.Errorf("DeleteEnvironmentTeamLock: could not select all env team locks for team '%v' on '%v': '%w'", c.Team, c.Environment, err)
		}
		var locks []string
		if allTeamLocks != nil {
			locks = db.Remove(allTeamLocks.TeamLocks, c.LockId)
		}

		err = state.DBHandler.DBWriteAllTeamLocks(ctx, transaction, allTeamLocks.Version, c.Environment, c.Team, locks)
		if err != nil {
			return "", fmt.Errorf("DeleteEnvironmentTeamLock: could not write team locks for team '%v' on '%v': '%w'", c.Team, c.Environment, err)
		}
	} else {

		if !valid.EnvironmentName(c.Environment) {
			return "", status.Error(codes.InvalidArgument, fmt.Sprintf("cannot delete environment team lock: invalid environment: '%s'", c.Environment))
		}
		if !valid.TeamName(c.Team) {
			return "", status.Error(codes.InvalidArgument, fmt.Sprintf("cannot delete environment team lock: invalid team: '%s'", c.Team))
		}
		if !valid.LockId(c.LockId) {
			return "", status.Error(codes.InvalidArgument, fmt.Sprintf("cannot delete environment team lock: invalid lock id: '%s'", c.LockId))
		}
		fs := state.Filesystem

		lockDir := fs.Join("environments", c.Environment, "teams", c.Team, "locks", c.LockId)
		_, err = fs.Stat(lockDir)
		if err != nil {
			if errors.Is(err, os.ErrNotExist) {
				return "", grpc.FailedPrecondition(ctx, fmt.Errorf("directory %s for team lock does not exist", lockDir))
			}
			return "", err
		}
		if err := fs.Remove(lockDir); err != nil && !errors.Is(err, os.ErrNotExist) {
			return "", fmt.Errorf("failed to delete directory %q: %w", lockDir, err)
		}

		if err := state.DeleteTeamLockIfEmpty(ctx, c.Environment, c.Team); err != nil {
			return "", err
		}
	}

	return fmt.Sprintf("Deleted lock %q on environment %q for team %q", c.LockId, c.Environment, c.Team), nil
}

type CreateEnvironment struct {
	Authentication        `json:"-"`
	Environment           string                   `json:"env"`
	Config                config.EnvironmentConfig `json:"config"`
	TransformerEslVersion db.TransformerID         `json:"-"` // Tags the transformer with EventSourcingLight eslVersion

}

func (c *CreateEnvironment) GetDBEventType() db.EventType {
	return db.EvtCreateEnvironment
}

func (c *CreateEnvironment) SetEslVersion(id db.TransformerID) {
	c.TransformerEslVersion = id
}

func (c *CreateEnvironment) Transform(
	ctx context.Context,
	state *State,
	t TransformerContext,
	transaction *sql.Tx,
) (string, error) {
	err := state.checkUserPermissionsCreateEnvironment(ctx, c.RBACConfig, c.Config)
	if err != nil {
		return "", err
	}
	if state.DBHandler.ShouldUseOtherTables() {
		// write to environments table
		err := state.DBHandler.DBWriteEnvironment(ctx, transaction, c.Environment, c.Config)
		if err != nil {
			return "", fmt.Errorf("unable to write to the environment table, error: %w", err)
		}
		// write to all_environments table
		allEnvironments, err := state.DBHandler.DBSelectAllEnvironments(ctx, transaction)

		if err != nil {
			return "", fmt.Errorf("unable to read from all_environments table, error: %w", err)
		}

		if allEnvironments == nil {
			//exhaustruct:ignore
			allEnvironments = &db.DBAllEnvironments{}
		}

		if !slices.Contains(allEnvironments.Environments, c.Environment) {
			// this environment is new
			allEnvironments.Environments = append(allEnvironments.Environments, c.Environment)
			err = state.DBHandler.DBWriteAllEnvironments(ctx, transaction, allEnvironments.Environments)

			if err != nil {
				return "", fmt.Errorf("unable to write to all_environments table, error: %w", err)
			}
		}
	} else {
		fs := state.Filesystem
		envDir := fs.Join("environments", c.Environment)
		if err := fs.MkdirAll(envDir, 0777); err != nil {
			return "", err
		}
		configFile := fs.Join(envDir, "config.json")
		file, err := fs.OpenFile(configFile, os.O_WRONLY|os.O_CREATE|os.O_EXCL, 0666)
		if err != nil {
			return "", fmt.Errorf("error creating config: %w", err)
		}
		enc := json.NewEncoder(file)
		enc.SetIndent("", "  ")
		if err := enc.Encode(c.Config); err != nil {
			return "", fmt.Errorf("error writing json: %w", err)
		}
		err = file.Close()
		if err != nil {
			return "", fmt.Errorf("error closing environment config file %s, error: %w", configFile, err)
		}
	}
	// we do not need to inform argoCd when creating an environment, as there are no apps yet
	return fmt.Sprintf("create environment %q", c.Environment), nil
}

type QueueApplicationVersion struct {
	Environment string
	Application string
	Version     uint64
}

func (c *QueueApplicationVersion) Transform(
	ctx context.Context,
	state *State,
	t TransformerContext,
	transaction *sql.Tx,
) (string, error) {
	if state.DBHandler.ShouldUseOtherTables() {
		version := (int64(c.Version))
		err := state.DBHandler.DBWriteDeploymentAttempt(ctx, transaction, c.Environment, c.Application, &version)
		if err != nil {
			return "", err
		}
	} else {
		fs := state.Filesystem
		// Create a symlink to the release
		applicationDir := fs.Join("environments", c.Environment, "applications", c.Application)
		if err := fs.MkdirAll(applicationDir, 0777); err != nil {
			return "", err
		}
		queuedVersionFile := fs.Join(applicationDir, queueFileName)
		if err := fs.Remove(queuedVersionFile); err != nil && !errors.Is(err, os.ErrNotExist) {
			return "", err
		}
		releaseDir := releasesDirectoryWithVersion(fs, c.Application, c.Version)
		if err := fs.Symlink(fs.Join("..", "..", "..", "..", releaseDir), queuedVersionFile); err != nil {
			return "", err
		}
	}
	return fmt.Sprintf("Queued version %d of app %q in env %q", c.Version, c.Application, c.Environment), nil
}

type DeployApplicationVersion struct {
	Authentication        `json:"-"`
	Environment           string                          `json:"env"`
	Application           string                          `json:"app"`
	Version               uint64                          `json:"version"`
	LockBehaviour         api.LockBehavior                `json:"lockBehaviour"`
	WriteCommitData       bool                            `json:"writeCommitData"`
	SourceTrain           *DeployApplicationVersionSource `json:"sourceTrain"`
	Author                string                          `json:"author"`
	TransformerEslVersion db.TransformerID                `json:"-"` // Tags the transformer with EventSourcingLight eslVersion
}

func (c *DeployApplicationVersion) GetDBEventType() db.EventType {
	return db.EvtDeployApplicationVersion
}

func (c *DeployApplicationVersion) SetEslVersion(id db.TransformerID) {
	c.TransformerEslVersion = id
}

type DeployApplicationVersionSource struct {
	TargetGroup *string `json:"targetGroup"`
	Upstream    string  `json:"upstream"`
}

func (c *DeployApplicationVersion) Transform(
	ctx context.Context,
	state *State,
	t TransformerContext,
	transaction *sql.Tx,
) (string, error) {
	err := state.checkUserPermissions(ctx, transaction, c.Environment, c.Application, auth.PermissionDeployRelease, "", c.RBACConfig)
	if err != nil {
		return "", err
	}
	err = state.checkUserTeamPermissions(ctx, transaction, state, c.Application, auth.PermissionDeployRelease, c.RBACConfig)
	if err != nil {
		return "", err
	}
	fs := state.Filesystem

	var manifestContent []byte
	releaseDir := releasesDirectoryWithVersion(fs, c.Application, c.Version)
	if state.DBHandler.ShouldUseOtherTables() {
		version, err := state.DBHandler.DBSelectReleaseByVersion(ctx, transaction, c.Application, c.Version)
		if err != nil {
			return "", err
		}
		manifestContent = []byte(version.Manifests.Manifests[c.Environment])
	} else {
		// Check that the release exist and fetch manifest
		manifest := fs.Join(releaseDir, "environments", c.Environment, "manifests.yaml")
		if file, err := fs.Open(manifest); err != nil {
			return "", wrapFileError(err, manifest, fmt.Sprintf("deployment failed: could not open manifest for app %s with release %d on env %s", c.Application, c.Version, c.Environment))
		} else {
			if content, err := io.ReadAll(file); err != nil {
				return "", err
			} else {
				manifestContent = content
			}
			file.Close()
		}
	}
	lockPreventedDeployment := false
	if c.LockBehaviour != api.LockBehavior_IGNORE {
		// Check that the environment is not locked
		var (
			envLocks, appLocks, teamLocks map[string]Lock
			err                           error
		)
		envLocks, err = state.GetEnvironmentLocks(ctx, transaction, c.Environment)
		if err != nil {
			return "", err
		}
		appLocks, err = state.GetEnvironmentApplicationLocks(ctx, transaction, c.Environment, c.Application)
		if err != nil {
			return "", err
		}

		appDir := applicationDirectory(fs, c.Application)

		team, err := util.ReadFile(fs, fs.Join(appDir, "team"))

		if errors.Is(err, os.ErrNotExist) {
			teamLocks = map[string]Lock{} //If we do not find the team file, there is no team for application, meaning there can't be any team locks
		} else {
			teamLocks, err = state.GetEnvironmentTeamLocks(ctx, transaction, c.Environment, string(team))
			if err != nil {
				return "", err
			}
		}
		if len(envLocks) > 0 || len(appLocks) > 0 || len(teamLocks) > 0 {
			if c.WriteCommitData {
				var lockType, lockMsg string
				if len(envLocks) > 0 {
					lockType = "environment"
					for _, lock := range envLocks {
						lockMsg = lock.Message
						break
					}
				} else {
					if len(appLocks) > 0 {
						lockType = "application"
						for _, lock := range appLocks {
							lockMsg = lock.Message
							break
						}
					} else {
						lockType = "team"
						for _, lock := range teamLocks {
							lockMsg = lock.Message
							break
						}
					}

				}
				ev := createLockPreventedDeploymentEvent(c.Application, c.Environment, lockMsg, lockType)
				if state.DBHandler.ShouldUseOtherTables() {
					newReleaseCommitId, err := getCommitID(ctx, transaction, state, fs, c.Version, releaseDir, c.Application)
					if err != nil {
						logger.FromContext(ctx).Sugar().Warnf("could not write event data - continuing. %v", fmt.Errorf("getCommitIDFromReleaseDir %v", err))
					} else {
						gen := getGenerator(ctx)
						eventUuid := gen.Generate()
						err = state.DBHandler.DBWriteLockPreventedDeploymentEvent(ctx, transaction, c.TransformerEslVersion, eventUuid, newReleaseCommitId, ev)
						if err != nil {
							return "", GetCreateReleaseGeneralFailure(err)
						}
					}
				} else {
					if err := addEventForRelease(ctx, fs, releaseDir, ev); err != nil {
						return "", err
					}
				}
				lockPreventedDeployment = true
			}
			switch c.LockBehaviour {
			case api.LockBehavior_RECORD:
				q := QueueApplicationVersion{
					Environment: c.Environment,
					Application: c.Application,
					Version:     c.Version,
				}
				return q.Transform(ctx, state, t, transaction)
			case api.LockBehavior_FAIL:
				return "", &LockedError{
					EnvironmentApplicationLocks: appLocks,
					EnvironmentLocks:            envLocks,
					TeamLocks:                   teamLocks,
				}
			}
		}
	}

	user, err := auth.ReadUserFromContext(ctx)
	if err != nil {
		return "", err
	}

	applicationDir := fs.Join("environments", c.Environment, "applications", c.Application)
	firstDeployment := false
	versionFile := fs.Join(applicationDir, "version")
	oldReleaseDir := ""
	var oldVersion *int64
	if state.DBHandler.ShouldUseOtherTables() {
		deployment, err := state.DBHandler.DBSelectDeployment(ctx, transaction, c.Application, c.Environment)
		if err != nil {
			return "", err
		}
		if deployment.Version == nil {
			firstDeployment = true
		} else {
			oldVersion = deployment.Version
		}

	} else {
		//Check if there is a version of target app already deployed on target environment
		if _, err := fs.Lstat(versionFile); err == nil {
			//File Exists
			evaledPath, _ := fs.Readlink(versionFile) //Version is stored as symlink, eval it
			oldReleaseDir = evaledPath
		} else {
			//File does not exist
			firstDeployment = true
		}
	}

	if state.CloudRunClient != nil {
		err := state.CloudRunClient.DeployApplicationVersion(ctx, manifestContent)
		if err != nil {
			return "", err
		}
	}
	if state.DBHandler.ShouldUseOtherTables() {
		existingDeployment, err := state.DBHandler.DBSelectDeployment(ctx, transaction, c.Application, c.Environment)
		if err != nil {
			return "", fmt.Errorf("could not find deployment for app %s and env %s", c.Application, c.Environment)
		}
		var v = int64(c.Version)
		newDeployment := db.Deployment{
			EslVersion:    0,
			Created:       time.Time{},
			App:           c.Application,
			Env:           c.Environment,
			Version:       &v,
			TransformerID: c.TransformerEslVersion,
			Metadata: db.DeploymentMetadata{
				DeployedByEmail: user.Email,
				DeployedByName:  user.Name,
			},
		}
		var previousVersion db.EslVersion
		if existingDeployment == nil {
			previousVersion = 0
		} else {
			previousVersion = existingDeployment.EslVersion
		}
		err = state.DBHandler.DBWriteDeployment(ctx, transaction, newDeployment, previousVersion)
		if err != nil {
			return "", fmt.Errorf("could not write deployment for %v - %v", newDeployment, err)
		}
	} else {
		// Create a symlink to the release
		if err := fs.MkdirAll(applicationDir, 0777); err != nil {
			return "", err
		}
		if err := fs.Remove(versionFile); err != nil && !errors.Is(err, os.ErrNotExist) {
			return "", err
		}
		if err := fs.Symlink(fs.Join("..", "..", "..", "..", releaseDir), versionFile); err != nil {
			return "", err
		}

		// Copy the manifest for argocd
		manifestsDir := fs.Join(applicationDir, "manifests")
		if err := fs.MkdirAll(manifestsDir, 0777); err != nil {
			return "", err
		}
		manifestFilename := fs.Join(manifestsDir, "manifests.yaml")
		// note that the manifest is empty here!
		// but actually it's not quite empty!
		// The function we are using here is `util.WriteFile`. And that does not allow overwriting files with empty content.
		// We work around this unusual behavior by writing a space into the file
		if len(manifestContent) == 0 {
			manifestContent = []byte(" ")
		}
		if err := util.WriteFile(fs, manifestFilename, manifestContent, 0666); err != nil {
			return "", err
		}
		teamOwner, err := state.GetApplicationTeamOwner(ctx, transaction, c.Application)
		if err != nil {
			return "", err
		}
		t.AddAppEnv(c.Application, c.Environment, teamOwner)

		if err := util.WriteFile(fs, fs.Join(applicationDir, "deployed_by"), []byte(user.Name), 0666); err != nil {
			return "", err
		}
		if err := util.WriteFile(fs, fs.Join(applicationDir, "deployed_by_email"), []byte(user.Email), 0666); err != nil {
			return "", err
		}

		if err := util.WriteFile(fs, fs.Join(applicationDir, "deployed_at_utc"), []byte(time2.GetTimeNow(ctx).UTC().String()), 0666); err != nil {
			return "", err
		}
	}

	s := State{
		Commit:               nil,
		Filesystem:           fs,
		DBHandler:            state.DBHandler,
		ReleaseVersionsLimit: state.ReleaseVersionsLimit,
		CloudRunClient:       state.CloudRunClient,
	}
	err = s.DeleteQueuedVersionIfExists(ctx, transaction, c.Environment, c.Application)
	if err != nil {
		return "", err
	}
	d := &CleanupOldApplicationVersions{
		Application:           c.Application,
		TransformerEslVersion: c.TransformerEslVersion,
	}

	if err := t.Execute(d, transaction); err != nil {
		return "", err
	}
	if c.WriteCommitData { // write the corresponding event
		deploymentEvent := createDeploymentEvent(c.Application, c.Environment, c.SourceTrain)
		if s.DBHandler.ShouldUseOtherTables() {
			newReleaseCommitId, err := getCommitID(ctx, transaction, state, fs, c.Version, releaseDir, c.Application)
			if err != nil {
				logger.FromContext(ctx).Sugar().Warnf("could not write event data - continuing. %v", fmt.Errorf("getCommitIDFromReleaseDir %v", err))
			} else {
				if !valid.SHA1CommitID(newReleaseCommitId) {
					logger.FromContext(ctx).Sugar().Warnf("skipping event because commit id was not found")
				} else {
					gen := getGenerator(ctx)
					eventUuid := gen.Generate()
					err = state.DBHandler.DBWriteDeploymentEvent(ctx, transaction, c.TransformerEslVersion, eventUuid, newReleaseCommitId, deploymentEvent)
					if err != nil {
						return "", GetCreateReleaseGeneralFailure(err)
					}
				}
			}
		} else {
			if err := addEventForRelease(ctx, fs, releaseDir, deploymentEvent); err != nil {
				return "", GetCreateReleaseGeneralFailure(err)
			}
		}

		if !firstDeployment && !lockPreventedDeployment {
			//If not first deployment and current deployment is successful, signal a new replaced by event
			if newReleaseCommitId, err := getCommitID(ctx, transaction, state, fs, c.Version, releaseDir, c.Application); err == nil {
				if !valid.SHA1CommitID(newReleaseCommitId) {
					logger.FromContext(ctx).Sugar().Infof(
						"The source commit ID %s is not a valid/complete SHA1 hash, event cannot be stored.",
						newReleaseCommitId)
				} else {
					ev := createReplacedByEvent(c.Application, c.Environment, newReleaseCommitId)
					if s.DBHandler.ShouldUseOtherTables() {
						gen := getGenerator(ctx)
						eventUuid := gen.Generate()
						oldReleaseCommitId, err := getCommitID(ctx, transaction, state, fs, uint64(*oldVersion), oldReleaseDir, c.Application)
						if err != nil {
							return "", GetCreateReleaseGeneralFailure(err)
						}
						err = state.DBHandler.DBWriteReplacedByEvent(ctx, transaction, c.TransformerEslVersion, eventUuid, oldReleaseCommitId, ev)
						if err != nil {
							return "", err
						}
					} else {
						if err := addEventForRelease(ctx, fs, oldReleaseDir, ev); err != nil {
							return "", err
						}
					}
				}
			}
		} else {
			logger.FromContext(ctx).Sugar().Infof(
				"Release to replace decteted, but could not retrieve new commit information. Replaced-by event not stored.")
		}
	}

	return fmt.Sprintf("deployed version %d of %q to %q", c.Version, c.Application, c.Environment), nil
}

func getCommitID(ctx context.Context, transaction *sql.Tx, state *State, fs billy.Filesystem, release uint64, releaseDir string, app string) (string, error) {
	if state.DBHandler.ShouldUseOtherTables() {
		tmp, err := state.DBHandler.DBSelectReleaseByVersion(ctx, transaction, app, release)
		if err != nil {
			return "", err
		}
		if tmp == nil {
			return "", fmt.Errorf("release %v not found for app %s", release, app)
		}
		return tmp.Metadata.SourceCommitId, nil
	} else {
		return getCommitIDFromReleaseDir(ctx, fs, releaseDir)
	}
}

func getCommitIDFromReleaseDir(ctx context.Context, fs billy.Filesystem, releaseDir string) (string, error) {
	commitIdPath := fs.Join(releaseDir, "source_commit_id")

	commitIDBytes, err := util.ReadFile(fs, commitIdPath)
	if err != nil {
		logger.FromContext(ctx).Sugar().Infof(
			"Error while reading source commit ID file at %s, error %w"+
				". Deployment event not stored.",
			commitIdPath, err)
		return "", err
	}
	commitID := string(commitIDBytes)
	// if the stored source commit ID is invalid then we will not be able to store the event (simply)
	return commitID, nil
}

func addEventForRelease(ctx context.Context, fs billy.Filesystem, releaseDir string, ev event.Event) error {
	span, ctx := tracer.StartSpanFromContext(ctx, "eventsForRelease")
	defer span.Finish()
	if commitID, err := getCommitIDFromReleaseDir(ctx, fs, releaseDir); err == nil {
		gen := getGenerator(ctx)
		eventUuid := gen.Generate()

		if !valid.SHA1CommitID(commitID) {
			logger.FromContext(ctx).Sugar().Infof(
				"The source commit ID %s is not a valid/complete SHA1 hash, event cannot be stored.",
				commitID)
			return nil
		}

		if err := writeEvent(ctx, eventUuid, commitID, fs, ev); err != nil {
			return fmt.Errorf(
				"could not write an event for commit %s, error: %w",
				commitID, err)
			//return fmt.Errorf(
			//	"could not write an event for commit %s with uuid %s, error: %w",
			//	commitID, eventUuid, err)
		}
	}
	return nil
}

func createDeploymentEvent(application, environment string, sourceTrain *DeployApplicationVersionSource) *event.Deployment {
	ev := event.Deployment{
		SourceTrainEnvironmentGroup: nil,
		SourceTrainUpstream:         nil,
		Application:                 application,
		Environment:                 environment,
	}
	if sourceTrain != nil {
		if sourceTrain.TargetGroup != nil {
			ev.SourceTrainEnvironmentGroup = sourceTrain.TargetGroup
		}
		ev.SourceTrainUpstream = &sourceTrain.Upstream
	}
	return &ev
}

func createReplacedByEvent(application, environment, commitId string) *event.ReplacedBy {
	ev := event.ReplacedBy{
		Application:       application,
		Environment:       environment,
		CommitIDtoReplace: commitId,
	}
	return &ev
}

func createLockPreventedDeploymentEvent(application, environment, lockMsg, lockType string) *event.LockPreventedDeployment {
	ev := event.LockPreventedDeployment{
		Application: application,
		Environment: environment,
		LockMessage: lockMsg,
		LockType:    lockType,
	}
	return &ev
}

type ReleaseTrain struct {
	Authentication        `json:"-"`
	Target                string           `json:"target"`
	Team                  string           `json:"team,omitempty"`
	CommitHash            string           `json:"commitHash"`
	WriteCommitData       bool             `json:"writeCommitData"`
	Repo                  Repository       `json:"-"`
	TransformerEslVersion db.TransformerID `json:"-"`
}

func (c *ReleaseTrain) GetDBEventType() db.EventType {
	return db.EvtReleaseTrain
}

func (c *ReleaseTrain) SetEslVersion(id db.TransformerID) {
	c.TransformerEslVersion = id
}

type Overview struct {
	App     string
	Version uint64
}

func getOverrideVersions(ctx context.Context, transaction *sql.Tx, commitHash, upstreamEnvName string, repo Repository) (resp []Overview, err error) {
	oid, err := git.NewOid(commitHash)
	if err != nil {
		return nil, fmt.Errorf("Error creating new oid for commitHash %s: %w", commitHash, err)
	}
	s, err := repo.StateAt(oid)
	if err != nil {
		var gerr *git.GitError
		if errors.As(err, &gerr) {
			if gerr.Code == git.ErrorCodeNotFound {
				return nil, fmt.Errorf("ErrNotFound: %w", err)
			}
		}
		return nil, fmt.Errorf("unable to get oid: %w", err)
	}
	envs, err := s.GetAllEnvironmentConfigs(ctx, transaction)
	if err != nil {
		return nil, fmt.Errorf("unable to get EnvironmentConfigs for %s: %w", commitHash, err)
	}
	for envName, config := range envs {
		var groupName = mapper.DeriveGroupName(config, envName)
		if upstreamEnvName != envName && groupName != envName {
			continue
		}
		apps, err := s.GetEnvironmentApplications(ctx, transaction, envName)
		if err != nil {
			return nil, fmt.Errorf("unable to get EnvironmentApplication for env %s: %w", envName, err)
		}
		for _, appName := range apps {
			app := api.Environment_Application{
				Version:            0,
				Locks:              nil,
				QueuedVersion:      0,
				UndeployVersion:    false,
				ArgoCd:             nil,
				DeploymentMetaData: nil,
				Name:               appName,
				TeamLocks:          nil,
				Team:               "",
			}
			version, err := s.GetEnvironmentApplicationVersion(ctx, transaction, envName, appName)
			if err != nil && !errors.Is(err, os.ErrNotExist) {
				return nil, fmt.Errorf("unable to get EnvironmentApplicationVersion for %s: %w", appName, err)
			}
			if version == nil {
				continue
			}
			app.Version = *version
			resp = append(resp, Overview{App: app.Name, Version: app.Version})
		}
	}
	return resp, nil
}

func (c *ReleaseTrain) getUpstreamLatestApp(ctx context.Context, transaction *sql.Tx, upstreamLatest bool, state *State, upstreamEnvName, source, commitHash string) (apps []string, appVersions []Overview, err error) {
	if commitHash != "" {
		appVersions, err := getOverrideVersions(ctx, transaction, c.CommitHash, upstreamEnvName, c.Repo)
		if err != nil {
			return nil, nil, grpc.PublicError(ctx, fmt.Errorf("could not get app version for commitHash %s for %s: %w", c.CommitHash, c.Target, err))
		}
		// check that commit hash is not older than 20 commits in the past
		for _, app := range appVersions {
			apps = append(apps, app.App)
			versions, err := findOldApplicationVersions(ctx, transaction, state, app.App)
			if err != nil {
				return nil, nil, grpc.PublicError(ctx, fmt.Errorf("unable to find findOldApplicationVersions for app %s: %w", app.App, err))
			}
			if len(versions) > 0 && versions[0] > app.Version {
				return nil, nil, grpc.PublicError(ctx, fmt.Errorf("Version for app %s is older than 20 commits when running release train to commitHash %s: %w", app.App, c.CommitHash, err))
			}

		}
		return apps, appVersions, nil
	}
	if upstreamLatest {
		apps, err = state.GetApplications(ctx, transaction)
		if err != nil {
			return nil, nil, grpc.PublicError(ctx, fmt.Errorf("could not get all applications for %q: %w", source, err))
		}
		return apps, nil, nil
	}
	apps, err = state.GetEnvironmentApplications(ctx, transaction, upstreamEnvName)
	if err != nil {
		return nil, nil, grpc.PublicError(ctx, fmt.Errorf("upstream environment (%q) does not have applications: %w", upstreamEnvName, err))
	}
	return apps, nil, nil
}

func getEnvironmentGroupsEnvironmentsOrEnvironment(configs map[string]config.EnvironmentConfig, targetGroupName string) (map[string]config.EnvironmentConfig, bool) {
	envGroupConfigs := make(map[string]config.EnvironmentConfig)
	isEnvGroup := false

	for env, config := range configs {
		if config.EnvironmentGroup != nil && *config.EnvironmentGroup == targetGroupName {
			isEnvGroup = true
			envGroupConfigs[env] = config
		}
	}
	if len(envGroupConfigs) == 0 {
		envConfig, ok := configs[targetGroupName]
		if ok {
			envGroupConfigs[targetGroupName] = envConfig
		}
	}
	return envGroupConfigs, isEnvGroup
}

type ReleaseTrainApplicationPrognosis struct {
	SkipCause        *api.ReleaseTrainAppPrognosis_SkipCause
	FirstLockMessage string // we just record the first lock's message for now, will be changed in SRX-7CBX2O
	Version          uint64
}

type ReleaseTrainEnvironmentPrognosis struct {
	SkipCause        *api.ReleaseTrainEnvPrognosis_SkipCause
	Error            error
	FirstLockMessage string // we just record the first lock's message for now, will be changed in SRX-7CBX2O
	// map key is the name of the app
	AppsPrognoses map[string]ReleaseTrainApplicationPrognosis
}

type ReleaseTrainPrognosisOutcome = uint64

type ReleaseTrainPrognosis struct {
	Error                error
	EnvironmentPrognoses map[string]ReleaseTrainEnvironmentPrognosis
}

func (c *ReleaseTrain) Prognosis(
	ctx context.Context,
	state *State,
	transaction *sql.Tx,
) ReleaseTrainPrognosis {
	configs, err := state.GetAllEnvironmentConfigs(ctx, transaction)

	if err != nil {
		return ReleaseTrainPrognosis{
			Error:                grpc.InternalError(ctx, err),
			EnvironmentPrognoses: nil,
		}
	}

	var targetGroupName = c.Target
	var envGroupConfigs, isEnvGroup = getEnvironmentGroupsEnvironmentsOrEnvironment(configs, targetGroupName)
	if len(envGroupConfigs) == 0 {
		return ReleaseTrainPrognosis{
			Error:                grpc.PublicError(ctx, fmt.Errorf("could not find environment group or environment configs for '%v'", targetGroupName)),
			EnvironmentPrognoses: nil,
		}
	}

	// this to sort the env, to make sure that for the same input we always got the same output
	envGroups := make([]string, 0, len(envGroupConfigs))
	for env := range envGroupConfigs {
		envGroups = append(envGroups, env)
	}
	sort.Strings(envGroups)

	envPrognoses := make(map[string]ReleaseTrainEnvironmentPrognosis)
	for _, envName := range envGroups {
		var trainGroup *string
		if isEnvGroup {
			trainGroup = conversion.FromString(targetGroupName)
		}

		envReleaseTrain := &envReleaseTrain{
			Parent:                c,
			Env:                   envName,
			EnvConfigs:            configs,
			EnvGroupConfigs:       envGroupConfigs,
			WriteCommitData:       c.WriteCommitData,
			TrainGroup:            trainGroup,
			TransformerEslVersion: c.TransformerEslVersion,
		}

		envPrognosis := envReleaseTrain.prognosis(ctx, state, transaction)

		if envPrognosis.Error != nil {
			return ReleaseTrainPrognosis{
				Error:                envPrognosis.Error,
				EnvironmentPrognoses: nil,
			}
		}

		envPrognoses[envName] = envPrognosis
	}

	return ReleaseTrainPrognosis{
		Error:                nil,
		EnvironmentPrognoses: envPrognoses,
	}
}

func (c *ReleaseTrain) Transform(
	ctx context.Context,
	state *State,
	t TransformerContext,
	transaction *sql.Tx,
) (string, error) {
	prognosis := c.Prognosis(ctx, state, transaction)

	if prognosis.Error != nil {
		return "", prognosis.Error
	}

	var targetGroupName = c.Target
	configs, _ := state.GetAllEnvironmentConfigs(ctx, transaction)
	var envGroupConfigs, isEnvGroup = getEnvironmentGroupsEnvironmentsOrEnvironment(configs, targetGroupName)

	// sorting for determinism
	envNames := make([]string, 0, len(prognosis.EnvironmentPrognoses))
	for envName := range prognosis.EnvironmentPrognoses {
		envNames = append(envNames, envName)
	}
	sort.Strings(envNames)

	for _, envName := range envNames {
		var trainGroup *string
		if isEnvGroup {
			trainGroup = conversion.FromString(targetGroupName)
		}

		if err := t.Execute(&envReleaseTrain{
			Parent:                c,
			Env:                   envName,
			EnvConfigs:            configs,
			EnvGroupConfigs:       envGroupConfigs,
			WriteCommitData:       c.WriteCommitData,
			TrainGroup:            trainGroup,
			TransformerEslVersion: c.TransformerEslVersion,
		}, transaction); err != nil {
			return "", err
		}
	}

	return fmt.Sprintf(
		"Release Train to environment/environment group '%s':\n",
		targetGroupName), nil
}

type envReleaseTrain struct {
	Parent                *ReleaseTrain
	Env                   string
	EnvConfigs            map[string]config.EnvironmentConfig
	EnvGroupConfigs       map[string]config.EnvironmentConfig
	WriteCommitData       bool
	TrainGroup            *string
	TransformerEslVersion db.TransformerID
}

func (c *envReleaseTrain) GetDBEventType() db.EventType {
	panic("envReleaseTrain GetDBEventType")
}

func (c *envReleaseTrain) SetEslVersion(id db.TransformerID) {
	c.TransformerEslVersion = id
}

func (c *envReleaseTrain) prognosis(
	ctx context.Context,
	state *State,
	transaction *sql.Tx,
) ReleaseTrainEnvironmentPrognosis {
	envConfig := c.EnvGroupConfigs[c.Env]
	if envConfig.Upstream == nil {
		return ReleaseTrainEnvironmentPrognosis{
			SkipCause: &api.ReleaseTrainEnvPrognosis_SkipCause{
				SkipCause: api.ReleaseTrainEnvSkipCause_ENV_HAS_NO_UPSTREAM,
			},
			Error:            nil,
			FirstLockMessage: "",
			AppsPrognoses:    nil,
		}
	}

	err := state.checkUserPermissions(
		ctx,
		transaction,
		c.Env,
		"*",
		auth.PermissionDeployReleaseTrain,
		c.Parent.Team,
		c.Parent.RBACConfig,
	)

	if err != nil {
		return ReleaseTrainEnvironmentPrognosis{
			SkipCause:        nil,
			Error:            err,
			FirstLockMessage: "",
			AppsPrognoses:    nil,
		}
	}

	upstreamLatest := envConfig.Upstream.Latest
	upstreamEnvName := envConfig.Upstream.Environment
	if !upstreamLatest && upstreamEnvName == "" {
		return ReleaseTrainEnvironmentPrognosis{
			SkipCause: &api.ReleaseTrainEnvPrognosis_SkipCause{
				SkipCause: api.ReleaseTrainEnvSkipCause_ENV_HAS_NO_UPSTREAM_LATEST_OR_UPSTREAM_ENV,
			},
			Error:            nil,
			FirstLockMessage: "",
			AppsPrognoses:    nil,
		}
	}

	if upstreamLatest && upstreamEnvName != "" {
		return ReleaseTrainEnvironmentPrognosis{
			SkipCause: &api.ReleaseTrainEnvPrognosis_SkipCause{
				SkipCause: api.ReleaseTrainEnvSkipCause_ENV_HAS_BOTH_UPSTREAM_LATEST_AND_UPSTREAM_ENV,
			},
			Error:            nil,
			FirstLockMessage: "",
			AppsPrognoses:    nil,
		}
	}

	if !upstreamLatest {
		_, ok := c.EnvConfigs[upstreamEnvName]
		if !ok {
			return ReleaseTrainEnvironmentPrognosis{
				SkipCause: &api.ReleaseTrainEnvPrognosis_SkipCause{
					SkipCause: api.ReleaseTrainEnvSkipCause_UPSTREAM_ENV_CONFIG_NOT_FOUND,
				},
				Error:            nil,
				FirstLockMessage: "",
				AppsPrognoses:    nil,
			}
		}
	}
	envLocks, err := state.GetEnvironmentLocks(ctx, transaction, c.Env)
	if err != nil {
		return ReleaseTrainEnvironmentPrognosis{
			SkipCause:        nil,
			Error:            grpc.InternalError(ctx, fmt.Errorf("could not get lock for environment %q: %w", c.Env, err)),
			FirstLockMessage: "",
			AppsPrognoses:    nil,
		}
	}

	source := upstreamEnvName
	if upstreamLatest {
		source = "latest"
	}

	apps, overrideVersions, err := c.Parent.getUpstreamLatestApp(ctx, transaction, upstreamLatest, state, upstreamEnvName, source, c.Parent.CommitHash)
	if err != nil {
		return ReleaseTrainEnvironmentPrognosis{
			SkipCause:        nil,
			Error:            err,
			FirstLockMessage: "",
			AppsPrognoses:    nil,
		}
	}
	sort.Strings(apps)

	appsPrognoses := make(map[string]ReleaseTrainApplicationPrognosis)
	if len(envLocks) > 0 {
		// we don't really care about multiple locks, since they all have the same effect, so we just pick one:
		var firstLock Lock
		sortedKeys := sorting.SortKeys(envLocks)
		for keyIndex := range sortedKeys {
			key := sortedKeys[keyIndex]
			firstLock = envLocks[key]
			break
		}

		for _, appName := range apps {
			appsPrognoses[appName] = ReleaseTrainApplicationPrognosis{
				SkipCause:        nil,
				FirstLockMessage: firstLock.Message,
				Version:          0,
			}
		}
		return ReleaseTrainEnvironmentPrognosis{
			SkipCause: &api.ReleaseTrainEnvPrognosis_SkipCause{
				SkipCause: api.ReleaseTrainEnvSkipCause_ENV_IS_LOCKED,
			},
			Error:            nil,
			FirstLockMessage: firstLock.Message,
			AppsPrognoses:    appsPrognoses,
		}
	}

	for _, appName := range apps {
		if c.Parent.Team != "" {
			if team, err := state.GetApplicationTeamOwner(ctx, transaction, appName); err != nil {
				return ReleaseTrainEnvironmentPrognosis{
					SkipCause:        nil,
					Error:            err,
					FirstLockMessage: "",
					AppsPrognoses:    nil,
				}
			} else if c.Parent.Team != team {
				continue
			}
		}

		currentlyDeployedVersion, err := state.GetEnvironmentApplicationVersion(ctx, transaction, c.Env, appName)
		if err != nil {
			return ReleaseTrainEnvironmentPrognosis{
				SkipCause:        nil,
				Error:            grpc.PublicError(ctx, fmt.Errorf("application %q in env %q does not have a version deployed: %w", appName, c.Env, err)),
				FirstLockMessage: "",
				AppsPrognoses:    nil,
			}
		}

		var versionToDeploy uint64
		if overrideVersions != nil {
			for _, override := range overrideVersions {
				if override.App == appName {
					versionToDeploy = override.Version
				}
			}
		} else if upstreamLatest {
			versionToDeploy, err = state.GetLastRelease(ctx, transaction, state.Filesystem, appName)
			if err != nil {
				return ReleaseTrainEnvironmentPrognosis{
					SkipCause:        nil,
					Error:            grpc.PublicError(ctx, fmt.Errorf("application %q does not have a latest deployed: %w", appName, err)),
					FirstLockMessage: "",
					AppsPrognoses:    nil,
				}
			}
		} else {
			upstreamVersion, err := state.GetEnvironmentApplicationVersion(ctx, transaction, upstreamEnvName, appName)
			if err != nil {
				return ReleaseTrainEnvironmentPrognosis{
					SkipCause:        nil,
					Error:            grpc.PublicError(ctx, fmt.Errorf("application %q does not have a version deployed in env %q: %w", appName, upstreamEnvName, err)),
					FirstLockMessage: "",
					AppsPrognoses:    nil,
				}
			}
			if upstreamVersion == nil {
				appsPrognoses[appName] = ReleaseTrainApplicationPrognosis{
					SkipCause: &api.ReleaseTrainAppPrognosis_SkipCause{
						SkipCause: api.ReleaseTrainAppSkipCause_APP_HAS_NO_VERSION_IN_UPSTREAM_ENV,
					},
					FirstLockMessage: "",
					Version:          0,
				}
				continue
			}
			versionToDeploy = *upstreamVersion
		}
		if currentlyDeployedVersion != nil && *currentlyDeployedVersion == versionToDeploy {
			appsPrognoses[appName] = ReleaseTrainApplicationPrognosis{
				SkipCause: &api.ReleaseTrainAppPrognosis_SkipCause{
					SkipCause: api.ReleaseTrainAppSkipCause_APP_ALREADY_IN_UPSTREAM_VERSION,
				},
				FirstLockMessage: "",
				Version:          0,
			}
			continue
		}

		appLocks, err := state.GetEnvironmentApplicationLocks(ctx, transaction, c.Env, appName)

		if err != nil {
			return ReleaseTrainEnvironmentPrognosis{
				SkipCause:        nil,
				Error:            err,
				FirstLockMessage: "",
				AppsPrognoses:    nil,
			}
		}

		if len(appLocks) > 0 {
			// we don't really care about multiple locks, since they all have the same effect, so we just pick one:
			var firstLock Lock
			sortedKeys := sorting.SortKeys(appLocks)
			for keyIndex := range sortedKeys {
				key := sortedKeys[keyIndex]
				firstLock = appLocks[key]
				break
			}

			appsPrognoses[appName] = ReleaseTrainApplicationPrognosis{
				SkipCause: &api.ReleaseTrainAppPrognosis_SkipCause{
					SkipCause: api.ReleaseTrainAppSkipCause_APP_IS_LOCKED,
				},
				FirstLockMessage: firstLock.Message,
				Version:          0,
			}
			continue
		}

		if state.DBHandler.ShouldUseOtherTables() {
			release, err := state.DBHandler.DBSelectReleaseByVersion(ctx, transaction, appName, versionToDeploy)
			if err != nil {
				return ReleaseTrainEnvironmentPrognosis{
					SkipCause:        nil,
					Error:            err,
					FirstLockMessage: "",
					AppsPrognoses:    nil,
				}
			}
			if release == nil {
				return ReleaseTrainEnvironmentPrognosis{
					SkipCause:        nil,
					Error:            fmt.Errorf("No release found."),
					FirstLockMessage: "",
					AppsPrognoses:    nil,
				}
			}

			_, ok := release.Manifests.Manifests[c.Env]

			if !ok {
				appsPrognoses[appName] = ReleaseTrainApplicationPrognosis{
					SkipCause: &api.ReleaseTrainAppPrognosis_SkipCause{
						SkipCause: api.ReleaseTrainAppSkipCause_APP_DOES_NOT_EXIST_IN_ENV,
					},
					FirstLockMessage: "",
					Version:          0,
				}
				continue
			}
		} else {
			fs := state.Filesystem

			releaseDir := releasesDirectoryWithVersion(fs, appName, versionToDeploy)

			manifest := fs.Join(releaseDir, "environments", c.Env, "manifests.yaml")
			if _, err := fs.Stat(manifest); err != nil {
				appsPrognoses[appName] = ReleaseTrainApplicationPrognosis{
					SkipCause: &api.ReleaseTrainAppPrognosis_SkipCause{
						SkipCause: api.ReleaseTrainAppSkipCause_APP_DOES_NOT_EXIST_IN_ENV,
					},
					FirstLockMessage: "",
					Version:          0,
				}
				continue
			}
		}

		teamName, err := state.GetTeamName(ctx, transaction, appName)

		if err == nil { //IF we find information for team

			if c.Parent.RBACConfig.DexEnabled {
				err := state.checkUserTeamPermissionsWithTeam(ctx, teamName, auth.PermissionDeployReleaseTrain, c.Parent.RBACConfig)

				if err != nil {
					appsPrognoses[appName] = ReleaseTrainApplicationPrognosis{
						SkipCause: &api.ReleaseTrainAppPrognosis_SkipCause{
							SkipCause: api.ReleaseTrainAppSkipCause_NO_TEAM_PERMISSION,
						},
						FirstLockMessage: "",
						Version:          0,
					}
					continue
				}
			}

			teamLocks, err := state.GetEnvironmentTeamLocks(ctx, transaction, c.Env, teamName)

			if err != nil {
				return ReleaseTrainEnvironmentPrognosis{
					SkipCause:        nil,
					Error:            err,
					FirstLockMessage: "",
					AppsPrognoses:    nil,
				}
			}

			if len(teamLocks) > 0 {
				// we don't really care about multiple locks, since they all have the same effect, so we just pick one:
				var firstLock Lock
				sortedKeys := sorting.SortKeys(teamLocks)
				for keyIndex := range sortedKeys {
					key := sortedKeys[keyIndex]
					firstLock = teamLocks[key]
					break
				}

				appsPrognoses[appName] = ReleaseTrainApplicationPrognosis{
					SkipCause: &api.ReleaseTrainAppPrognosis_SkipCause{
						SkipCause: api.ReleaseTrainAppSkipCause_TEAM_IS_LOCKED,
					},
					FirstLockMessage: firstLock.Message,
					Version:          0,
				}
				continue
			}
		}
		appsPrognoses[appName] = ReleaseTrainApplicationPrognosis{
			SkipCause:        nil,
			FirstLockMessage: "",
			Version:          versionToDeploy,
		}
	}
	return ReleaseTrainEnvironmentPrognosis{
		SkipCause:        nil,
		Error:            nil,
		FirstLockMessage: "",
		AppsPrognoses:    appsPrognoses,
	}
}

func (c *envReleaseTrain) Transform(
	ctx context.Context,
	state *State,
	t TransformerContext,
	transaction *sql.Tx,
) (string, error) {
	renderEnvironmentSkipCause := func(SkipCause *api.ReleaseTrainEnvPrognosis_SkipCause) string {
		envConfig := c.EnvGroupConfigs[c.Env]
		upstreamEnvName := envConfig.Upstream.Environment
		switch SkipCause.SkipCause {
		case api.ReleaseTrainEnvSkipCause_ENV_HAS_NO_UPSTREAM:
			return fmt.Sprintf("Environment '%q' does not have upstream configured - skipping.", c.Env)
		case api.ReleaseTrainEnvSkipCause_ENV_HAS_NO_UPSTREAM_LATEST_OR_UPSTREAM_ENV:
			return fmt.Sprintf("Environment %q does not have upstream.latest or upstream.environment configured - skipping.", c.Env)
		case api.ReleaseTrainEnvSkipCause_ENV_HAS_BOTH_UPSTREAM_LATEST_AND_UPSTREAM_ENV:
			return fmt.Sprintf("Environment %q has both upstream.latest and upstream.environment configured - skipping.", c.Env)
		case api.ReleaseTrainEnvSkipCause_UPSTREAM_ENV_CONFIG_NOT_FOUND:
			return fmt.Sprintf("Could not find environment config for upstream env %q. Target env was %q", upstreamEnvName, c.Env)
		case api.ReleaseTrainEnvSkipCause_ENV_IS_LOCKED:
			return fmt.Sprintf("Target Environment '%s' is locked - skipping.", c.Env)
		default:
			return fmt.Sprintf("Environment '%s' is skipped for an unrecognized reason", c.Env)
		}
	}

	renderApplicationSkipCause := func(SkipCause *api.ReleaseTrainAppPrognosis_SkipCause, appName string) string {
		envConfig := c.EnvGroupConfigs[c.Env]
		upstreamEnvName := envConfig.Upstream.Environment
		currentlyDeployedVersion, _ := state.GetEnvironmentApplicationVersion(ctx, transaction, c.Env, appName)
		teamName, _ := state.GetTeamName(ctx, transaction, appName)
		switch SkipCause.SkipCause {
		case api.ReleaseTrainAppSkipCause_APP_HAS_NO_VERSION_IN_UPSTREAM_ENV:
			return fmt.Sprintf("skipping because there is no version for application %q in env %q \n", appName, upstreamEnvName)
		case api.ReleaseTrainAppSkipCause_APP_ALREADY_IN_UPSTREAM_VERSION:
			return fmt.Sprintf("skipping %q because it is already in the version %d\n", appName, currentlyDeployedVersion)
		case api.ReleaseTrainAppSkipCause_APP_IS_LOCKED:
			return fmt.Sprintf("skipping application %q in environment %q due to application lock", appName, c.Env)
		case api.ReleaseTrainAppSkipCause_APP_DOES_NOT_EXIST_IN_ENV:
			return fmt.Sprintf("skipping application %q in environment %q because it doesn't exist there", appName, c.Env)
		case api.ReleaseTrainAppSkipCause_TEAM_IS_LOCKED:
			return fmt.Sprintf("skipping application %q in environment %q due to team lock on team %q", appName, c.Env, teamName)
		case api.ReleaseTrainAppSkipCause_NO_TEAM_PERMISSION:
			return fmt.Sprintf("skipping application %q in environment %q because the user team %q is not the same as the apllication", appName, c.Env, teamName)
		default:
			return fmt.Sprintf("skipping application %q in environment %q for an unrecognized reason", appName, c.Env)
		}
	}

	prognosis := c.prognosis(ctx, state, transaction)

	if prognosis.Error != nil {
		return "", prognosis.Error
	}
	if prognosis.SkipCause != nil {
		for appName := range prognosis.AppsPrognoses {
			release, err := state.GetLastRelease(ctx, transaction, state.Filesystem, appName)
			if err != nil {
				return "", fmt.Errorf("error getting latest release for app '%s' - %v", appName, err)
			}
			releaseDir := releasesDirectoryWithVersion(state.Filesystem, appName, release)
			newEvent := createLockPreventedDeploymentEvent(appName, c.Env, prognosis.FirstLockMessage, "environment")

			if state.DBHandler.ShouldUseOtherTables() {
				commitID, err := getCommitID(ctx, transaction, state, state.Filesystem, prognosis.AppsPrognoses[appName].Version, releaseDir, appName)
				if err != nil {
					logger.FromContext(ctx).Sugar().Warnf("could not write event data - continuing. %v", fmt.Errorf("getCommitIDFromReleaseDir %v", err))
				} else {
					gen := getGenerator(ctx)
					eventUuid := gen.Generate()
					err = state.DBHandler.DBWriteLockPreventedDeploymentEvent(ctx, transaction, c.TransformerEslVersion, eventUuid, commitID, newEvent)
					if err != nil {
						return "", GetCreateReleaseGeneralFailure(err)
					}
				}
			} else {
				if err := addEventForRelease(ctx, state.Filesystem, releaseDir, newEvent); err != nil {
					return "", err
				}
			}
		}

		return renderEnvironmentSkipCause(prognosis.SkipCause), nil
	}

	envConfig := c.EnvGroupConfigs[c.Env]
	upstreamLatest := envConfig.Upstream.Latest
	upstreamEnvName := envConfig.Upstream.Environment

	source := upstreamEnvName
	if upstreamLatest {
		source = "latest"
	}

	// now iterate over all apps, deploying all that are not locked
	var skipped []string

	// sorting for determinism
	appNames := make([]string, 0, len(prognosis.AppsPrognoses))
	for appName := range prognosis.AppsPrognoses {
		appNames = append(appNames, appName)
	}
	sort.Strings(appNames)

	for _, appName := range appNames {
		appPrognosis := prognosis.AppsPrognoses[appName]
		if appPrognosis.SkipCause != nil {
			skipped = append(skipped, renderApplicationSkipCause(appPrognosis.SkipCause, appName))
			continue
		}
		d := &DeployApplicationVersion{
			Environment:     c.Env, // here we deploy to the next env
			Application:     appName,
			Version:         appPrognosis.Version,
			LockBehaviour:   api.LockBehavior_RECORD,
			Authentication:  c.Parent.Authentication,
			WriteCommitData: c.WriteCommitData,
			SourceTrain: &DeployApplicationVersionSource{
				Upstream:    upstreamEnvName,
				TargetGroup: c.TrainGroup,
			},
			Author:                "",
			TransformerEslVersion: c.TransformerEslVersion,
		}
		if err := t.Execute(d, transaction); err != nil {
			return "", grpc.InternalError(ctx, fmt.Errorf("unexpected error while deploying app %q to env %q: %w", appName, c.Env, err))
		}
	}
	teamInfo := ""
	if c.Parent.Team != "" {
		teamInfo = " for team '" + c.Parent.Team + "'"
	}
	if err := t.Execute(&skippedServices{
		Messages:              skipped,
		TransformerEslVersion: c.TransformerEslVersion,
	}, transaction); err != nil {
		return "", err
	}
	deployedApps := 0
	for _, checker := range prognosis.AppsPrognoses {
		if checker.SkipCause != nil {
			deployedApps += 1
		}

	}
	return fmt.Sprintf("Release Train to '%s' environment:\n\n"+
		"The release train deployed %d services from '%s' to '%s'%s",
		c.Env, deployedApps, source, c.Env, teamInfo,
	), nil
}

// skippedServices is a helper Transformer to generate the "skipped
// services" commit log.
type skippedServices struct {
	Messages              []string
	TransformerEslVersion db.TransformerID `json:"-"` // Tags the transformer with EventSourcingLight eslVersion

}

func (c *skippedServices) GetDBEventType() db.EventType {
	panic("GetDBEventType for skippedServices")
}

func (c *skippedServices) SetEslVersion(id db.TransformerID) {
	c.TransformerEslVersion = id
}

func (c *skippedServices) Transform(
	_ context.Context,
	_ *State,
	t TransformerContext,
	transaction *sql.Tx,
) (string, error) {
	if len(c.Messages) == 0 {
		return "", nil
	}
	for _, msg := range c.Messages {
		if err := t.Execute(&skippedService{Message: msg, TransformerEslVersion: c.TransformerEslVersion}, transaction); err != nil {
			return "", err
		}
	}
	return "Skipped services", nil
}

type skippedService struct {
	Message               string
	TransformerEslVersion db.TransformerID `json:"-"` // Tags the transformer with EventSourcingLight eslVersion

}

func (c *skippedService) GetDBEventType() db.EventType {
	panic("GetDBEventType for skippedService")
}

func (c *skippedService) SetEslVersion(id db.TransformerID) {
	c.TransformerEslVersion = id
}

func (c *skippedService) Transform(_ context.Context, _ *State, _ TransformerContext, _ *sql.Tx) (string, error) {
	return c.Message, nil
}<|MERGE_RESOLUTION|>--- conflicted
+++ resolved
@@ -1199,14 +1199,10 @@
 		if err != nil {
 			return "", err
 		}
-<<<<<<< HEAD
 		err = state.checkUserTeamPermissions(ctx, transaction, state, c.Application, auth.PermissionCreateUndeploy, c.RBACConfig)
 		if err != nil {
 			return "", err
 		}
-		envDir := fs.Join(releaseDir, "environments", env)
-=======
->>>>>>> e9558a5e
 
 		config, found := configs[env]
 		hasUpstream := false
@@ -1361,30 +1357,10 @@
 		if err != nil {
 			return "", err
 		}
-<<<<<<< HEAD
 		err = state.checkUserTeamPermissions(ctx, transaction, state, u.Application, auth.PermissionDeployUndeploy, u.RBACConfig)
 		if err != nil {
 			return "", err
 		}
-		envAppDir := environmentApplicationDirectory(fs, env, u.Application)
-		entries, err := fs.ReadDir(envAppDir)
-		if err != nil {
-			return "", wrapFileError(err, envAppDir, "UndeployApplication: Could not open application directory. Does the app exist?")
-		}
-		if entries == nil {
-			// app was never deployed on this env, so we must ignore it!
-			continue
-		}
-
-		appLocksDir := fs.Join(envAppDir, "locks")
-		err = fs.Remove(appLocksDir)
-		if err != nil {
-			return "", fmt.Errorf("UndeployApplication: cannot delete app locks '%v'", appLocksDir)
-		}
-
-		versionDir := fs.Join(envAppDir, "version")
-=======
->>>>>>> e9558a5e
 		if state.DBHandler.ShouldUseOtherTables() {
 			deployment, err := state.DBHandler.DBSelectDeployment(ctx, transaction, u.Application, env)
 			if err != nil {
