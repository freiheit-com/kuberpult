/*This file is part of kuberpult.

Kuberpult is free software: you can redistribute it and/or modify
it under the terms of the Expat(MIT) License as published by
the Free Software Foundation.

Kuberpult is distributed in the hope that it will be useful,
but WITHOUT ANY WARRANTY; without even the implied warranty of
MERCHANTABILITY or FITNESS FOR A PARTICULAR PURPOSE.  See the
MIT License for more details.

You should have received a copy of the MIT License
along with kuberpult. If not, see <https://directory.fsf.org/wiki/License:Expat>.

Copyright freiheit.com*/

package repository

import (
	"context"
	"database/sql"
	"encoding/json"
	"errors"
	"fmt"
	"io"
	"io/fs"
	"os"
	"path"
	"slices"
	"sort"
	"strconv"
	"strings"
	"time"

	time2 "github.com/freiheit-com/kuberpult/pkg/time"
	"github.com/google/go-cmp/cmp"

	config "github.com/freiheit-com/kuberpult/pkg/config"
	"github.com/freiheit-com/kuberpult/pkg/db"
	"github.com/freiheit-com/kuberpult/pkg/event"
	"github.com/freiheit-com/kuberpult/pkg/mapper"
	"github.com/freiheit-com/kuberpult/pkg/sorting"
	"google.golang.org/grpc/codes"
	"google.golang.org/grpc/status"
	"gopkg.in/DataDog/dd-trace-go.v1/ddtrace/tracer"

	"github.com/DataDog/datadog-go/v5/statsd"
	"github.com/freiheit-com/kuberpult/pkg/conversion"
	"github.com/freiheit-com/kuberpult/pkg/metrics"

	"github.com/freiheit-com/kuberpult/pkg/uuid"
	git "github.com/libgit2/git2go/v34"

	"github.com/freiheit-com/kuberpult/pkg/grpc"
	"github.com/freiheit-com/kuberpult/pkg/valid"

	"github.com/freiheit-com/kuberpult/pkg/logger"

	yaml3 "gopkg.in/yaml.v3"

	api "github.com/freiheit-com/kuberpult/pkg/api/v1"
	"github.com/freiheit-com/kuberpult/pkg/auth"
	billy "github.com/go-git/go-billy/v5"
	"github.com/go-git/go-billy/v5/util"
	"github.com/hexops/gotextdiff"
	"github.com/hexops/gotextdiff/myers"
	diffspan "github.com/hexops/gotextdiff/span"
)

const (
	queueFileName         = "queued_version"
	yamlParsingError      = "# yaml parsing error"
	fieldSourceAuthor     = "source_author"
	fieldSourceMessage    = "source_message"
	fieldSourceCommitId   = "source_commit_id"
	fieldDisplayVersion   = "display_version"
	fieldCreatedAt        = "created_at"
	fieldTeam             = "team"
	fieldNextCommidId     = "nextCommit"
	fieldPreviousCommitId = "previousCommit"
	// number of old releases that will ALWAYS be kept in addition to the ones that are deployed:
	keptVersionsOnCleanup = 20
)

func versionToString(Version uint64) string {
	return strconv.FormatUint(Version, 10)
}

func releasesDirectory(fs billy.Filesystem, application string) string {
	return fs.Join("applications", application, "releases")
}

func applicationDirectory(fs billy.Filesystem, application string) string {
	return fs.Join("applications", application)
}

func environmentDirectory(fs billy.Filesystem, environment string) string {
	return fs.Join("environments", environment)
}

func environmentApplicationDirectory(fs billy.Filesystem, environment, application string) string {
	return fs.Join("environments", environment, "applications", application)
}

func releasesDirectoryWithVersion(fs billy.Filesystem, application string, version uint64) string {
	return fs.Join(releasesDirectory(fs, application), versionToString(version))
}

func manifestDirectoryWithReleasesVersion(fs billy.Filesystem, application string, version uint64) string {
	return fs.Join(releasesDirectoryWithVersion(fs, application, version), "environments")
}

func commitDirectory(fs billy.Filesystem, commit string) string {
	return fs.Join("commits", commit[:2], commit[2:])
}

func commitApplicationDirectory(fs billy.Filesystem, commit, application string) string {
	return fs.Join(commitDirectory(fs, commit), "applications", application)
}

func commitEventDir(fs billy.Filesystem, commit, eventId string) string {
	return fs.Join(commitDirectory(fs, commit), "events", eventId)
}

func (s *State) GetEnvironmentLocksCount(ctx context.Context, transaction *sql.Tx, env string) (float64, error) {
	locks, err := s.GetEnvironmentLocks(ctx, transaction, env)
	if err != nil {
		return -1, err
	}
	return float64(len(locks)), nil
}

func (s *State) GetEnvironmentApplicationLocksCount(ctx context.Context, transaction *sql.Tx, environment, application string) (float64, error) {
	locks, err := s.GetEnvironmentApplicationLocks(ctx, transaction, environment, application)
	if err != nil {
		return -1, err
	}
	return float64(len(locks)), nil
}

func GaugeEnvLockMetric(ctx context.Context, s *State, transaction *sql.Tx, env string) {
	if ddMetrics != nil {
		count, err := s.GetEnvironmentLocksCount(ctx, transaction, env)
		if err != nil {
			logger.FromContext(ctx).
				Sugar().
				Warnf("Error when trying to get the number of environment locks: %w\n", err)
			return
		}
		ddMetrics.Gauge("env_lock_count", count, []string{"env:" + env}, 1) //nolint: errcheck
	}
}
func GaugeEnvAppLockMetric(ctx context.Context, s *State, transaction *sql.Tx, env, app string) {
	if ddMetrics != nil {
		count, err := s.GetEnvironmentApplicationLocksCount(ctx, transaction, env, app)
		if err != nil {
			logger.FromContext(ctx).
				Sugar().
				Warnf("Error when trying to get the number of application locks: %w\n", err)
			return
		}
		ddMetrics.Gauge("app_lock_count", count, []string{"app:" + app, "env:" + env}, 1) //nolint: errcheck
	}
}

func GaugeDeploymentMetric(_ context.Context, env, app string, timeInMinutes float64) error {
	if ddMetrics != nil {
		// store the time since the last deployment in minutes:
		err := ddMetrics.Gauge(
			"lastDeployed",
			timeInMinutes,
			[]string{metrics.EventTagApplication + ":" + app, metrics.EventTagEnvironment + ":" + env},
			1)
		return err
	}
	return nil
}

func sortFiles(gs []os.FileInfo) func(i int, j int) bool {
	return func(i, j int) bool {
		iIndex := gs[i].Name()
		jIndex := gs[j].Name()
		return iIndex < jIndex
	}
}

func UpdateDatadogMetrics(ctx context.Context, transaction *sql.Tx, state *State, repo Repository, changes *TransformerResult, now time.Time) error {
	filesystem := state.Filesystem
	if ddMetrics == nil {
		return nil
	}
	_, envNames, err := state.GetEnvironmentConfigsSorted(ctx, transaction)
	if err != nil {
		return err
	}
	repo.(*repository).GaugeQueueSize(ctx)
	for i := range envNames {
		env := envNames[i]
		GaugeEnvLockMetric(ctx, state, transaction, env)
		appsDir := filesystem.Join(environmentDirectory(filesystem, env), "applications")
		if entries, _ := filesystem.ReadDir(appsDir); entries != nil {
			// according to the docs, entries should already be sorted, but turns out it is not, so we sort it:
			sort.Slice(entries, sortFiles(entries))
			for _, app := range entries {
				GaugeEnvAppLockMetric(ctx, state, transaction, env, app.Name())

				_, deployedAtTimeUtc, err := state.GetDeploymentMetaData(ctx, transaction, env, app.Name())
				if err != nil {
					return err
				}
				timeDiff := now.Sub(deployedAtTimeUtc)
				err = GaugeDeploymentMetric(ctx, env, app.Name(), timeDiff.Minutes())
				if err != nil {
					return err
				}
			}
		}
	}

	if changes != nil && ddMetrics != nil {
		for i := range changes.ChangedApps {
			oneChange := changes.ChangedApps[i]
			teamMessage := func() string {
				if oneChange.Team != "" {
					return fmt.Sprintf(" for team %s", oneChange.Team)
				}
				return ""
			}()
			evt := statsd.Event{
				Hostname:       "",
				AggregationKey: "",
				Priority:       "",
				SourceTypeName: "",
				AlertType:      "",
				Title:          "Kuberpult app deployed",
				Text:           fmt.Sprintf("Kuberpult has deployed %s to %s%s", oneChange.App, oneChange.Env, teamMessage),
				Timestamp:      now,
				Tags: []string{
					"kuberpult.application:" + oneChange.App,
					"kuberpult.environment:" + oneChange.Env,
					"kuberpult.team:" + oneChange.Team,
				},
			}
			err := ddMetrics.Event(&evt)
			if err != nil {
				return err
			}
		}
	}
	return nil
}

func RegularlySendDatadogMetrics(repo Repository, interval time.Duration, callBack func(repository Repository)) {
	metricEventTimer := time.NewTicker(interval * time.Second)
	for range metricEventTimer.C {
		callBack(repo)
	}
}

func GetRepositoryStateAndUpdateMetrics(ctx context.Context, repo Repository) {
	s := repo.State()
	if s.DBHandler.ShouldUseOtherTables() {
		err := s.DBHandler.WithTransaction(ctx, true, func(ctx context.Context, transaction *sql.Tx) error {
			if err := UpdateDatadogMetrics(ctx, transaction, s, repo, nil, time.Now()); err != nil {
				return err
			}
			return nil
		})
		if err != nil {
			panic(err.Error())
		}
	} else {
		if err := UpdateDatadogMetrics(ctx, nil, s, repo, nil, time.Now()); err != nil {
			panic(err.Error())
		}
	}
}

// A Transformer updates the files in the worktree
type Transformer interface {
	Transform(ctx context.Context, state *State, t TransformerContext, transaction *sql.Tx) (commitMsg string, e error)
	GetDBEventType() db.EventType
	SetEslVersion(eslVersion db.TransformerID)
}

type TransformerContext interface {
	Execute(t Transformer, transaction *sql.Tx) error
	AddAppEnv(app string, env string, team string)
	DeleteEnvFromApp(app string, env string)
}

func RunTransformer(ctx context.Context, t Transformer, s *State, transaction *sql.Tx) (string, *TransformerResult, error) {
	runner := transformerRunner{
		ChangedApps:     nil,
		DeletedRootApps: nil,
		Commits:         nil,
		Context:         ctx,
		State:           s,
		Stack:           [][]string{nil},
	}
	if err := runner.Execute(t, transaction); err != nil {
		return "", nil, err
	}
	commitMsg := ""
	if len(runner.Stack[0]) > 0 {
		commitMsg = runner.Stack[0][0]
	}
	return commitMsg, &TransformerResult{
		ChangedApps:     runner.ChangedApps,
		DeletedRootApps: runner.DeletedRootApps,
		Commits:         runner.Commits,
	}, nil
}

type transformerRunner struct {
	Context context.Context
	State   *State
	// Stores the current stack of commit messages. Each entry of
	// the outer slice corresponds to a step being executed. Each
	// entry of the inner slices correspond to a message generated
	// by that step.
	Stack           [][]string
	ChangedApps     []AppEnv
	DeletedRootApps []RootApp
	Commits         *CommitIds
}

func (r *transformerRunner) Execute(t Transformer, transaction *sql.Tx) error {
	r.Stack = append(r.Stack, nil)
	msg, err := t.Transform(r.Context, r.State, r, transaction)
	if err != nil {
		return err
	}
	idx := len(r.Stack) - 1
	if len(r.Stack[idx]) != 0 {
		if msg != "" {
			msg = msg + "\n" + strings.Join(r.Stack[idx], "\n")
		} else {
			msg = strings.Join(r.Stack[idx], "\n")
		}
	}
	if msg != "" {
		r.Stack[idx-1] = append(r.Stack[idx-1], msg)
	}
	r.Stack = r.Stack[:idx]
	return nil
}

func (r *transformerRunner) AddAppEnv(app string, env string, team string) {
	r.ChangedApps = append(r.ChangedApps, AppEnv{
		App:  app,
		Env:  env,
		Team: team,
	})
}

func (r *transformerRunner) DeleteEnvFromApp(app string, env string) {
	r.ChangedApps = append(r.ChangedApps, AppEnv{
		Team: "",
		App:  app,
		Env:  env,
	})
	r.DeletedRootApps = append(r.DeletedRootApps, RootApp{
		Env: env,
	})
}

type CreateApplicationVersion struct {
	Authentication        `json:"-"`
	Version               uint64            `json:"version"`
	Application           string            `json:"app"`
	Manifests             map[string]string `json:"manifests"`
	SourceCommitId        string            `json:"sourceCommitId"`
	SourceAuthor          string            `json:"sourceCommitAuthor"`
	SourceMessage         string            `json:"sourceCommitMessage"`
	Team                  string            `json:"team"`
	DisplayVersion        string            `json:"displayVersion"`
	WriteCommitData       bool              `json:"writeCommitData"`
	PreviousCommit        string            `json:"previousCommit"`
	TransformerEslVersion db.TransformerID  `json:"-"`
}

func (c *CreateApplicationVersion) GetDBEventType() db.EventType {
	return db.EvtCreateApplicationVersion
}

func (c *CreateApplicationVersion) SetEslVersion(id db.TransformerID) {
	c.TransformerEslVersion = id
}

type ctxMarkerGenerateUuid struct{}

var (
	ctxMarkerGenerateUuidKey = &ctxMarkerGenerateUuid{}
)

func GetLastReleaseFromFile(fs billy.Filesystem, application string) (uint64, error) {
	var err error
	releasesDir := releasesDirectory(fs, application)
	err = fs.MkdirAll(releasesDir, 0777)
	if err != nil {
		return 0, err
	}
	if entries, err := fs.ReadDir(releasesDir); err != nil {
		return 0, err
	} else {
		var lastRelease uint64 = 0
		for _, e := range entries {
			if i, err := strconv.ParseUint(e.Name(), 10, 64); err != nil {
				//TODO(HVG): decide what to do with bad named releases
			} else {
				if i > lastRelease {
					lastRelease = i
				}
			}
		}
		return lastRelease, nil
	}
}
func (s *State) GetLastRelease(ctx context.Context, transaction *sql.Tx, fs billy.Filesystem, application string) (uint64, error) {
	if s.DBHandler.ShouldUseOtherTables() {
		releases, err := s.DBHandler.DBSelectAllReleasesOfApp(ctx, transaction, application)
		if err != nil {
			return 0, fmt.Errorf("could not get releases of app %s: %v", application, err)
		}
		if releases == nil || len(releases.Metadata.Releases) == 0 {
			return 0, nil
		}
		l := len(releases.Metadata.Releases)
		return uint64(releases.Metadata.Releases[l-1]), nil
	} else {
		return GetLastReleaseFromFile(fs, application)
	}
}

func (c *CreateApplicationVersion) Transform(
	ctx context.Context,
	state *State,
	t TransformerContext,
	transaction *sql.Tx,
) (string, error) {
	version, err := c.calculateVersion(ctx, transaction, state)
	if err != nil {
		return "", err
	}
	fs := state.Filesystem
	if !valid.ApplicationName(c.Application) {
		return "", GetCreateReleaseAppNameTooLong(c.Application, valid.AppNameRegExp, uint32(valid.MaxAppNameLen))
	}
	if state.DBHandler.ShouldUseOtherTables() {
		allApps, err := state.DBHandler.DBSelectAllApplications(ctx, transaction)
		if err != nil {
			return "", GetCreateReleaseGeneralFailure(err)
		}
		if allApps == nil {
			allApps = &db.AllApplicationsGo{
				Version: 1,
				AllApplicationsJson: db.AllApplicationsJson{
					Apps: []string{},
				},
				Created: time.Now(),
			}
		}

		if !slices.Contains(allApps.Apps, c.Application) {
			// this app is new
			allApps.Apps = append(allApps.Apps, c.Application)
			err := state.DBHandler.DBWriteAllApplications(ctx, transaction, allApps.Version, allApps.Apps)
			if err != nil {
				return "", GetCreateReleaseGeneralFailure(fmt.Errorf("could not write all apps"))
			}

			//We need to check that this is not an app that has been previously deleted
			app, err := state.DBHandler.DBSelectApp(ctx, transaction, c.Application)
			if err != nil {
				return "", GetCreateReleaseGeneralFailure(fmt.Errorf("could not read apps: %v", err))
			}
			var eslID db.EslId
			if app == nil {
				eslID = db.InitialEslId
			} else {
				if app.StateChange != db.AppStateChangeDelete {
					return "", GetCreateReleaseGeneralFailure(fmt.Errorf("could not write new app, app already exists: %v", err)) //Should never happen
				}
				eslID = app.EslId + 1
			}
			err = state.DBHandler.DBInsertApplication(
				ctx,
				transaction,
				c.Application,
<<<<<<< HEAD
				eslID,
=======
				db.InitialEslVersion,
>>>>>>> 9fcddc99
				db.AppStateChangeCreate,
				db.DBAppMetaData{Team: c.Team},
			)
			if err != nil {
				return "", GetCreateReleaseGeneralFailure(fmt.Errorf("could not write new app: %v", err))
			}
		} else {
			// app is not new, but metadata may have changed
			existingApp, err := state.DBHandler.DBSelectApp(ctx, transaction, c.Application)
			if err != nil {
				return "", err
			}
			if existingApp == nil {
				return "", fmt.Errorf("could not find app '%s'", c.Application)
			}
			newMeta := db.DBAppMetaData{Team: c.Team}
			// only update the app, if something really changed:
			if !cmp.Equal(newMeta, existingApp.Metadata) {
				err = state.DBHandler.DBInsertApplication(
					ctx,
					transaction,
					c.Application,
					existingApp.EslVersion,
					db.AppStateChangeUpdate,
					newMeta,
				)
				if err != nil {
					return "", GetCreateReleaseGeneralFailure(fmt.Errorf("could not update app: %v", err))
				}
			}
		}
	}

	releaseDir := releasesDirectoryWithVersion(fs, c.Application, version)
	appDir := applicationDirectory(fs, c.Application)
	if err = fs.MkdirAll(releaseDir, 0777); err != nil {
		return "", GetCreateReleaseGeneralFailure(err)
	}

	var checkForInvalidCommitId = func(commitId, helperText string) {
		if !valid.SHA1CommitID(commitId) {
			logger.FromContext(ctx).
				Sugar().
				Warnf("%s commit ID is not a valid SHA1 hash, should be exactly 40 characters [0-9a-fA-F] %s\n", commitId, helperText)
		}
	}

	checkForInvalidCommitId(c.SourceCommitId, "Source")
	checkForInvalidCommitId(c.PreviousCommit, "Previous")

	configs, err := state.GetAllEnvironmentConfigs(ctx, transaction)
	if err != nil {
		if errors.Is(err, InvalidJson) {
			return "", err
		}
		return "", GetCreateReleaseGeneralFailure(err)
	}

	if !state.DBHandler.ShouldUseOtherTables() {
		if c.SourceCommitId != "" {
			c.SourceCommitId = strings.ToLower(c.SourceCommitId)
			if err := util.WriteFile(fs, fs.Join(releaseDir, fieldSourceCommitId), []byte(c.SourceCommitId), 0666); err != nil {
				return "", GetCreateReleaseGeneralFailure(err)
			}
		}

		if c.SourceAuthor != "" {
			if err := util.WriteFile(fs, fs.Join(releaseDir, fieldSourceAuthor), []byte(c.SourceAuthor), 0666); err != nil {
				return "", GetCreateReleaseGeneralFailure(err)
			}
		}
		if c.SourceMessage != "" {
			if err := util.WriteFile(fs, fs.Join(releaseDir, fieldSourceMessage), []byte(c.SourceMessage), 0666); err != nil {
				return "", GetCreateReleaseGeneralFailure(err)
			}
		}
		if c.DisplayVersion != "" {
			if err := util.WriteFile(fs, fs.Join(releaseDir, fieldDisplayVersion), []byte(c.DisplayVersion), 0666); err != nil {
				return "", GetCreateReleaseGeneralFailure(err)
			}
		}
		if err := util.WriteFile(fs, fs.Join(releaseDir, fieldCreatedAt), []byte(time2.GetTimeNow(ctx).Format(time.RFC3339)), 0666); err != nil {
			return "", GetCreateReleaseGeneralFailure(err)
		}
	}

	if c.Team != "" && !state.DBHandler.ShouldUseOtherTables() {
		//util.WriteFile has a bug where it does not truncate the old file content. If two application versions with the same
		//team are deployed, team names simply get concatenated. Just remove the file beforehand.
		//This bug can't be fixed because it is part of the util library
		teamFileLoc := fs.Join(appDir, fieldTeam)
		if _, err := fs.Stat(teamFileLoc); err == nil { //If path to file exists
			err := fs.Remove(teamFileLoc)
			if err != nil {
				return "", GetCreateReleaseGeneralFailure(err)
			}
		}
		if err := util.WriteFile(fs, teamFileLoc, []byte(c.Team), 0666); err != nil {
			return "", GetCreateReleaseGeneralFailure(err)
		}
	} else {
		logger.FromContext(ctx).Sugar().Warnf("skipping team file for team %s and should=%v", c.Team, state.DBHandler.ShouldUseOtherTables())
	}
	isLatest, err := isLatestVersion(ctx, transaction, state, c.Application, version)
	if err != nil {
		return "", GetCreateReleaseGeneralFailure(err)
	}
	if !isLatest {
		// check that we can actually backfill this version
		oldVersions, err := findOldApplicationVersions(ctx, transaction, state, c.Application)
		if err != nil {
			return "", GetCreateReleaseGeneralFailure(err)
		}
		for _, oldVersion := range oldVersions {
			if version == oldVersion {
				return "", GetCreateReleaseTooOld()
			}
		}
	}

	var allEnvsOfThisApp []string = nil

	for env := range c.Manifests {
		allEnvsOfThisApp = append(allEnvsOfThisApp, env)
	}
	slices.Sort(allEnvsOfThisApp)

	gen := getGenerator(ctx)
	eventUuid := gen.Generate()
	if c.WriteCommitData {
		err = writeCommitData(ctx, state.DBHandler, transaction, c.TransformerEslVersion, c.SourceCommitId, c.SourceMessage, c.Application, eventUuid, allEnvsOfThisApp, c.PreviousCommit, state)
		if err != nil {
			return "", GetCreateReleaseGeneralFailure(err)
		}
	}
	sortedKeys := sorting.SortKeys(c.Manifests)

	if state.DBHandler.ShouldUseOtherTables() {
		prevRelease, err := state.DBHandler.DBSelectReleasesByApp(ctx, transaction, c.Application, false)
		if err != nil {
			return "", err
		}
<<<<<<< HEAD
		var v = db.InitialEslId - 1
		if len(prevRelease) > 0 {
			v = prevRelease[0].EslId
=======
		var v = db.InitialEslVersion - 1
		if anyRelease != nil {
			v = anyRelease.EslVersion
>>>>>>> 9fcddc99
		}
		release := db.DBReleaseWithMetaData{
			EslVersion:    0,
			ReleaseNumber: version,
			App:           c.Application,
			Manifests: db.DBReleaseManifests{
				Manifests: c.Manifests,
			},
			Metadata: db.DBReleaseMetaData{
				SourceAuthor:    c.SourceAuthor,
				SourceCommitId:  c.SourceCommitId,
				SourceMessage:   c.SourceMessage,
				DisplayVersion:  c.DisplayVersion,
				UndeployVersion: false,
			},
			Created: time.Now(),
			Deleted: false,
		}
		err = state.DBHandler.DBInsertRelease(ctx, transaction, release, v)
		if err != nil {
			return "", GetCreateReleaseGeneralFailure(err)
		}
		allReleases, err := state.DBHandler.DBSelectAllReleasesOfApp(ctx, transaction, c.Application)
		if err != nil {
			return "", GetCreateReleaseGeneralFailure(err)
		}
		if allReleases == nil {
			allReleases = &db.DBAllReleasesWithMetaData{
				EslVersion: db.InitialEslVersion - 1,
				Created:    time.Now(),
				App:        c.Application,
				Metadata: db.DBAllReleaseMetaData{
					Releases: []int64{int64(release.ReleaseNumber)},
				},
			}
		} else {
			allReleases.Metadata.Releases = append(allReleases.Metadata.Releases, int64(release.ReleaseNumber))
		}
		err = state.DBHandler.DBInsertAllReleases(ctx, transaction, c.Application, allReleases.Metadata.Releases, allReleases.EslVersion)
		if err != nil {
			return "", GetCreateReleaseGeneralFailure(err)
		}
	}

	for i := range sortedKeys {
		env := sortedKeys[i]
		man := c.Manifests[env]

		err := state.checkUserPermissions(ctx, transaction, env, c.Application, auth.PermissionCreateRelease, c.Team, c.RBACConfig)
		if err != nil {
			return "", GetCreateReleaseGeneralFailure(err)
		}
		envDir := fs.Join(releaseDir, "environments", env)

		config, found := configs[env]
		hasUpstream := false
		if found {
			hasUpstream = config.Upstream != nil
		}

		if !state.DBHandler.ShouldUseOtherTables() {
			if err = fs.MkdirAll(envDir, 0777); err != nil {
				return "", GetCreateReleaseGeneralFailure(err)
			}
			if err := util.WriteFile(fs, fs.Join(envDir, "manifests.yaml"), []byte(man), 0666); err != nil {
				return "", GetCreateReleaseGeneralFailure(err)
			}
		}
		teamOwner, err := state.GetApplicationTeamOwner(ctx, transaction, c.Application)
		if err != nil {
			return "", err
		}
		t.AddAppEnv(c.Application, env, teamOwner)
		if hasUpstream && config.Upstream.Latest && isLatest {
			d := &DeployApplicationVersion{
				SourceTrain:           nil,
				Environment:           env,
				Application:           c.Application,
				Version:               version, // the train should queue deployments, instead of giving up:
				LockBehaviour:         api.LockBehavior_RECORD,
				Authentication:        c.Authentication,
				WriteCommitData:       c.WriteCommitData,
				Author:                c.SourceAuthor,
				TransformerEslVersion: c.TransformerEslVersion,
			}
			err := t.Execute(d, transaction)
			if err != nil {
				_, ok := err.(*LockedError)
				if ok {
					continue // LockedErrors are expected
				} else {
					return "", GetCreateReleaseGeneralFailure(err)
				}
			}
		}
	}
	return fmt.Sprintf("created version %d of %q", version, c.Application), nil
}

func getGenerator(ctx context.Context) uuid.GenerateUUIDs {
	gen, ok := ctx.Value(ctxMarkerGenerateUuidKey).(uuid.GenerateUUIDs)
	if !ok || gen == nil {
		return uuid.RealUUIDGenerator{}
	}
	return gen
}

func AddGeneratorToContext(ctx context.Context, gen uuid.GenerateUUIDs) context.Context {
	return context.WithValue(ctx, ctxMarkerGenerateUuidKey, gen)
}

func writeCommitData(ctx context.Context, h *db.DBHandler, transaction *sql.Tx, transformerEslVersion db.TransformerID, sourceCommitId string, sourceMessage string, app string, eventId string, environments []string, previousCommitId string, state *State) error {
	fs := state.Filesystem
	if !valid.SHA1CommitID(sourceCommitId) {
		return nil
	}
	commitDir := commitDirectory(fs, sourceCommitId)
	if err := fs.MkdirAll(commitDir, 0777); err != nil {
		return GetCreateReleaseGeneralFailure(err)
	}
	if err := util.WriteFile(fs, fs.Join(commitDir, ".empty"), make([]byte, 0), 0666); err != nil {
		return GetCreateReleaseGeneralFailure(err)
	}

	if previousCommitId != "" && valid.SHA1CommitID(previousCommitId) {
		if err := writeNextPrevInfo(ctx, sourceCommitId, strings.ToLower(previousCommitId), fieldPreviousCommitId, app, fs); err != nil {
			return GetCreateReleaseGeneralFailure(err)
		}
	}

	commitAppDir := commitApplicationDirectory(fs, sourceCommitId, app)
	if err := fs.MkdirAll(commitAppDir, 0777); err != nil {
		return GetCreateReleaseGeneralFailure(err)
	}
	if err := util.WriteFile(fs, fs.Join(commitDir, ".gitkeep"), make([]byte, 0), 0666); err != nil {
		return err
	}
	if err := util.WriteFile(fs, fs.Join(commitDir, "source_message"), []byte(sourceMessage), 0666); err != nil {
		return GetCreateReleaseGeneralFailure(err)
	}

	if err := util.WriteFile(fs, fs.Join(commitAppDir, ".gitkeep"), make([]byte, 0), 0666); err != nil {
		return GetCreateReleaseGeneralFailure(err)
	}
	envMap := make(map[string]struct{}, len(environments))
	for _, env := range environments {
		envMap[env] = struct{}{}
	}

	ev := &event.NewRelease{
		Environments: envMap,
	}
	var writeError error
	if h.ShouldUseEslTable() {
		gen := getGenerator(ctx)
		eventUuid := gen.Generate()
		writeError = state.DBHandler.DBWriteNewReleaseEvent(ctx, transaction, transformerEslVersion, eventUuid, sourceCommitId, ev)
	} else {
		writeError = writeEvent(ctx, eventId, sourceCommitId, fs, ev)
	}

	if writeError != nil {
		return fmt.Errorf("error while writing event: %v", writeError)
	}
	return nil
}

func writeNextPrevInfo(ctx context.Context, sourceCommitId string, otherCommitId string, fieldSource string, application string, fs billy.Filesystem) error {

	otherCommitId = strings.ToLower(otherCommitId)
	sourceCommitDir := commitDirectory(fs, sourceCommitId)

	otherCommitDir := commitDirectory(fs, otherCommitId)

	if _, err := fs.Stat(otherCommitDir); err != nil {
		logger.FromContext(ctx).Sugar().Warnf(
			"Could not find the previous commit while trying to create a new release for commit %s and application %s. This is expected when `git.enableWritingCommitData` was just turned on, however it should not happen multiple times.", otherCommitId, application, otherCommitDir)
		return nil
	}

	if err := util.WriteFile(fs, fs.Join(sourceCommitDir, fieldSource), []byte(otherCommitId), 0666); err != nil {
		return err
	}
	fieldOther := ""
	if otherCommitId != "" {

		if fieldSource == fieldPreviousCommitId {
			fieldOther = fieldNextCommidId
		} else {
			fieldOther = fieldPreviousCommitId
		}

		//This is a workaround. util.WriteFile does NOT truncate file contents, so we simply delete the file before writing.
		if err := fs.Remove(fs.Join(otherCommitDir, fieldOther)); err != nil && !errors.Is(err, os.ErrNotExist) {
			return err
		}

		if err := util.WriteFile(fs, fs.Join(otherCommitDir, fieldOther), []byte(sourceCommitId), 0666); err != nil {
			return err
		}
	}
	return nil
}

func writeEvent(ctx context.Context, eventId string, sourceCommitId string, filesystem billy.Filesystem, ev event.Event) error {
	span, _ := tracer.StartSpanFromContext(ctx, "writeEvent")
	defer span.Finish()
	eventDir := commitEventDir(filesystem, sourceCommitId, eventId)
	if err := event.Write(filesystem, eventDir, ev); err != nil {
		return fmt.Errorf(
			"could not write an event for commit %s for uuid %s, error: %w",
			sourceCommitId, eventId, err)
	}
	return nil

}

func (c *CreateApplicationVersion) calculateVersion(ctx context.Context, transaction *sql.Tx, state *State) (uint64, error) {
	bfs := state.Filesystem
	if c.Version == 0 {
		if state.DBHandler.ShouldUseOtherTables() {
			return 0, fmt.Errorf("version is required when using the database")
		}
		lastRelease, err := state.GetLastRelease(ctx, transaction, bfs, c.Application)
		if err != nil {
			return 0, err
		}
		return lastRelease + 1, nil
	} else {
		if state.DBHandler.ShouldUseEslTable() {
			metaData, err := state.DBHandler.DBSelectReleaseByVersion(ctx, transaction, c.Application, c.Version)
			if err != nil {
				return 0, fmt.Errorf("could not calculate version, error: %v", err)
			}
			if metaData == nil {
				logger.FromContext(ctx).Sugar().Infof("could not calculate version, no metadata on app %s with version %v", c.Application, c.Version)
				return c.Version, nil
			}
			logger.FromContext(ctx).Sugar().Warnf("release exists already %v: %v", metaData.ReleaseNumber, metaData)

			existingRelease := metaData.ReleaseNumber
			logger.FromContext(ctx).Sugar().Warnf("comparing release %v: %v", c.Version, existingRelease)
			// check if version differs, if it's the same, that's ok
			return 0, c.sameAsExistingDB(ctx, transaction, state, metaData)
		} else {
			// check that the version doesn't already exist
			dir := releasesDirectoryWithVersion(bfs, c.Application, c.Version)
			_, err := bfs.Stat(dir)
			if err != nil {
				if !errors.Is(err, fs.ErrNotExist) {
					return 0, err
				}
			} else {
				// check if version differs
				return 0, c.sameAsExisting(ctx, state, c.Version)
			}
			// TODO: check GC here
			return c.Version, nil
		}
	}
}

func (c *CreateApplicationVersion) sameAsExistingDB(ctx context.Context, transaction *sql.Tx, state *State, metadata *db.DBReleaseWithMetaData) error {
	if c.SourceCommitId != "" {
		existingSourceCommitIdStr := metadata.Metadata.SourceCommitId
		if existingSourceCommitIdStr != c.SourceCommitId {
			logger.FromContext(ctx).Sugar().Warnf("SourceCommitId is different1 '%s'!='%s'", c.SourceCommitId, existingSourceCommitIdStr)
			return GetCreateReleaseAlreadyExistsDifferent(api.DifferingField_SOURCE_COMMIT_ID, createUnifiedDiff(existingSourceCommitIdStr, c.SourceCommitId, ""))
		}
	}
	if c.SourceAuthor != "" {
		existingSourceAuthorStr := metadata.Metadata.SourceAuthor
		if existingSourceAuthorStr != c.SourceAuthor {
			logger.FromContext(ctx).Sugar().Warnf("SourceAuthor is different1 '%s'!='%s'", c.SourceAuthor, existingSourceAuthorStr)
			return GetCreateReleaseAlreadyExistsDifferent(api.DifferingField_SOURCE_AUTHOR, createUnifiedDiff(existingSourceAuthorStr, c.SourceAuthor, ""))
		}
	}
	if c.SourceMessage != "" {
		existingSourceMessageStr := metadata.Metadata.SourceMessage
		if existingSourceMessageStr != c.SourceMessage {
			return GetCreateReleaseAlreadyExistsDifferent(api.DifferingField_SOURCE_MESSAGE, createUnifiedDiff(existingSourceMessageStr, c.SourceMessage, ""))
		}
	}
	if c.DisplayVersion != "" {
		existingDisplayVersionStr := metadata.Metadata.DisplayVersion
		if existingDisplayVersionStr != c.DisplayVersion {
			logger.FromContext(ctx).Sugar().Warnf("displayVersion is different1 '%s'!='%s'", c.DisplayVersion, metadata.Metadata.DisplayVersion)
			return GetCreateReleaseAlreadyExistsDifferent(api.DifferingField_DISPLAY_VERSION, createUnifiedDiff(existingDisplayVersionStr, c.DisplayVersion, ""))
		}
	}
	if c.Team != "" {
		appData, err := state.DBHandler.DBSelectApp(ctx, transaction, c.Application)
		if err != nil {
			logger.FromContext(ctx).Sugar().Warnf("team is different1 '%s'!='%s'", c.Team, appData.Metadata.Team)
			return GetCreateReleaseAlreadyExistsDifferent(api.DifferingField_TEAM, "")
		}
		existingTeamStr := appData.Metadata.Team
		if existingTeamStr != c.Team {
			logger.FromContext(ctx).Sugar().Warnf("team is different2 '%s'!='%s'", c.Team, appData.Metadata.Team)
			return GetCreateReleaseAlreadyExistsDifferent(api.DifferingField_TEAM, createUnifiedDiff(existingTeamStr, c.Team, ""))
		}
	}
	metaData, err := state.DBHandler.DBSelectReleaseByVersion(ctx, transaction, c.Application, c.Version)
	if err != nil {
		return fmt.Errorf("could not calculate version, error: %v", err)
	}
	if metaData == nil {
		return fmt.Errorf("could not calculate version, no metadata on app %s", c.Application)
	}
	if err != nil {
		return GetCreateReleaseAlreadyExistsDifferent(api.DifferingField_MANIFESTS, fmt.Sprintf("manifest missing for app %s", c.Application))
	}
	for env, man := range c.Manifests {
		existingManStr := metaData.Manifests.Manifests[env]
		if canonicalizeYaml(existingManStr) != canonicalizeYaml(man) {
			return GetCreateReleaseAlreadyExistsDifferent(api.DifferingField_MANIFESTS, createUnifiedDiff(existingManStr, man, fmt.Sprintf("%s-", env)))
		}
	}
	return GetCreateReleaseAlreadyExistsSame()
}

func (c *CreateApplicationVersion) sameAsExisting(ctx context.Context, state *State, version uint64) error {
	fs := state.Filesystem
	releaseDir := releasesDirectoryWithVersion(fs, c.Application, version)
	appDir := applicationDirectory(fs, c.Application)
	if c.SourceCommitId != "" {
		existingSourceCommitId, err := util.ReadFile(fs, fs.Join(releaseDir, fieldSourceCommitId))
		if err != nil {
			return GetCreateReleaseAlreadyExistsDifferent(api.DifferingField_SOURCE_COMMIT_ID, "")
		}
		existingSourceCommitIdStr := string(existingSourceCommitId)
		if existingSourceCommitIdStr != c.SourceCommitId {
			return GetCreateReleaseAlreadyExistsDifferent(api.DifferingField_SOURCE_COMMIT_ID, createUnifiedDiff(existingSourceCommitIdStr, c.SourceCommitId, ""))
		}
	}
	if c.SourceAuthor != "" {
		existingSourceAuthor, err := util.ReadFile(fs, fs.Join(releaseDir, fieldSourceAuthor))
		if err != nil {
			return GetCreateReleaseAlreadyExistsDifferent(api.DifferingField_SOURCE_AUTHOR, "")
		}
		existingSourceAuthorStr := string(existingSourceAuthor)
		if existingSourceAuthorStr != c.SourceAuthor {
			return GetCreateReleaseAlreadyExistsDifferent(api.DifferingField_SOURCE_AUTHOR, createUnifiedDiff(existingSourceAuthorStr, c.SourceAuthor, ""))
		}
	}
	if c.SourceMessage != "" {
		existingSourceMessage, err := util.ReadFile(fs, fs.Join(releaseDir, fieldSourceMessage))
		if err != nil {
			return GetCreateReleaseAlreadyExistsDifferent(api.DifferingField_SOURCE_MESSAGE, "")
		}
		existingSourceMessageStr := string(existingSourceMessage)
		if existingSourceMessageStr != c.SourceMessage {
			return GetCreateReleaseAlreadyExistsDifferent(api.DifferingField_SOURCE_MESSAGE, createUnifiedDiff(existingSourceMessageStr, c.SourceMessage, ""))
		}
	}
	if c.DisplayVersion != "" {
		existingDisplayVersion, err := util.ReadFile(fs, fs.Join(releaseDir, fieldDisplayVersion))
		if err != nil {
			return GetCreateReleaseAlreadyExistsDifferent(api.DifferingField_DISPLAY_VERSION, "")
		}
		existingDisplayVersionStr := string(existingDisplayVersion)
		if existingDisplayVersionStr != c.DisplayVersion {
			return GetCreateReleaseAlreadyExistsDifferent(api.DifferingField_DISPLAY_VERSION, createUnifiedDiff(existingDisplayVersionStr, c.DisplayVersion, ""))
		}
	}
	if c.Team != "" {
		existingTeam, err := util.ReadFile(fs, fs.Join(appDir, fieldTeam))
		if err != nil {
			return GetCreateReleaseAlreadyExistsDifferent(api.DifferingField_TEAM, "")
		}
		existingTeamStr := string(existingTeam)
		if existingTeamStr != c.Team {
			return GetCreateReleaseAlreadyExistsDifferent(api.DifferingField_TEAM, createUnifiedDiff(existingTeamStr, c.Team, ""))
		}
	}
	for env, man := range c.Manifests {
		envDir := fs.Join(releaseDir, "environments", env)
		existingMan, err := util.ReadFile(fs, fs.Join(envDir, "manifests.yaml"))
		if err != nil {
			logger.FromContext(ctx).Sugar().Warnf("manifest is different1 %v", err)
			return GetCreateReleaseAlreadyExistsDifferent(api.DifferingField_MANIFESTS, fmt.Sprintf("manifest missing for env %s", env))
		}
		existingManStr := string(existingMan)
		if canonicalizeYaml(existingManStr) != canonicalizeYaml(man) {
			logger.FromContext(ctx).Sugar().Warnf("manifest is different2 %s!=%s", existingManStr, man)
			return GetCreateReleaseAlreadyExistsDifferent(api.DifferingField_MANIFESTS, createUnifiedDiff(existingManStr, man, fmt.Sprintf("%s-", env)))
		}
	}
	return GetCreateReleaseAlreadyExistsSame()
}

type RawNode struct{ *yaml3.Node }

func (n *RawNode) UnmarshalYAML(node *yaml3.Node) error {
	n.Node = node
	return nil
}

func canonicalizeYaml(unformatted string) string {
	var target RawNode
	if errDeserial := yaml3.Unmarshal([]byte(unformatted), &target); errDeserial != nil {
		return yamlParsingError // we only use this for comparisons
	}
	if canonicalData, errSerial := yaml3.Marshal(target.Node); errSerial == nil {
		return string(canonicalData)
	} else {
		return yamlParsingError // only for comparisons
	}
}

func createUnifiedDiff(existingValue string, requestValue string, prefix string) string {
	existingValueStr := string(existingValue)
	existingFilename := fmt.Sprintf("%sexisting", prefix)
	requestFilename := fmt.Sprintf("%srequest", prefix)
	edits := myers.ComputeEdits(diffspan.URIFromPath(existingFilename), existingValueStr, string(requestValue))
	return fmt.Sprint(gotextdiff.ToUnified(existingFilename, requestFilename, existingValueStr, edits))
}

func isLatestVersion(ctx context.Context, transaction *sql.Tx, state *State, application string, version uint64) (bool, error) {
	var rels []uint64
	var err error
	if state.DBHandler.ShouldUseOtherTables() {
		all, err := state.DBHandler.DBSelectAllReleasesOfApp(ctx, transaction, application)
		if err != nil {
			return false, err
		}
		//Convert
		if all == nil {
			rels = make([]uint64, 0)
		} else {
			rels = make([]uint64, len(all.Metadata.Releases))
			for idx, rel := range all.Metadata.Releases {
				rels[idx] = uint64(rel)
			}
		}

	} else {
		rels, err = state.GetAllApplicationReleasesFromManifest(application)

	}
	if err != nil {
		return false, err
	}

	for _, r := range rels {
		if r > version {
			return false, nil
		}
	}
	return true, nil
}

type CreateUndeployApplicationVersion struct {
	Authentication        `json:"-"`
	Application           string           `json:"app"`
	WriteCommitData       bool             `json:"writeCommitData"`
	TransformerEslVersion db.TransformerID `json:"-"` // Tags the transformer with EventSourcingLight eslVersion

}

func (c *CreateUndeployApplicationVersion) GetDBEventType() db.EventType {
	return db.EvtCreateUndeployApplicationVersion
}

func (c *CreateUndeployApplicationVersion) SetEslVersion(id db.TransformerID) {
	c.TransformerEslVersion = id
}

func (c *CreateUndeployApplicationVersion) Transform(
	ctx context.Context,
	state *State,
	t TransformerContext,
	transaction *sql.Tx,
) (string, error) {
	fs := state.Filesystem
	lastRelease, err := state.GetLastRelease(ctx, transaction, fs, c.Application)
	if err != nil {
		return "", err
	}
	if lastRelease == 0 {
		return "", fmt.Errorf("cannot undeploy non-existing application '%v'", c.Application)
	}
	releaseDir := releasesDirectoryWithVersion(fs, c.Application, lastRelease+1)
	if state.DBHandler.ShouldUseOtherTables() {
		prevRelease, err := state.DBHandler.DBSelectReleaseByVersion(ctx, transaction, c.Application, lastRelease)
		if err != nil {
			return "", err
		}
		var v = db.InitialEslId - 1
		if prevRelease != nil {
			v = prevRelease.EslId
		}
		release := db.DBReleaseWithMetaData{
			EslId:         0,
			ReleaseNumber: lastRelease + 1,
			App:           c.Application,
			Manifests: db.DBReleaseManifests{
				Manifests: map[string]string{ //empty manifest
					"": "",
				},
			},
			Metadata: db.DBReleaseMetaData{
				SourceAuthor:    "",
				SourceCommitId:  "",
				SourceMessage:   "",
				DisplayVersion:  "",
				UndeployVersion: true,
			},
			Created: time.Now(),
			Deleted: false,
		}
		err = state.DBHandler.DBInsertRelease(ctx, transaction, release, v)
		if err != nil {
			return "", GetCreateReleaseGeneralFailure(err)
		}
		allReleases, err := state.DBHandler.DBSelectAllReleasesOfApp(ctx, transaction, c.Application)
		if err != nil {
			return "", GetCreateReleaseGeneralFailure(err)
		}
		if allReleases == nil {
			allReleases = &db.DBAllReleasesWithMetaData{
				EslId:   db.InitialEslId - 1,
				Created: time.Now(),
				App:     c.Application,
				Metadata: db.DBAllReleaseMetaData{
					Releases: []int64{int64(release.ReleaseNumber)},
				},
			}
		} else {
			allReleases.Metadata.Releases = append(allReleases.Metadata.Releases, int64(release.ReleaseNumber))
		}
		err = state.DBHandler.DBInsertAllReleases(ctx, transaction, c.Application, allReleases.Metadata.Releases, allReleases.EslId)
		if err != nil {
			return "", GetCreateReleaseGeneralFailure(err)
		}
	} else {

		if err = fs.MkdirAll(releaseDir, 0777); err != nil {
			return "", err
		}

		// this is a flag to indicate that this is the special "undeploy" version
		if err := util.WriteFile(fs, fs.Join(releaseDir, "undeploy"), []byte(""), 0666); err != nil {
			return "", err
		}
		if err := util.WriteFile(fs, fs.Join(releaseDir, fieldCreatedAt), []byte(time2.GetTimeNow(ctx).Format(time.RFC3339)), 0666); err != nil {
			return "", err
		}
	}

	configs, err := state.GetAllEnvironmentConfigs(ctx, transaction)
	if err != nil {
		return "", fmt.Errorf("error while getting environment configs, error: %w", err)
	}
	for env := range configs {
		err := state.checkUserPermissions(ctx, transaction, env, c.Application, auth.PermissionCreateUndeploy, "", c.RBACConfig)
		if err != nil {
			return "", err
		}

		config, found := configs[env]
		hasUpstream := false
		if found {
			hasUpstream = config.Upstream != nil
		}
		if !state.DBHandler.ShouldUseOtherTables() {
			envDir := fs.Join(releaseDir, "environments", env)

			if err = fs.MkdirAll(envDir, 0777); err != nil {
				return "", err
			}
			// note that the manifest is empty here!
			// but actually it's not quite empty!
			// The function we are using in DeployApplication version is `util.WriteFile`. And that does not allow overwriting files with empty content.
			// We work around this unusual behavior by writing a space into the file
			if err := util.WriteFile(fs, fs.Join(envDir, "manifests.yaml"), []byte(" "), 0666); err != nil {
				return "", err
			}
		}
		teamOwner, err := state.GetApplicationTeamOwner(ctx, transaction, c.Application)
		if err != nil {
			return "", err
		}
		t.AddAppEnv(c.Application, env, teamOwner)
		if hasUpstream && config.Upstream.Latest {
			d := &DeployApplicationVersion{
				SourceTrain: nil,
				Environment: env,
				Application: c.Application,
				Version:     lastRelease + 1,
				// the train should queue deployments, instead of giving up:
				LockBehaviour:         api.LockBehavior_RECORD,
				Authentication:        c.Authentication,
				WriteCommitData:       c.WriteCommitData,
				Author:                "",
				TransformerEslVersion: c.TransformerEslVersion,
			}
			err := t.Execute(d, transaction)
			if err != nil {
				_, ok := err.(*LockedError)
				if ok {
					continue // locked error are expected
				} else {
					return "", err
				}
			}
		}
	}
	return fmt.Sprintf("created undeploy-version %d of '%v'", lastRelease+1, c.Application), nil
}

func removeCommit(fs billy.Filesystem, commitID, application string) error {
	errorTemplate := func(message string, err error) error {
		return fmt.Errorf("while removing applicaton %s from commit %s and error was encountered, message: %s, error %w", application, commitID, message, err)
	}

	commitApplicationDir := commitApplicationDirectory(fs, commitID, application)
	if err := fs.Remove(commitApplicationDir); err != nil {
		if os.IsNotExist(err) {
			// could not read the directory commitApplicationDir - but that's ok, because we don't know
			// if the kuberpult version that accepted this commit in the release endpoint, did already have commit writing enabled.
			// So there's no guarantee that this file ever existed
			return nil
		}
		return errorTemplate(fmt.Sprintf("could not remove the application directory %s", commitApplicationDir), err)
	}
	// check if there are no other services updated by this commit
	// if there are none, start removing the entire branch of the commit

	deleteDirIfEmpty := func(dir string) error {
		files, err := fs.ReadDir(dir)
		if err != nil {
			return errorTemplate(fmt.Sprintf("could not read the directory %s", dir), err)
		}
		if len(files) == 0 {
			if err = fs.Remove(dir); err != nil {
				return errorTemplate(fmt.Sprintf("could not remove the directory %s", dir), err)
			}
		}
		return nil
	}

	commitApplicationsDir := path.Dir(commitApplicationDir)
	if err := deleteDirIfEmpty(commitApplicationsDir); err != nil {
		return errorTemplate(fmt.Sprintf("could not remove directory %s", commitApplicationsDir), err)
	}
	commitDir2 := path.Dir(commitApplicationsDir)

	// if there are no more apps in the "applications" dir, then remove the commit message file and continue cleaning going up
	if _, err := fs.Stat(commitApplicationsDir); err != nil {
		if os.IsNotExist(err) {
			if err := fs.Remove(fs.Join(commitDir2)); err != nil {
				return errorTemplate(fmt.Sprintf("could not remove commit dir %s file", commitDir2), err)
			}
		} else {
			return errorTemplate(fmt.Sprintf("could not stat directory %s with an unexpected error", commitApplicationsDir), err)
		}
	}

	commitDir1 := path.Dir(commitDir2)
	if err := deleteDirIfEmpty(commitDir1); err != nil {
		return errorTemplate(fmt.Sprintf("could not remove directory %s", commitDir2), err)
	}

	return nil
}

type UndeployApplication struct {
	Authentication        `json:"-"`
	Application           string           `json:"app"`
	TransformerEslVersion db.TransformerID `json:"-"` // Tags the transformer with EventSourcingLight eslVersion

}

func (u *UndeployApplication) GetDBEventType() db.EventType {
	return db.EvtUndeployApplication
}

func (c *UndeployApplication) SetEslVersion(id db.TransformerID) {
	c.TransformerEslVersion = id
}

func (u *UndeployApplication) Transform(
	ctx context.Context,
	state *State,
	t TransformerContext,
	transaction *sql.Tx,
) (string, error) {
	fs := state.Filesystem
	lastRelease, err := state.GetLastRelease(ctx, transaction, fs, u.Application)
	if err != nil {
		return "", err
	}
	if lastRelease == 0 {
		return "", fmt.Errorf("UndeployApplication: error cannot undeploy non-existing application '%v'", u.Application)
	}

	isUndeploy, err := state.IsUndeployVersion(ctx, transaction, u.Application, lastRelease)
	if err != nil {
		return "", err
	}
	if !isUndeploy {
		return "", fmt.Errorf("UndeployApplication: error last release is not un-deployed application version of '%v'", u.Application)
	}
	configs, err := state.GetAllEnvironmentConfigs(ctx, transaction)
	if err != nil {
		return "", err
	}
	for env := range configs {
		err := state.checkUserPermissions(ctx, transaction, env, u.Application, auth.PermissionDeployUndeploy, "", u.RBACConfig)
		if err != nil {
			return "", err
		}
		if state.DBHandler.ShouldUseOtherTables() {
			deployment, err := state.DBHandler.DBSelectDeployment(ctx, transaction, u.Application, env)
			if err != nil {
				return "", fmt.Errorf("UndeployApplication(db): error cannot un-deploy application '%v' the release '%v' cannot be found", u.Application, env)
			}

			var isUndeploy bool
			if deployment != nil && deployment.Version != nil {
				release, err := state.DBHandler.DBSelectReleaseByVersion(ctx, transaction, u.Application, uint64(*deployment.Version))
				if err != nil {
					return "", err
				}
				isUndeploy = release.Metadata.UndeployVersion
				if !isUndeploy {
					return "", fmt.Errorf("UndeployApplication(db): error cannot un-deploy application '%v' the current release '%v' is not un-deployed", u.Application, env)
				}
				//Delete deployment (register a new deployment by deleting version)
				user, err := auth.ReadUserFromContext(ctx)
				if err != nil {
					return "", err
				}
				deployment.Version = nil
				deployment.Metadata.DeployedByName = user.Name
				deployment.Metadata.DeployedByEmail = user.Email
				err = state.DBHandler.DBWriteDeployment(ctx, transaction, *deployment, deployment.EslVersion)
				if err != nil {
					return "", err
				}
			}
			if deployment == nil || deployment.Version == nil || isUndeploy {
				locks, err := state.DBHandler.DBSelectAllAppLocks(ctx, transaction, env, u.Application)
				if err != nil {
					return "", err
				}
				if locks == nil {
					continue
				}
				for _, currentLockID := range locks.AppLocks {
					err := state.DBHandler.DBDeleteApplicationLock(ctx, transaction, env, u.Application, currentLockID)
					if err != nil {
						return "", err
					}
				}
				continue
			}
			return "", fmt.Errorf("UndeployApplication(db): error cannot un-deploy application '%v' the release '%v' is not un-deployed", u.Application, env)
		} else {
			envAppDir := environmentApplicationDirectory(fs, env, u.Application)

			entries, err := fs.ReadDir(envAppDir)
			if err != nil {
				return "", wrapFileError(err, envAppDir, "UndeployApplication: Could not open application directory. Does the app exist?")
			}
			if entries == nil {
				// app was never deployed on this env, so we must ignore it!
				continue
			}
			appLocksDir := fs.Join(envAppDir, "locks")
			err = fs.Remove(appLocksDir)
			if err != nil {
				return "", fmt.Errorf("UndeployApplication: cannot delete app locks '%v'", appLocksDir)
			}

			versionDir := fs.Join(envAppDir, "version")

			_, err = fs.Stat(versionDir)
			if err != nil && errors.Is(err, os.ErrNotExist) {
				// if the app was never deployed here, that's not a reason to stop
				continue
			}

			undeployFile := fs.Join(versionDir, "undeploy")
			_, err = fs.Stat(undeployFile)
			if err != nil && errors.Is(err, os.ErrNotExist) {
				return "", fmt.Errorf("UndeployApplication(repo): error cannot un-deploy application '%v' the release '%v' is not un-deployed: '%v'", u.Application, env, undeployFile)
			}
		}
	}
	if state.DBHandler.ShouldUseOtherTables() {
		applications, err := state.DBHandler.DBSelectAllApplications(ctx, transaction)
		if err != nil {
			return "", fmt.Errorf("UndeployApplication: could not select all apps '%v': '%w'", u.Application, err)
		}
		applications.Apps = db.Remove(applications.Apps, u.Application)
		err = state.DBHandler.DBWriteAllApplications(ctx, transaction, applications.Version, applications.Apps)
		if err != nil {
			return "", fmt.Errorf("UndeployApplication: could not write all apps '%v': '%w'", u.Application, err)
		}
		dbApp, err := state.DBHandler.DBSelectApp(ctx, transaction, u.Application)
		if err != nil {
			return "", fmt.Errorf("UndeployApplication: could not select app '%s': %v", u.Application, err)
		}
		err = state.DBHandler.DBInsertApplication(ctx, transaction, dbApp.App, dbApp.EslVersion, db.AppStateChangeDelete, db.DBAppMetaData{Team: dbApp.Metadata.Team})
		if err != nil {
			return "", fmt.Errorf("UndeployApplication: could not insert app '%s': %v", u.Application, err)
		}

		err = state.DBHandler.DBClearReleases(ctx, transaction, u.Application)

		if err != nil {
			return "", fmt.Errorf("UndeployApplication: could not clear releases for app '%s': %v", u.Application, err)
		}

	} else {
		// remove application
		appDir := applicationDirectory(fs, u.Application)

		releasesDir := fs.Join(appDir, "releases")
		files, err := fs.ReadDir(releasesDir)
		if err != nil {
			return "", fmt.Errorf("could not read the releases directory %s %w", releasesDir, err)
		}
		for _, file := range files {
			//For each release, deletes it
			if file.IsDir() {
				releaseDir := fs.Join(releasesDir, file.Name())
				commitIDFile := fs.Join(releaseDir, "source_commit_id")
				var commitID string
				dat, err := util.ReadFile(fs, commitIDFile)
				if err != nil {
					// release does not have a corresponding commit, which might be the case if it's an undeploy release, no prob
					continue
				}
				commitID = string(dat)
				if valid.SHA1CommitID(commitID) {
					if err := removeCommit(fs, commitID, u.Application); err != nil {
						return "", fmt.Errorf("could not remove the commit: %w", err)
					}
				}
			}
		}
		if err = fs.Remove(appDir); err != nil {
			return "", err
		}
		for env := range configs {
			appDir := environmentApplicationDirectory(fs, env, u.Application)
			teamOwner, err := state.GetApplicationTeamOwner(ctx, transaction, u.Application)
			if err != nil {
				return "", err
			}
			t.AddAppEnv(u.Application, env, teamOwner)
			// remove environment application
			if err := fs.Remove(appDir); err != nil && !errors.Is(err, os.ErrNotExist) {
				return "", fmt.Errorf("UndeployApplication: unexpected error application '%v' environment '%v': '%w'", u.Application, env, err)
			}
		}
	}

	return fmt.Sprintf("application '%v' was deleted successfully", u.Application), nil
}

type DeleteEnvFromApp struct {
	Authentication        `json:"-"`
	Application           string           `json:"app"`
	Environment           string           `json:"env"`
	TransformerEslVersion db.TransformerID `json:"-"` // Tags the transformer with EventSourcingLight eslVersion

}

func (u *DeleteEnvFromApp) GetDBEventType() db.EventType {
	return db.EvtDeleteEnvFromApp
}

func (c *DeleteEnvFromApp) SetEslVersion(id db.TransformerID) {
	c.TransformerEslVersion = id
}

func (u *DeleteEnvFromApp) Transform(
	ctx context.Context,
	state *State,
	t TransformerContext,
	transaction *sql.Tx,
) (string, error) {
	err := state.checkUserPermissions(ctx, transaction, u.Environment, u.Application, auth.PermissionDeleteEnvironmentApplication, "", u.RBACConfig)
	if err != nil {
		return "", err
	}

	if state.DBHandler.ShouldUseOtherTables() {
		releases, err := state.DBHandler.DBSelectReleasesByApp(ctx, transaction, u.Application, false)
		if err != nil {
			return "", err
		}

		for _, dbReleaseWithMetadata := range releases {
			newManifests := make(map[string]string)
			for envName, manifest := range dbReleaseWithMetadata.Manifests.Manifests {
				if envName != u.Environment {
					newManifests[envName] = manifest
				}
			}
			newRelease := db.DBReleaseWithMetaData{
				EslVersion:    dbReleaseWithMetadata.EslVersion + 1,
				ReleaseNumber: dbReleaseWithMetadata.ReleaseNumber,
				App:           dbReleaseWithMetadata.App,
				Created:       time.Now().UTC(),
				Manifests:     db.DBReleaseManifests{Manifests: newManifests},
				Metadata:      dbReleaseWithMetadata.Metadata,
				Deleted:       dbReleaseWithMetadata.Deleted,
			}
			err = state.DBHandler.DBInsertRelease(ctx, transaction, newRelease, dbReleaseWithMetadata.EslVersion)
			if err != nil {
				return "", err
			}
		}
	} else {

		fs := state.Filesystem
		thisSprintf := func(format string, a ...any) string {
			return fmt.Sprintf("DeleteEnvFromApp app '%s' on env '%s': %s", u.Application, u.Environment, fmt.Sprintf(format, a...))
		}

		if u.Application == "" {
			return "", fmt.Errorf(thisSprintf("Need to provide the application"))
		}

		if u.Environment == "" {
			return "", fmt.Errorf(thisSprintf("Need to provide the environment"))
		}

		envAppDir := environmentApplicationDirectory(fs, u.Environment, u.Application)
		entries, err := fs.ReadDir(envAppDir)
		if err != nil {
			return "", wrapFileError(err, envAppDir, thisSprintf("Could not open application directory. Does the app exist?"))
		}

		if entries == nil {
			// app was never deployed on this env, so that's unusual - but for idempotency we treat it just like a success case:
			return fmt.Sprintf("Attempted to remove environment '%v' from application '%v' but it did not exist.", u.Environment, u.Application), nil
		}

		err = fs.Remove(envAppDir)
		if err != nil {
			return "", wrapFileError(err, envAppDir, thisSprintf("Cannot delete app.'"))
		}

		t.DeleteEnvFromApp(u.Application, u.Environment)
	}
	return fmt.Sprintf("Environment '%v' was removed from application '%v' successfully.", u.Environment, u.Application), nil
}

type CleanupOldApplicationVersions struct {
	Application           string
	TransformerEslVersion db.TransformerID `json:"-"` // Tags the transformer with EventSourcingLight eslVersion
}

func (c *CleanupOldApplicationVersions) GetDBEventType() db.EventType {
	panic("CleanupOldApplicationVersions GetDBEventType")
}

func (c *CleanupOldApplicationVersions) SetEslVersion(id db.TransformerID) {
	c.TransformerEslVersion = id
}

// Finds old releases for an application
func findOldApplicationVersions(ctx context.Context, transaction *sql.Tx, state *State, name string) ([]uint64, error) {
	// 1) get release in each env:
	envConfigs, err := state.GetAllEnvironmentConfigs(ctx, transaction)
	if err != nil {
		return nil, err
	}
	versions, err := state.GetAllApplicationReleases(ctx, transaction, name)
	if err != nil {
		return nil, err
	}
	if len(versions) == 0 {
		return nil, err
	}
	sort.Slice(versions, func(i, j int) bool {
		return versions[i] < versions[j]
	})
	// Use the latest version as oldest deployed version
	oldestDeployedVersion := versions[len(versions)-1]
	for env := range envConfigs {
		version, err := state.GetEnvironmentApplicationVersion(ctx, transaction, env, name)
		if err != nil {
			return nil, err
		}
		if version != nil {
			if *version < oldestDeployedVersion {
				oldestDeployedVersion = *version
			}
		}
	}
	positionOfOldestVersion := sort.Search(len(versions), func(i int) bool {
		return versions[i] >= oldestDeployedVersion
	})

	if positionOfOldestVersion < (int(state.ReleaseVersionsLimit) - 1) {
		return nil, nil
	}
	return versions[0 : positionOfOldestVersion-(int(state.ReleaseVersionsLimit)-1)], err
}

func (c *CleanupOldApplicationVersions) Transform(
	ctx context.Context,
	state *State,
	t TransformerContext,
	transaction *sql.Tx,
) (string, error) {
	fs := state.Filesystem
	oldVersions, err := findOldApplicationVersions(ctx, transaction, state, c.Application)
	if err != nil {
		return "", fmt.Errorf("cleanup: could not get application releases for app '%s': %w", c.Application, err)
	}

	msg := ""
	for _, oldRelease := range oldVersions {
		if state.DBHandler.ShouldUseOtherTables() {
			// delete release from all_releases
			if err := state.DBHandler.DBDeleteReleaseFromAllReleases(ctx, transaction, c.Application, oldRelease); err != nil {
				return "", err
			}
			//'Delete' from releases table
			if err := state.DBHandler.DBDeleteFromReleases(ctx, transaction, c.Application, oldRelease); err != nil {
				return "", err
			}
		} else {
			// delete oldRelease:
			releasesDir := releasesDirectoryWithVersion(fs, c.Application, oldRelease)
			_, err := fs.Stat(releasesDir)
			if err != nil {
				return "", wrapFileError(err, releasesDir, "CleanupOldApplicationVersions: could not stat")
			}

			{
				commitIDFile := fs.Join(releasesDir, fieldSourceCommitId)
				dat, err := util.ReadFile(fs, commitIDFile)
				if err != nil {
					// not a problem, might be the undeploy commit or the commit has was not specified in CreateApplicationVersion
				} else {
					commitID := string(dat)
					if valid.SHA1CommitID(commitID) {
						if err := removeCommit(fs, commitID, c.Application); err != nil {
							return "", wrapFileError(err, releasesDir, "CleanupOldApplicationVersions: could not remove commit path")
						}
					}
				}
			}

			err = fs.Remove(releasesDir)
			if err != nil {
				return "", fmt.Errorf("CleanupOldApplicationVersions: Unexpected error app %s: %w",
					c.Application, err)
			}
			msg = fmt.Sprintf("%sremoved version %d of app %v as cleanup\n", msg, oldRelease, c.Application)
		}
		msg = fmt.Sprintf("%sremoved version %d of app %v as cleanup\n", msg, oldRelease, c.Application)
	}
	// we only cleanup non-deployed versions, so there are not changes for argoCd here
	return msg, nil
}

func wrapFileError(e error, filename string, message string) error {
	return fmt.Errorf("%s '%s': %w", message, filename, e)
}

type Authentication struct {
	RBACConfig auth.RBACConfig
}

type CreateEnvironmentLock struct {
	Authentication        `json:"-"`
	Environment           string           `json:"env"`
	LockId                string           `json:"lockId"`
	Message               string           `json:"message"`
	TransformerEslVersion db.TransformerID `json:"-"` // Tags the transformer with EventSourcingLight eslVersion

}

func (c *CreateEnvironmentLock) GetDBEventType() db.EventType {
	return db.EvtCreateEnvironmentLock
}

func (c *CreateEnvironmentLock) SetEslVersion(id db.TransformerID) {
	c.TransformerEslVersion = id
}

func (s *State) checkUserPermissions(ctx context.Context, transaction *sql.Tx, env, application, action, team string, RBACConfig auth.RBACConfig) error {
	if !RBACConfig.DexEnabled {
		return nil
	}
	user, err := auth.ReadUserFromContext(ctx)
	if err != nil {
		return fmt.Errorf(fmt.Sprintf("checkUserPermissions: user not found: %v", err))
	}

	envs, err := s.GetAllEnvironmentConfigs(ctx, transaction)
	if err != nil {
		return err
	}
	var group string
	for envName, config := range envs {
		if envName == env {
			group = mapper.DeriveGroupName(config, env)
			break
		}
	}
	if group == "" {
		return fmt.Errorf("group not found for environment: %s", env)
	}
	return auth.CheckUserPermissions(RBACConfig, user, env, team, group, application, action)
}

// checkUserPermissionsCreateEnvironment check the permission for the environment creation action.
// This is a "special" case because the environment group is already provided on the request.
func (s *State) checkUserPermissionsCreateEnvironment(ctx context.Context, RBACConfig auth.RBACConfig, envConfig config.EnvironmentConfig) error {
	if !RBACConfig.DexEnabled {
		return nil
	}
	user, err := auth.ReadUserFromContext(ctx)
	if err != nil {
		return fmt.Errorf(fmt.Sprintf("checkUserPermissions: user not found: %v", err))
	}
	envGroup := "*"
	// If an env group is provided on the request, use it on the permission.
	if envConfig.EnvironmentGroup != nil {
		envGroup = *(envConfig.EnvironmentGroup)
	}
	return auth.CheckUserPermissions(RBACConfig, user, "*", "", envGroup, "*", auth.PermissionCreateEnvironment)
}

func (c *CreateEnvironmentLock) Transform(
	ctx context.Context,
	state *State,
	t TransformerContext,
	transaction *sql.Tx,
) (string, error) {
	err := state.checkUserPermissions(ctx, transaction, c.Environment, "*", auth.PermissionCreateLock, "", c.RBACConfig)
	if err != nil {
		return "", err
	}
	if state.DBHandler.ShouldUseOtherTables() {
		user, err := auth.ReadUserFromContext(ctx)
		if err != nil {
			return "", err
		}
		//Write to locks table
		errW := state.DBHandler.DBWriteEnvironmentLock(ctx, transaction, c.LockId, c.Environment, c.Message, user.Name, user.Email)
		if errW != nil {
			return "", errW
		}

		//Add it to all locks
		allEnvLocks, err := state.DBHandler.DBSelectAllEnvironmentLocks(ctx, transaction, c.Environment)
		if err != nil {
			return "", err
		}

		if allEnvLocks == nil {
			allEnvLocks = &db.AllEnvLocksGo{
				Version: 1,
				AllEnvLocksJson: db.AllEnvLocksJson{
					EnvLocks: []string{},
				},
				Created:     time.Now(),
				Environment: c.Environment,
			}
		}

		if !slices.Contains(allEnvLocks.EnvLocks, c.LockId) {
			allEnvLocks.EnvLocks = append(allEnvLocks.EnvLocks, c.LockId)
			err := state.DBHandler.DBWriteAllEnvironmentLocks(ctx, transaction, allEnvLocks.Version, c.Environment, allEnvLocks.EnvLocks)
			if err != nil {
				return "", err
			}
		}

	} else {
		fs := state.Filesystem
		envDir := fs.Join("environments", c.Environment)
		if _, err := fs.Stat(envDir); err != nil {
			return "", fmt.Errorf("error accessing dir %q: %w", envDir, err)
		}
		chroot, err := fs.Chroot(envDir)
		if err != nil {
			return "", err
		}
		if err := createLock(ctx, chroot, c.LockId, c.Message); err != nil {
			return "", err
		}
	}
	GaugeEnvLockMetric(ctx, state, transaction, c.Environment)
	return fmt.Sprintf("Created lock %q on environment %q", c.LockId, c.Environment), nil
}

func createLock(ctx context.Context, fs billy.Filesystem, lockId, message string) error {
	locksDir := "locks"
	if err := fs.MkdirAll(locksDir, 0777); err != nil {
		return err
	}

	user, err := auth.ReadUserFromContext(ctx)
	if err != nil {
		return err
	}

	// create lock dir
	newLockDir := fs.Join(locksDir, lockId)
	if err := fs.MkdirAll(newLockDir, 0777); err != nil {
		return err
	}

	// write message
	if err := util.WriteFile(fs, fs.Join(newLockDir, "message"), []byte(message), 0666); err != nil {
		return err
	}

	// write email
	if err := util.WriteFile(fs, fs.Join(newLockDir, "created_by_email"), []byte(user.Email), 0666); err != nil {
		return err
	}

	// write name
	if err := util.WriteFile(fs, fs.Join(newLockDir, "created_by_name"), []byte(user.Name), 0666); err != nil {
		return err
	}

	// write date in iso format
	if err := util.WriteFile(fs, fs.Join(newLockDir, fieldCreatedAt), []byte(time2.GetTimeNow(ctx).Format(time.RFC3339)), 0666); err != nil {
		return err
	}
	return nil
}

type DeleteEnvironmentLock struct {
	Authentication        `json:"-"`
	Environment           string           `json:"env"`
	LockId                string           `json:"lockId"`
	TransformerEslVersion db.TransformerID `json:"-"` // Tags the transformer with EventSourcingLight eslVersion

}

func (c *DeleteEnvironmentLock) GetDBEventType() db.EventType {
	return db.EvtDeleteEnvironmentLock
}

func (c *DeleteEnvironmentLock) SetEslVersion(id db.TransformerID) {
	c.TransformerEslVersion = id
}

func (c *DeleteEnvironmentLock) Transform(
	ctx context.Context,
	state *State,
	t TransformerContext,
	transaction *sql.Tx,
) (string, error) {
	err := state.checkUserPermissions(ctx, transaction, c.Environment, "*", auth.PermissionDeleteLock, "", c.RBACConfig)
	if err != nil {
		return "", err
	}
	fs := state.Filesystem
	s := State{
		Commit:               nil,
		Filesystem:           fs,
		DBHandler:            state.DBHandler,
		ReleaseVersionsLimit: state.ReleaseVersionsLimit,
		CloudRunClient:       state.CloudRunClient,
	}
	if s.DBHandler.ShouldUseOtherTables() {
		err := s.DBHandler.DBDeleteEnvironmentLock(ctx, transaction, c.Environment, c.LockId)
		if err != nil {
			return "", err
		}
		allEnvLocks, err := state.DBHandler.DBSelectAllEnvironmentLocks(ctx, transaction, c.Environment)
		if err != nil {
			return "", fmt.Errorf("DeleteEnvironmentLock: could not select all env locks '%v': '%w'", c.Environment, err)
		}
		var locks []string
		if allEnvLocks != nil {
			locks = db.Remove(allEnvLocks.EnvLocks, c.LockId)
		}

		err = state.DBHandler.DBWriteAllEnvironmentLocks(ctx, transaction, allEnvLocks.Version, c.Environment, locks)
		if err != nil {
			return "", fmt.Errorf("DeleteEnvironmentLock: could not write env locks '%v': '%w'", c.Environment, err)
		}
	} else {
		lockDir := s.GetEnvLockDir(c.Environment, c.LockId)
		_, err = fs.Stat(lockDir)
		if err != nil {
			if errors.Is(err, os.ErrNotExist) {
				return "", grpc.FailedPrecondition(ctx, fmt.Errorf("directory %s for env lock does not exist", lockDir))
			}
			return "", err
		}

		if err := fs.Remove(lockDir); err != nil && !errors.Is(err, os.ErrNotExist) {
			return "", fmt.Errorf("failed to delete directory %q: %w", lockDir, err)
		}
		if err := s.DeleteEnvLockIfEmpty(ctx, c.Environment); err != nil {
			return "", err
		}
	}
	apps, err := s.GetEnvironmentApplications(ctx, transaction, c.Environment)
	if err != nil {
		return "", fmt.Errorf("environment applications for %q not found: %v", c.Environment, err.Error())
	}

	additionalMessageFromDeployment := ""
	for _, appName := range apps {
		queueMessage, err := s.ProcessQueue(ctx, transaction, fs, c.Environment, appName)
		if err != nil {
			return "", err
		}
		if queueMessage != "" {
			additionalMessageFromDeployment = additionalMessageFromDeployment + "\n" + queueMessage
		}
	}
	GaugeEnvLockMetric(ctx, state, transaction, c.Environment)
	return fmt.Sprintf("Deleted lock %q on environment %q%s", c.LockId, c.Environment, additionalMessageFromDeployment), nil
}

type CreateEnvironmentGroupLock struct {
	Authentication        `json:"-"`
	EnvironmentGroup      string           `json:"env"`
	LockId                string           `json:"lockId"`
	Message               string           `json:"message"`
	TransformerEslVersion db.TransformerID `json:"-"` // Tags the transformer with EventSourcingLight eslVersion

}

func (c *CreateEnvironmentGroupLock) GetDBEventType() db.EventType {
	return db.EvtCreateEnvironmentGroupLock
}

func (c *CreateEnvironmentGroupLock) SetEslVersion(id db.TransformerID) {
	c.TransformerEslVersion = id
}

func (c *CreateEnvironmentGroupLock) Transform(
	ctx context.Context,
	state *State,
	t TransformerContext,
	transaction *sql.Tx,
) (string, error) {
	err := state.checkUserPermissions(ctx, transaction, c.EnvironmentGroup, "*", auth.PermissionCreateLock, "", c.RBACConfig)
	if err != nil {
		return "", err
	}
	envNamesSorted, err := state.GetEnvironmentConfigsForGroup(ctx, transaction, c.EnvironmentGroup)
	if err != nil {
		return "", grpc.PublicError(ctx, err)
	}
	logger.FromContext(ctx).Sugar().Warnf("envNamesSorted: %v", envNamesSorted)
	for index := range envNamesSorted {
		envName := envNamesSorted[index]
		x := CreateEnvironmentLock{
			Authentication:        c.Authentication,
			Environment:           envName,
			LockId:                c.LockId, // the IDs should be the same for all. See `useLocksSimilarTo` in store.tsx
			Message:               c.Message,
			TransformerEslVersion: c.TransformerEslVersion,
		}
		if err := t.Execute(&x, transaction); err != nil {
			return "", err
		}
	}
	return fmt.Sprintf("Creating locks '%s' for environment group '%s':", c.LockId, c.EnvironmentGroup), nil
}

type DeleteEnvironmentGroupLock struct {
	Authentication        `json:"-"`
	EnvironmentGroup      string           `json:"envGroup"`
	LockId                string           `json:"lockId"`
	TransformerEslVersion db.TransformerID `json:"-"` // Tags the transformer with EventSourcingLight eslVersion

}

func (c *DeleteEnvironmentGroupLock) GetDBEventType() db.EventType {
	return db.EvtDeleteEnvironmentGroupLock
}

func (c *DeleteEnvironmentGroupLock) SetEslVersion(id db.TransformerID) {
	c.TransformerEslVersion = id
}
func (c *DeleteEnvironmentGroupLock) Transform(
	ctx context.Context,
	state *State,
	t TransformerContext,
	transaction *sql.Tx,
) (string, error) {
	err := state.checkUserPermissions(ctx, transaction, c.EnvironmentGroup, "*", auth.PermissionDeleteLock, "", c.RBACConfig)
	if err != nil {
		return "", err
	}
	envNamesSorted, err := state.GetEnvironmentConfigsForGroup(ctx, transaction, c.EnvironmentGroup)
	if err != nil {
		return "", grpc.PublicError(ctx, err)
	}
	for index := range envNamesSorted {
		envName := envNamesSorted[index]
		x := DeleteEnvironmentLock{
			Authentication:        c.Authentication,
			Environment:           envName,
			LockId:                c.LockId,
			TransformerEslVersion: c.TransformerEslVersion,
		}
		if err := t.Execute(&x, transaction); err != nil {
			return "", err
		}
	}
	return fmt.Sprintf("Deleting locks '%s' for environment group '%s':", c.LockId, c.EnvironmentGroup), nil
}

type CreateEnvironmentApplicationLock struct {
	Authentication        `json:"-"`
	Environment           string           `json:"env"`
	Application           string           `json:"app"`
	LockId                string           `json:"lockId"`
	Message               string           `json:"message"`
	TransformerEslVersion db.TransformerID `json:"-"` // Tags the transformer with EventSourcingLight eslVersion

}

func (c *CreateEnvironmentApplicationLock) GetDBEventType() db.EventType {
	return db.EvtCreateEnvironmentApplicationLock
}

func (c *CreateEnvironmentApplicationLock) SetEslVersion(id db.TransformerID) {
	c.TransformerEslVersion = id
}

func (c *CreateEnvironmentApplicationLock) Transform(
	ctx context.Context,
	state *State,
	t TransformerContext,
	transaction *sql.Tx,
) (string, error) {
	// Note: it's possible to lock an application BEFORE it's even deployed to the environment.
	err := state.checkUserPermissions(ctx, transaction, c.Environment, c.Application, auth.PermissionCreateLock, "", c.RBACConfig)
	if err != nil {
		return "", err
	}
	if state.DBHandler.ShouldUseOtherTables() {
		user, err := auth.ReadUserFromContext(ctx)
		if err != nil {
			return "", err
		}
		//Write to locks table
		errW := state.DBHandler.DBWriteApplicationLock(ctx, transaction, c.LockId, c.Environment, c.Application, c.Message, user.Name, user.Email)
		if errW != nil {
			return "", errW
		}

		//Add it to all locks
		allAppLocks, err := state.DBHandler.DBSelectAllAppLocks(ctx, transaction, c.Environment, c.Application)
		if err != nil {
			return "", err
		}

		if allAppLocks == nil {
			allAppLocks = &db.AllAppLocksGo{
				Version: 1,
				AllAppLocksJson: db.AllAppLocksJson{
					AppLocks: []string{},
				},
				Created:     time.Now(),
				Environment: c.Environment,
				AppName:     c.Application,
			}
		}

		if !slices.Contains(allAppLocks.AppLocks, c.LockId) {
			allAppLocks.AppLocks = append(allAppLocks.AppLocks, c.LockId)
			err := state.DBHandler.DBWriteAllAppLocks(ctx, transaction, allAppLocks.Version, c.Environment, c.Application, allAppLocks.AppLocks)
			if err != nil {
				return "", err
			}
		}
	} else {
		fs := state.Filesystem
		envDir := fs.Join("environments", c.Environment)
		if _, err := fs.Stat(envDir); err != nil {
			return "", fmt.Errorf("error accessing dir %q: %w", envDir, err)
		}

		appDir := fs.Join(envDir, "applications", c.Application)
		if err := fs.MkdirAll(appDir, 0777); err != nil {
			return "", err
		}
		chroot, err := fs.Chroot(appDir)
		if err != nil {
			return "", err
		}
		if err := createLock(ctx, chroot, c.LockId, c.Message); err != nil {
			return "", err
		}

	}
	GaugeEnvAppLockMetric(ctx, state, transaction, c.Environment, c.Application)
	// locks are invisible to argoCd, so no changes here
	return fmt.Sprintf("Created lock %q on environment %q for application %q", c.LockId, c.Environment, c.Application), nil
}

type DeleteEnvironmentApplicationLock struct {
	Authentication        `json:"-"`
	Environment           string           `json:"env"`
	Application           string           `json:"app"`
	LockId                string           `json:"lockId"`
	TransformerEslVersion db.TransformerID `json:"-"` // Tags the transformer with EventSourcingLight eslVersion

}

func (c *DeleteEnvironmentApplicationLock) GetDBEventType() db.EventType {
	return db.EvtDeleteEnvironmentApplicationLock
}

func (c *DeleteEnvironmentApplicationLock) SetEslVersion(id db.TransformerID) {
	c.TransformerEslVersion = id
}

func (c *DeleteEnvironmentApplicationLock) Transform(
	ctx context.Context,
	state *State,
	t TransformerContext,
	transaction *sql.Tx,
) (string, error) {
	err := state.checkUserPermissions(ctx, transaction, c.Environment, c.Application, auth.PermissionDeleteLock, "", c.RBACConfig)

	if err != nil {
		return "", err
	}
	fs := state.Filesystem
	queueMessage := ""
	if state.DBHandler.ShouldUseOtherTables() {
		err := state.DBHandler.DBDeleteApplicationLock(ctx, transaction, c.Environment, c.Application, c.LockId)
		if err != nil {
			return "", err
		}
		allAppLocks, err := state.DBHandler.DBSelectAllAppLocks(ctx, transaction, c.Environment, c.Application)
		if err != nil {
			return "", fmt.Errorf("DeleteEnvironmentApplicationLock: could not select all env app locks for app '%v' on '%v': '%w'", c.Application, c.Environment, err)
		}
		var locks []string
		if allAppLocks != nil {
			locks = db.Remove(allAppLocks.AppLocks, c.LockId)
		}

		err = state.DBHandler.DBWriteAllAppLocks(ctx, transaction, allAppLocks.Version, c.Environment, c.Application, locks)
		if err != nil {
			return "", fmt.Errorf("DeleteEnvironmentApplicationLock: could not write app locks for app '%v' on '%v': '%w'", c.Application, c.Environment, err)
		}
	} else {
		lockDir := fs.Join("environments", c.Environment, "applications", c.Application, "locks", c.LockId)
		_, err = fs.Stat(lockDir)
		if err != nil {
			if errors.Is(err, os.ErrNotExist) {
				return "", grpc.FailedPrecondition(ctx, fmt.Errorf("directory %s for app lock does not exist", lockDir))
			}
			return "", err
		}
		if err := fs.Remove(lockDir); err != nil && !errors.Is(err, os.ErrNotExist) {
			return "", fmt.Errorf("failed to delete directory %q: %w", lockDir, err)
		}

		queueMessage, err = state.ProcessQueue(ctx, transaction, fs, c.Environment, c.Application)
		if err != nil {
			return "", err
		}
		if err := state.DeleteAppLockIfEmpty(ctx, c.Environment, c.Application); err != nil {
			return "", err
		}

		GaugeEnvAppLockMetric(ctx, state, transaction, c.Environment, c.Application)
	}

	return fmt.Sprintf("Deleted lock %q on environment %q for application %q%s", c.LockId, c.Environment, c.Application, queueMessage), nil
}

type CreateEnvironmentTeamLock struct {
	Authentication        `json:"-"`
	Environment           string           `json:"env"`
	Team                  string           `json:"team"`
	LockId                string           `json:"lockId"`
	Message               string           `json:"message"`
	TransformerEslVersion db.TransformerID `json:"-"` // Tags the transformer with EventSourcingLight eslVersion

}

func (c *CreateEnvironmentTeamLock) GetDBEventType() db.EventType {
	return db.EvtCreateEnvironmentTeamLock
}

func (c *CreateEnvironmentTeamLock) SetEslVersion(id db.TransformerID) {
	c.TransformerEslVersion = id
}

func (c *CreateEnvironmentTeamLock) Transform(
	ctx context.Context,
	state *State,
	t TransformerContext,
	transaction *sql.Tx,
) (string, error) {
	// Note: it's possible to lock an application BEFORE it's even deployed to the environment.
	err := state.checkUserPermissions(ctx, transaction, c.Environment, "*", auth.PermissionCreateLock, c.Team, c.RBACConfig)

	if err != nil {
		return "", err
	}

	if state.DBHandler.ShouldUseOtherTables() {
		user, err := auth.ReadUserFromContext(ctx)
		if err != nil {
			return "", err
		}
		//Write to locks table
		errW := state.DBHandler.DBWriteTeamLock(ctx, transaction, c.LockId, c.Environment, c.Team, c.Message, user.Name, user.Email)
		if errW != nil {
			return "", errW
		}

		//Add it to all locks
		allTeamLocks, err := state.DBHandler.DBSelectAllTeamLocks(ctx, transaction, c.Environment, c.Team)
		if err != nil {
			return "", err
		}

		if allTeamLocks == nil {
			allTeamLocks = &db.AllTeamLocksGo{
				Version: 1,
				AllTeamLocksJson: db.AllTeamLocksJson{
					TeamLocks: []string{},
				},
				Created:     time.Now(),
				Environment: c.Environment,
				Team:        c.Team,
			}
		}

		if !slices.Contains(allTeamLocks.TeamLocks, c.LockId) {
			allTeamLocks.TeamLocks = append(allTeamLocks.TeamLocks, c.LockId)
			err := state.DBHandler.DBWriteAllTeamLocks(ctx, transaction, allTeamLocks.Version, c.Environment, c.Team, allTeamLocks.TeamLocks)
			if err != nil {
				return "", err
			}
		}
	} else {
		if !valid.EnvironmentName(c.Environment) {
			return "", status.Error(codes.InvalidArgument, fmt.Sprintf("cannot create environment team lock: invalid environment: '%s'", c.Environment))
		}
		if !valid.TeamName(c.Team) {
			return "", status.Error(codes.InvalidArgument, fmt.Sprintf("cannot create environment team lock: invalid team: '%s'", c.Team))
		}
		if !valid.LockId(c.LockId) {
			return "", status.Error(codes.InvalidArgument, fmt.Sprintf("cannot create environment team lock: invalid lock id: '%s'", c.LockId))
		}

		fs := state.Filesystem

		foundTeam := false

		if apps, err := state.GetApplications(ctx, transaction); err == nil {
			for _, currentApp := range apps {
				currentTeamName, err := state.GetTeamName(ctx, transaction, currentApp)
				if err != nil {
					logger.FromContext(ctx).Sugar().Warnf("CreateEnvironmentTeamLock: Could not find team for application: %s.", currentApp)
				} else {
					if c.Team == currentTeamName {
						foundTeam = true
						break
					}
				}
			}
		}
		if err != nil || !foundTeam { //Not found team or apps dir doesn't exist
			return "", &TeamNotFoundErr{err: fmt.Errorf("Team '%s' does not exist.", c.Team)}
		}

		envDir := fs.Join("environments", c.Environment)
		if _, err := fs.Stat(envDir); err != nil {
			return "", fmt.Errorf("error environment not found dir %q: %w", envDir, err)
		}

		teamDir := fs.Join(envDir, "teams", c.Team)
		if err := fs.MkdirAll(teamDir, 0777); err != nil {
			return "", fmt.Errorf("error could not create teams directory %q: %w", envDir, err)
		}
		chroot, err := fs.Chroot(teamDir)
		if err != nil {
			return "", fmt.Errorf("error changing root of fs to  %s: %w", teamDir, err)
		}
		if err := createLock(ctx, chroot, c.LockId, c.Message); err != nil {
			return "", fmt.Errorf("error creating lock. ID: %s Lock Message: %s. %w", c.LockId, c.Message, err)
		}
	}

	return fmt.Sprintf("Created lock %q on environment %q for team %q", c.LockId, c.Environment, c.Team), nil
}

type DeleteEnvironmentTeamLock struct {
	Authentication        `json:"-"`
	Environment           string           `json:"env"`
	Team                  string           `json:"team"`
	LockId                string           `json:"lockId"`
	TransformerEslVersion db.TransformerID `json:"-"` // Tags the transformer with EventSourcingLight eslVersion
}

func (c *DeleteEnvironmentTeamLock) GetDBEventType() db.EventType {
	return db.EvtDeleteEnvironmentTeamLock
}

func (c *DeleteEnvironmentTeamLock) SetEslVersion(id db.TransformerID) {
	c.TransformerEslVersion = id
}

func (c *DeleteEnvironmentTeamLock) Transform(
	ctx context.Context,
	state *State,
	t TransformerContext,
	transaction *sql.Tx,
) (string, error) {
	err := state.checkUserPermissions(ctx, transaction, c.Environment, "", auth.PermissionDeleteLock, c.Team, c.RBACConfig)

	if err != nil {
		return "", err
	}
	if state.DBHandler.ShouldUseOtherTables() {
		err := state.DBHandler.DBDeleteTeamLock(ctx, transaction, c.Environment, c.Team, c.LockId)
		if err != nil {
			return "", err
		}
		allTeamLocks, err := state.DBHandler.DBSelectAllTeamLocks(ctx, transaction, c.Environment, c.Team)
		if err != nil {
			return "", fmt.Errorf("DeleteEnvironmentTeamLock: could not select all env team locks for team '%v' on '%v': '%w'", c.Team, c.Environment, err)
		}
		var locks []string
		if allTeamLocks != nil {
			locks = db.Remove(allTeamLocks.TeamLocks, c.LockId)
		}

		err = state.DBHandler.DBWriteAllTeamLocks(ctx, transaction, allTeamLocks.Version, c.Environment, c.Team, locks)
		if err != nil {
			return "", fmt.Errorf("DeleteEnvironmentTeamLock: could not write team locks for team '%v' on '%v': '%w'", c.Team, c.Environment, err)
		}
	} else {

		if !valid.EnvironmentName(c.Environment) {
			return "", status.Error(codes.InvalidArgument, fmt.Sprintf("cannot delete environment team lock: invalid environment: '%s'", c.Environment))
		}
		if !valid.TeamName(c.Team) {
			return "", status.Error(codes.InvalidArgument, fmt.Sprintf("cannot delete environment team lock: invalid team: '%s'", c.Team))
		}
		if !valid.LockId(c.LockId) {
			return "", status.Error(codes.InvalidArgument, fmt.Sprintf("cannot delete environment team lock: invalid lock id: '%s'", c.LockId))
		}
		fs := state.Filesystem

		lockDir := fs.Join("environments", c.Environment, "teams", c.Team, "locks", c.LockId)
		_, err = fs.Stat(lockDir)
		if err != nil {
			if errors.Is(err, os.ErrNotExist) {
				return "", grpc.FailedPrecondition(ctx, fmt.Errorf("directory %s for team lock does not exist", lockDir))
			}
			return "", err
		}
		if err := fs.Remove(lockDir); err != nil && !errors.Is(err, os.ErrNotExist) {
			return "", fmt.Errorf("failed to delete directory %q: %w", lockDir, err)
		}

		if err := state.DeleteTeamLockIfEmpty(ctx, c.Environment, c.Team); err != nil {
			return "", err
		}
	}

	return fmt.Sprintf("Deleted lock %q on environment %q for team %q", c.LockId, c.Environment, c.Team), nil
}

type CreateEnvironment struct {
	Authentication        `json:"-"`
	Environment           string                   `json:"env"`
	Config                config.EnvironmentConfig `json:"config"`
	TransformerEslVersion db.TransformerID         `json:"-"` // Tags the transformer with EventSourcingLight eslVersion

}

func (c *CreateEnvironment) GetDBEventType() db.EventType {
	return db.EvtCreateEnvironment
}

func (c *CreateEnvironment) SetEslVersion(id db.TransformerID) {
	c.TransformerEslVersion = id
}

func (c *CreateEnvironment) Transform(
	ctx context.Context,
	state *State,
	t TransformerContext,
	transaction *sql.Tx,
) (string, error) {
	err := state.checkUserPermissionsCreateEnvironment(ctx, c.RBACConfig, c.Config)
	if err != nil {
		return "", err
	}
	if state.DBHandler.ShouldUseOtherTables() {
		// write to environments table
		err := state.DBHandler.DBWriteEnvironment(ctx, transaction, c.Environment, c.Config)
		if err != nil {
			return "", fmt.Errorf("unable to write to the environment table, error: %w", err)
		}
		// write to all_environments table
		allEnvironments, err := state.DBHandler.DBSelectAllEnvironments(ctx, transaction)

		if err != nil {
			return "", fmt.Errorf("unable to read from all_environments table, error: %w", err)
		}

		if allEnvironments == nil {
			//exhaustruct:ignore
			allEnvironments = &db.DBAllEnvironments{}
		}

		if !slices.Contains(allEnvironments.Environments, c.Environment) {
			// this environment is new
			allEnvironments.Environments = append(allEnvironments.Environments, c.Environment)
			err = state.DBHandler.DBWriteAllEnvironments(ctx, transaction, allEnvironments.Environments)

			if err != nil {
				return "", fmt.Errorf("unable to write to all_environments table, error: %w", err)
			}
		}
	} else {
		fs := state.Filesystem
		envDir := fs.Join("environments", c.Environment)
		if err := fs.MkdirAll(envDir, 0777); err != nil {
			return "", err
		}
		configFile := fs.Join(envDir, "config.json")
		file, err := fs.OpenFile(configFile, os.O_WRONLY|os.O_CREATE|os.O_EXCL, 0666)
		if err != nil {
			return "", fmt.Errorf("error creating config: %w", err)
		}
		enc := json.NewEncoder(file)
		enc.SetIndent("", "  ")
		if err := enc.Encode(c.Config); err != nil {
			return "", fmt.Errorf("error writing json: %w", err)
		}
		err = file.Close()
		if err != nil {
			return "", fmt.Errorf("error closing environment config file %s, error: %w", configFile, err)
		}
	}
	// we do not need to inform argoCd when creating an environment, as there are no apps yet
	return fmt.Sprintf("create environment %q", c.Environment), nil
}

type QueueApplicationVersion struct {
	Environment string
	Application string
	Version     uint64
}

func (c *QueueApplicationVersion) Transform(
	ctx context.Context,
	state *State,
	t TransformerContext,
	transaction *sql.Tx,
) (string, error) {
	if state.DBHandler.ShouldUseOtherTables() {
		version := (int64(c.Version))
		err := state.DBHandler.DBWriteDeploymentAttempt(ctx, transaction, c.Environment, c.Application, &version)
		if err != nil {
			return "", err
		}
	} else {
		fs := state.Filesystem
		// Create a symlink to the release
		applicationDir := fs.Join("environments", c.Environment, "applications", c.Application)
		if err := fs.MkdirAll(applicationDir, 0777); err != nil {
			return "", err
		}
		queuedVersionFile := fs.Join(applicationDir, queueFileName)
		if err := fs.Remove(queuedVersionFile); err != nil && !errors.Is(err, os.ErrNotExist) {
			return "", err
		}
		releaseDir := releasesDirectoryWithVersion(fs, c.Application, c.Version)
		if err := fs.Symlink(fs.Join("..", "..", "..", "..", releaseDir), queuedVersionFile); err != nil {
			return "", err
		}
	}
	return fmt.Sprintf("Queued version %d of app %q in env %q", c.Version, c.Application, c.Environment), nil
}

type DeployApplicationVersion struct {
	Authentication        `json:"-"`
	Environment           string                          `json:"env"`
	Application           string                          `json:"app"`
	Version               uint64                          `json:"version"`
	LockBehaviour         api.LockBehavior                `json:"lockBehaviour"`
	WriteCommitData       bool                            `json:"writeCommitData"`
	SourceTrain           *DeployApplicationVersionSource `json:"sourceTrain"`
	Author                string                          `json:"author"`
	TransformerEslVersion db.TransformerID                `json:"-"` // Tags the transformer with EventSourcingLight eslVersion
}

func (c *DeployApplicationVersion) GetDBEventType() db.EventType {
	return db.EvtDeployApplicationVersion
}

func (c *DeployApplicationVersion) SetEslVersion(id db.TransformerID) {
	c.TransformerEslVersion = id
}

type DeployApplicationVersionSource struct {
	TargetGroup *string `json:"targetGroup"`
	Upstream    string  `json:"upstream"`
}

func (c *DeployApplicationVersion) Transform(
	ctx context.Context,
	state *State,
	t TransformerContext,
	transaction *sql.Tx,
) (string, error) {
	err := state.checkUserPermissions(ctx, transaction, c.Environment, c.Application, auth.PermissionDeployRelease, "", c.RBACConfig)
	if err != nil {
		return "", err
	}
	fs := state.Filesystem

	var manifestContent []byte
	releaseDir := releasesDirectoryWithVersion(fs, c.Application, c.Version)
	if state.DBHandler.ShouldUseOtherTables() {
		version, err := state.DBHandler.DBSelectReleaseByVersion(ctx, transaction, c.Application, c.Version)
		if err != nil {
			return "", err
		}
		manifestContent = []byte(version.Manifests.Manifests[c.Environment])
	} else {
		// Check that the release exist and fetch manifest
		manifest := fs.Join(releaseDir, "environments", c.Environment, "manifests.yaml")
		if file, err := fs.Open(manifest); err != nil {
			return "", wrapFileError(err, manifest, fmt.Sprintf("deployment failed: could not open manifest for app %s with release %d on env %s", c.Application, c.Version, c.Environment))
		} else {
			if content, err := io.ReadAll(file); err != nil {
				return "", err
			} else {
				manifestContent = content
			}
			file.Close()
		}
	}
	lockPreventedDeployment := false
	if c.LockBehaviour != api.LockBehavior_IGNORE {
		// Check that the environment is not locked
		var (
			envLocks, appLocks, teamLocks map[string]Lock
			err                           error
		)
		envLocks, err = state.GetEnvironmentLocks(ctx, transaction, c.Environment)
		if err != nil {
			return "", err
		}
		appLocks, err = state.GetEnvironmentApplicationLocks(ctx, transaction, c.Environment, c.Application)
		if err != nil {
			return "", err
		}

		appDir := applicationDirectory(fs, c.Application)

		team, err := util.ReadFile(fs, fs.Join(appDir, "team"))

		if errors.Is(err, os.ErrNotExist) {
			teamLocks = map[string]Lock{} //If we do not find the team file, there is no team for application, meaning there can't be any team locks
		} else {
			teamLocks, err = state.GetEnvironmentTeamLocks(ctx, transaction, c.Environment, string(team))
			if err != nil {
				return "", err
			}
		}
		if len(envLocks) > 0 || len(appLocks) > 0 || len(teamLocks) > 0 {
			if c.WriteCommitData {
				var lockType, lockMsg string
				if len(envLocks) > 0 {
					lockType = "environment"
					for _, lock := range envLocks {
						lockMsg = lock.Message
						break
					}
				} else {
					if len(appLocks) > 0 {
						lockType = "application"
						for _, lock := range appLocks {
							lockMsg = lock.Message
							break
						}
					} else {
						lockType = "team"
						for _, lock := range teamLocks {
							lockMsg = lock.Message
							break
						}
					}

				}
				ev := createLockPreventedDeploymentEvent(c.Application, c.Environment, lockMsg, lockType)
				if state.DBHandler.ShouldUseOtherTables() {
					newReleaseCommitId, err := getCommitID(ctx, transaction, state, fs, c.Version, releaseDir, c.Application)
					if err != nil {
						logger.FromContext(ctx).Sugar().Warnf("could not write event data - continuing. %v", fmt.Errorf("getCommitIDFromReleaseDir %v", err))
					} else {
						gen := getGenerator(ctx)
						eventUuid := gen.Generate()
						err = state.DBHandler.DBWriteLockPreventedDeploymentEvent(ctx, transaction, c.TransformerEslVersion, eventUuid, newReleaseCommitId, ev)
						if err != nil {
							return "", GetCreateReleaseGeneralFailure(err)
						}
					}
				} else {
					if err := addEventForRelease(ctx, fs, releaseDir, ev); err != nil {
						return "", err
					}
				}
				lockPreventedDeployment = true
			}
			switch c.LockBehaviour {
			case api.LockBehavior_RECORD:
				q := QueueApplicationVersion{
					Environment: c.Environment,
					Application: c.Application,
					Version:     c.Version,
				}
				return q.Transform(ctx, state, t, transaction)
			case api.LockBehavior_FAIL:
				return "", &LockedError{
					EnvironmentApplicationLocks: appLocks,
					EnvironmentLocks:            envLocks,
					TeamLocks:                   teamLocks,
				}
			}
		}
	}

	user, err := auth.ReadUserFromContext(ctx)
	if err != nil {
		return "", err
	}

	applicationDir := fs.Join("environments", c.Environment, "applications", c.Application)
	firstDeployment := false
	versionFile := fs.Join(applicationDir, "version")
	oldReleaseDir := ""
	var oldVersion *int64
	if state.DBHandler.ShouldUseOtherTables() {
		deployment, err := state.DBHandler.DBSelectDeployment(ctx, transaction, c.Application, c.Environment)
		if err != nil {
			return "", err
		}
		if deployment.Version == nil {
			firstDeployment = true
		} else {
			oldVersion = deployment.Version
		}

	} else {
		//Check if there is a version of target app already deployed on target environment
		if _, err := fs.Lstat(versionFile); err == nil {
			//File Exists
			evaledPath, _ := fs.Readlink(versionFile) //Version is stored as symlink, eval it
			oldReleaseDir = evaledPath
		} else {
			//File does not exist
			firstDeployment = true
		}
	}

	if state.CloudRunClient != nil {
		err := state.CloudRunClient.DeployApplicationVersion(ctx, manifestContent)
		if err != nil {
			return "", err
		}
	}
	if state.DBHandler.ShouldUseOtherTables() {
		existingDeployment, err := state.DBHandler.DBSelectDeployment(ctx, transaction, c.Application, c.Environment)
		if err != nil {
			return "", fmt.Errorf("could not find deployment for app %s and env %s", c.Application, c.Environment)
		}
		var v = int64(c.Version)
		newDeployment := db.Deployment{
			EslVersion:    0,
			Created:       time.Time{},
			App:           c.Application,
			Env:           c.Environment,
			Version:       &v,
			TransformerID: c.TransformerEslVersion,
			Metadata: db.DeploymentMetadata{
				DeployedByEmail: user.Email,
				DeployedByName:  user.Name,
			},
		}
		var previousVersion db.EslVersion
		if existingDeployment == nil {
			previousVersion = 0
		} else {
			previousVersion = existingDeployment.EslVersion
		}
		err = state.DBHandler.DBWriteDeployment(ctx, transaction, newDeployment, previousVersion)
		if err != nil {
			return "", fmt.Errorf("could not write deployment for %v - %v", newDeployment, err)
		}
	} else {
		// Create a symlink to the release
		if err := fs.MkdirAll(applicationDir, 0777); err != nil {
			return "", err
		}
		if err := fs.Remove(versionFile); err != nil && !errors.Is(err, os.ErrNotExist) {
			return "", err
		}
		if err := fs.Symlink(fs.Join("..", "..", "..", "..", releaseDir), versionFile); err != nil {
			return "", err
		}

		// Copy the manifest for argocd
		manifestsDir := fs.Join(applicationDir, "manifests")
		if err := fs.MkdirAll(manifestsDir, 0777); err != nil {
			return "", err
		}
		manifestFilename := fs.Join(manifestsDir, "manifests.yaml")
		// note that the manifest is empty here!
		// but actually it's not quite empty!
		// The function we are using here is `util.WriteFile`. And that does not allow overwriting files with empty content.
		// We work around this unusual behavior by writing a space into the file
		if len(manifestContent) == 0 {
			manifestContent = []byte(" ")
		}
		if err := util.WriteFile(fs, manifestFilename, manifestContent, 0666); err != nil {
			return "", err
		}
		teamOwner, err := state.GetApplicationTeamOwner(ctx, transaction, c.Application)
		if err != nil {
			return "", err
		}
		t.AddAppEnv(c.Application, c.Environment, teamOwner)

		if err := util.WriteFile(fs, fs.Join(applicationDir, "deployed_by"), []byte(user.Name), 0666); err != nil {
			return "", err
		}
		if err := util.WriteFile(fs, fs.Join(applicationDir, "deployed_by_email"), []byte(user.Email), 0666); err != nil {
			return "", err
		}

		if err := util.WriteFile(fs, fs.Join(applicationDir, "deployed_at_utc"), []byte(time2.GetTimeNow(ctx).UTC().String()), 0666); err != nil {
			return "", err
		}
	}

	s := State{
		Commit:               nil,
		Filesystem:           fs,
		DBHandler:            state.DBHandler,
		ReleaseVersionsLimit: state.ReleaseVersionsLimit,
		CloudRunClient:       state.CloudRunClient,
	}
	err = s.DeleteQueuedVersionIfExists(ctx, transaction, c.Environment, c.Application)
	if err != nil {
		return "", err
	}
	d := &CleanupOldApplicationVersions{
		Application:           c.Application,
		TransformerEslVersion: c.TransformerEslVersion,
	}

	if err := t.Execute(d, transaction); err != nil {
		return "", err
	}
	if c.WriteCommitData { // write the corresponding event
		deploymentEvent := createDeploymentEvent(c.Application, c.Environment, c.SourceTrain)
		if s.DBHandler.ShouldUseOtherTables() {
			newReleaseCommitId, err := getCommitID(ctx, transaction, state, fs, c.Version, releaseDir, c.Application)
			if err != nil {
				logger.FromContext(ctx).Sugar().Warnf("could not write event data - continuing. %v", fmt.Errorf("getCommitIDFromReleaseDir %v", err))
			} else {
				if !valid.SHA1CommitID(newReleaseCommitId) {
					logger.FromContext(ctx).Sugar().Warnf("skipping event because commit id was not found")
				} else {
					gen := getGenerator(ctx)
					eventUuid := gen.Generate()
					err = state.DBHandler.DBWriteDeploymentEvent(ctx, transaction, c.TransformerEslVersion, eventUuid, newReleaseCommitId, deploymentEvent)
					if err != nil {
						return "", GetCreateReleaseGeneralFailure(err)
					}
				}
			}
		} else {
			if err := addEventForRelease(ctx, fs, releaseDir, deploymentEvent); err != nil {
				return "", GetCreateReleaseGeneralFailure(err)
			}
		}

		if !firstDeployment && !lockPreventedDeployment {
			//If not first deployment and current deployment is successful, signal a new replaced by event
			if newReleaseCommitId, err := getCommitID(ctx, transaction, state, fs, c.Version, releaseDir, c.Application); err == nil {
				if !valid.SHA1CommitID(newReleaseCommitId) {
					logger.FromContext(ctx).Sugar().Infof(
						"The source commit ID %s is not a valid/complete SHA1 hash, event cannot be stored.",
						newReleaseCommitId)
				} else {
					ev := createReplacedByEvent(c.Application, c.Environment, newReleaseCommitId)
					if s.DBHandler.ShouldUseOtherTables() {
						gen := getGenerator(ctx)
						eventUuid := gen.Generate()
						oldReleaseCommitId, err := getCommitID(ctx, transaction, state, fs, uint64(*oldVersion), oldReleaseDir, c.Application)
						if err != nil {
							return "", GetCreateReleaseGeneralFailure(err)
						}
						err = state.DBHandler.DBWriteReplacedByEvent(ctx, transaction, c.TransformerEslVersion, eventUuid, oldReleaseCommitId, ev)
						if err != nil {
							return "", err
						}
					} else {
						if err := addEventForRelease(ctx, fs, oldReleaseDir, ev); err != nil {
							return "", err
						}
					}
				}
			}
		} else {
			logger.FromContext(ctx).Sugar().Infof(
				"Release to replace decteted, but could not retrieve new commit information. Replaced-by event not stored.")
		}
	}

	return fmt.Sprintf("deployed version %d of %q to %q", c.Version, c.Application, c.Environment), nil
}

func getCommitID(ctx context.Context, transaction *sql.Tx, state *State, fs billy.Filesystem, release uint64, releaseDir string, app string) (string, error) {
	if state.DBHandler.ShouldUseOtherTables() {
		tmp, err := state.DBHandler.DBSelectReleaseByVersion(ctx, transaction, app, release)
		if err != nil {
			return "", err
		}
		if tmp == nil {
			return "", fmt.Errorf("release %v not found for app %s", release, app)
		}
		return tmp.Metadata.SourceCommitId, nil
	} else {
		return getCommitIDFromReleaseDir(ctx, fs, releaseDir)
	}
}

func getCommitIDFromReleaseDir(ctx context.Context, fs billy.Filesystem, releaseDir string) (string, error) {
	commitIdPath := fs.Join(releaseDir, "source_commit_id")

	commitIDBytes, err := util.ReadFile(fs, commitIdPath)
	if err != nil {
		logger.FromContext(ctx).Sugar().Infof(
			"Error while reading source commit ID file at %s, error %w"+
				". Deployment event not stored.",
			commitIdPath, err)
		return "", err
	}
	commitID := string(commitIDBytes)
	// if the stored source commit ID is invalid then we will not be able to store the event (simply)
	return commitID, nil
}

func addEventForRelease(ctx context.Context, fs billy.Filesystem, releaseDir string, ev event.Event) error {
	span, ctx := tracer.StartSpanFromContext(ctx, "eventsForRelease")
	defer span.Finish()
	if commitID, err := getCommitIDFromReleaseDir(ctx, fs, releaseDir); err == nil {
		gen := getGenerator(ctx)
		eventUuid := gen.Generate()

		if !valid.SHA1CommitID(commitID) {
			logger.FromContext(ctx).Sugar().Infof(
				"The source commit ID %s is not a valid/complete SHA1 hash, event cannot be stored.",
				commitID)
			return nil
		}

		if err := writeEvent(ctx, eventUuid, commitID, fs, ev); err != nil {
			return fmt.Errorf(
				"could not write an event for commit %s, error: %w",
				commitID, err)
			//return fmt.Errorf(
			//	"could not write an event for commit %s with uuid %s, error: %w",
			//	commitID, eventUuid, err)
		}
	}
	return nil
}

func createDeploymentEvent(application, environment string, sourceTrain *DeployApplicationVersionSource) *event.Deployment {
	ev := event.Deployment{
		SourceTrainEnvironmentGroup: nil,
		SourceTrainUpstream:         nil,
		Application:                 application,
		Environment:                 environment,
	}
	if sourceTrain != nil {
		if sourceTrain.TargetGroup != nil {
			ev.SourceTrainEnvironmentGroup = sourceTrain.TargetGroup
		}
		ev.SourceTrainUpstream = &sourceTrain.Upstream
	}
	return &ev
}

func createReplacedByEvent(application, environment, commitId string) *event.ReplacedBy {
	ev := event.ReplacedBy{
		Application:       application,
		Environment:       environment,
		CommitIDtoReplace: commitId,
	}
	return &ev
}

func createLockPreventedDeploymentEvent(application, environment, lockMsg, lockType string) *event.LockPreventedDeployment {
	ev := event.LockPreventedDeployment{
		Application: application,
		Environment: environment,
		LockMessage: lockMsg,
		LockType:    lockType,
	}
	return &ev
}

type ReleaseTrain struct {
	Authentication        `json:"-"`
	Target                string           `json:"target"`
	Team                  string           `json:"team,omitempty"`
	CommitHash            string           `json:"commitHash"`
	WriteCommitData       bool             `json:"writeCommitData"`
	Repo                  Repository       `json:"-"`
	TransformerEslVersion db.TransformerID `json:"-"`
}

func (c *ReleaseTrain) GetDBEventType() db.EventType {
	return db.EvtReleaseTrain
}

func (c *ReleaseTrain) SetEslVersion(id db.TransformerID) {
	c.TransformerEslVersion = id
}

type Overview struct {
	App     string
	Version uint64
}

func getOverrideVersions(ctx context.Context, transaction *sql.Tx, commitHash, upstreamEnvName string, repo Repository) (resp []Overview, err error) {
	oid, err := git.NewOid(commitHash)
	if err != nil {
		return nil, fmt.Errorf("Error creating new oid for commitHash %s: %w", commitHash, err)
	}
	s, err := repo.StateAt(oid)
	if err != nil {
		var gerr *git.GitError
		if errors.As(err, &gerr) {
			if gerr.Code == git.ErrorCodeNotFound {
				return nil, fmt.Errorf("ErrNotFound: %w", err)
			}
		}
		return nil, fmt.Errorf("unable to get oid: %w", err)
	}
	envs, err := s.GetAllEnvironmentConfigs(ctx, transaction)
	if err != nil {
		return nil, fmt.Errorf("unable to get EnvironmentConfigs for %s: %w", commitHash, err)
	}
	for envName, config := range envs {
		var groupName = mapper.DeriveGroupName(config, envName)
		if upstreamEnvName != envName && groupName != envName {
			continue
		}
		apps, err := s.GetEnvironmentApplications(ctx, transaction, envName)
		if err != nil {
			return nil, fmt.Errorf("unable to get EnvironmentApplication for env %s: %w", envName, err)
		}
		for _, appName := range apps {
			app := api.Environment_Application{
				Version:            0,
				Locks:              nil,
				QueuedVersion:      0,
				UndeployVersion:    false,
				ArgoCd:             nil,
				DeploymentMetaData: nil,
				Name:               appName,
				TeamLocks:          nil,
				Team:               "",
			}
			version, err := s.GetEnvironmentApplicationVersion(ctx, transaction, envName, appName)
			if err != nil && !errors.Is(err, os.ErrNotExist) {
				return nil, fmt.Errorf("unable to get EnvironmentApplicationVersion for %s: %w", appName, err)
			}
			if version == nil {
				continue
			}
			app.Version = *version
			resp = append(resp, Overview{App: app.Name, Version: app.Version})
		}
	}
	return resp, nil
}

func (c *ReleaseTrain) getUpstreamLatestApp(ctx context.Context, transaction *sql.Tx, upstreamLatest bool, state *State, upstreamEnvName, source, commitHash string) (apps []string, appVersions []Overview, err error) {
	if commitHash != "" {
		appVersions, err := getOverrideVersions(ctx, transaction, c.CommitHash, upstreamEnvName, c.Repo)
		if err != nil {
			return nil, nil, grpc.PublicError(ctx, fmt.Errorf("could not get app version for commitHash %s for %s: %w", c.CommitHash, c.Target, err))
		}
		// check that commit hash is not older than 20 commits in the past
		for _, app := range appVersions {
			apps = append(apps, app.App)
			versions, err := findOldApplicationVersions(ctx, transaction, state, app.App)
			if err != nil {
				return nil, nil, grpc.PublicError(ctx, fmt.Errorf("unable to find findOldApplicationVersions for app %s: %w", app.App, err))
			}
			if len(versions) > 0 && versions[0] > app.Version {
				return nil, nil, grpc.PublicError(ctx, fmt.Errorf("Version for app %s is older than 20 commits when running release train to commitHash %s: %w", app.App, c.CommitHash, err))
			}

		}
		return apps, appVersions, nil
	}
	if upstreamLatest {
		apps, err = state.GetApplications(ctx, transaction)
		if err != nil {
			return nil, nil, grpc.PublicError(ctx, fmt.Errorf("could not get all applications for %q: %w", source, err))
		}
		return apps, nil, nil
	}
	apps, err = state.GetEnvironmentApplications(ctx, transaction, upstreamEnvName)
	if err != nil {
		return nil, nil, grpc.PublicError(ctx, fmt.Errorf("upstream environment (%q) does not have applications: %w", upstreamEnvName, err))
	}
	return apps, nil, nil
}

func getEnvironmentGroupsEnvironmentsOrEnvironment(configs map[string]config.EnvironmentConfig, targetGroupName string) (map[string]config.EnvironmentConfig, bool) {
	envGroupConfigs := make(map[string]config.EnvironmentConfig)
	isEnvGroup := false

	for env, config := range configs {
		if config.EnvironmentGroup != nil && *config.EnvironmentGroup == targetGroupName {
			isEnvGroup = true
			envGroupConfigs[env] = config
		}
	}
	if len(envGroupConfigs) == 0 {
		envConfig, ok := configs[targetGroupName]
		if ok {
			envGroupConfigs[targetGroupName] = envConfig
		}
	}
	return envGroupConfigs, isEnvGroup
}

type ReleaseTrainApplicationPrognosis struct {
	SkipCause        *api.ReleaseTrainAppPrognosis_SkipCause
	FirstLockMessage string // we just record the first lock's message for now, will be changed in SRX-7CBX2O
	Version          uint64
}

type ReleaseTrainEnvironmentPrognosis struct {
	SkipCause        *api.ReleaseTrainEnvPrognosis_SkipCause
	Error            error
	FirstLockMessage string // we just record the first lock's message for now, will be changed in SRX-7CBX2O
	// map key is the name of the app
	AppsPrognoses map[string]ReleaseTrainApplicationPrognosis
}

type ReleaseTrainPrognosisOutcome = uint64

type ReleaseTrainPrognosis struct {
	Error                error
	EnvironmentPrognoses map[string]ReleaseTrainEnvironmentPrognosis
}

func (c *ReleaseTrain) Prognosis(
	ctx context.Context,
	state *State,
	transaction *sql.Tx,
) ReleaseTrainPrognosis {
	configs, err := state.GetAllEnvironmentConfigs(ctx, transaction)

	if err != nil {
		return ReleaseTrainPrognosis{
			Error:                grpc.InternalError(ctx, err),
			EnvironmentPrognoses: nil,
		}
	}

	var targetGroupName = c.Target
	var envGroupConfigs, isEnvGroup = getEnvironmentGroupsEnvironmentsOrEnvironment(configs, targetGroupName)
	if len(envGroupConfigs) == 0 {
		return ReleaseTrainPrognosis{
			Error:                grpc.PublicError(ctx, fmt.Errorf("could not find environment group or environment configs for '%v'", targetGroupName)),
			EnvironmentPrognoses: nil,
		}
	}

	// this to sort the env, to make sure that for the same input we always got the same output
	envGroups := make([]string, 0, len(envGroupConfigs))
	for env := range envGroupConfigs {
		envGroups = append(envGroups, env)
	}
	sort.Strings(envGroups)

	envPrognoses := make(map[string]ReleaseTrainEnvironmentPrognosis)
	for _, envName := range envGroups {
		var trainGroup *string
		if isEnvGroup {
			trainGroup = conversion.FromString(targetGroupName)
		}

		envReleaseTrain := &envReleaseTrain{
			Parent:                c,
			Env:                   envName,
			EnvConfigs:            configs,
			EnvGroupConfigs:       envGroupConfigs,
			WriteCommitData:       c.WriteCommitData,
			TrainGroup:            trainGroup,
			TransformerEslVersion: c.TransformerEslVersion,
		}

		envPrognosis := envReleaseTrain.prognosis(ctx, state, transaction)

		if envPrognosis.Error != nil {
			return ReleaseTrainPrognosis{
				Error:                envPrognosis.Error,
				EnvironmentPrognoses: nil,
			}
		}

		envPrognoses[envName] = envPrognosis
	}

	return ReleaseTrainPrognosis{
		Error:                nil,
		EnvironmentPrognoses: envPrognoses,
	}
}

func (c *ReleaseTrain) Transform(
	ctx context.Context,
	state *State,
	t TransformerContext,
	transaction *sql.Tx,
) (string, error) {
	prognosis := c.Prognosis(ctx, state, transaction)

	if prognosis.Error != nil {
		return "", prognosis.Error
	}

	var targetGroupName = c.Target
	configs, _ := state.GetAllEnvironmentConfigs(ctx, transaction)
	var envGroupConfigs, isEnvGroup = getEnvironmentGroupsEnvironmentsOrEnvironment(configs, targetGroupName)

	// sorting for determinism
	envNames := make([]string, 0, len(prognosis.EnvironmentPrognoses))
	for envName := range prognosis.EnvironmentPrognoses {
		envNames = append(envNames, envName)
	}
	sort.Strings(envNames)

	for _, envName := range envNames {
		var trainGroup *string
		if isEnvGroup {
			trainGroup = conversion.FromString(targetGroupName)
		}

		if err := t.Execute(&envReleaseTrain{
			Parent:                c,
			Env:                   envName,
			EnvConfigs:            configs,
			EnvGroupConfigs:       envGroupConfigs,
			WriteCommitData:       c.WriteCommitData,
			TrainGroup:            trainGroup,
			TransformerEslVersion: c.TransformerEslVersion,
		}, transaction); err != nil {
			return "", err
		}
	}

	return fmt.Sprintf(
		"Release Train to environment/environment group '%s':\n",
		targetGroupName), nil
}

type envReleaseTrain struct {
	Parent                *ReleaseTrain
	Env                   string
	EnvConfigs            map[string]config.EnvironmentConfig
	EnvGroupConfigs       map[string]config.EnvironmentConfig
	WriteCommitData       bool
	TrainGroup            *string
	TransformerEslVersion db.TransformerID
}

func (c *envReleaseTrain) GetDBEventType() db.EventType {
	panic("envReleaseTrain GetDBEventType")
}

func (c *envReleaseTrain) SetEslVersion(id db.TransformerID) {
	c.TransformerEslVersion = id
}

func (c *envReleaseTrain) prognosis(
	ctx context.Context,
	state *State,
	transaction *sql.Tx,
) ReleaseTrainEnvironmentPrognosis {
	envConfig := c.EnvGroupConfigs[c.Env]
	if envConfig.Upstream == nil {
		return ReleaseTrainEnvironmentPrognosis{
			SkipCause: &api.ReleaseTrainEnvPrognosis_SkipCause{
				SkipCause: api.ReleaseTrainEnvSkipCause_ENV_HAS_NO_UPSTREAM,
			},
			Error:            nil,
			FirstLockMessage: "",
			AppsPrognoses:    nil,
		}
	}

	err := state.checkUserPermissions(
		ctx,
		transaction,
		c.Env,
		"*",
		auth.PermissionDeployReleaseTrain,
		c.Parent.Team,
		c.Parent.RBACConfig,
	)

	if err != nil {
		return ReleaseTrainEnvironmentPrognosis{
			SkipCause:        nil,
			Error:            err,
			FirstLockMessage: "",
			AppsPrognoses:    nil,
		}
	}

	upstreamLatest := envConfig.Upstream.Latest
	upstreamEnvName := envConfig.Upstream.Environment
	if !upstreamLatest && upstreamEnvName == "" {
		return ReleaseTrainEnvironmentPrognosis{
			SkipCause: &api.ReleaseTrainEnvPrognosis_SkipCause{
				SkipCause: api.ReleaseTrainEnvSkipCause_ENV_HAS_NO_UPSTREAM_LATEST_OR_UPSTREAM_ENV,
			},
			Error:            nil,
			FirstLockMessage: "",
			AppsPrognoses:    nil,
		}
	}

	if upstreamLatest && upstreamEnvName != "" {
		return ReleaseTrainEnvironmentPrognosis{
			SkipCause: &api.ReleaseTrainEnvPrognosis_SkipCause{
				SkipCause: api.ReleaseTrainEnvSkipCause_ENV_HAS_BOTH_UPSTREAM_LATEST_AND_UPSTREAM_ENV,
			},
			Error:            nil,
			FirstLockMessage: "",
			AppsPrognoses:    nil,
		}
	}

	if !upstreamLatest {
		_, ok := c.EnvConfigs[upstreamEnvName]
		if !ok {
			return ReleaseTrainEnvironmentPrognosis{
				SkipCause: &api.ReleaseTrainEnvPrognosis_SkipCause{
					SkipCause: api.ReleaseTrainEnvSkipCause_UPSTREAM_ENV_CONFIG_NOT_FOUND,
				},
				Error:            nil,
				FirstLockMessage: "",
				AppsPrognoses:    nil,
			}
		}
	}
	envLocks, err := state.GetEnvironmentLocks(ctx, transaction, c.Env)
	if err != nil {
		return ReleaseTrainEnvironmentPrognosis{
			SkipCause:        nil,
			Error:            grpc.InternalError(ctx, fmt.Errorf("could not get lock for environment %q: %w", c.Env, err)),
			FirstLockMessage: "",
			AppsPrognoses:    nil,
		}
	}

	source := upstreamEnvName
	if upstreamLatest {
		source = "latest"
	}

	apps, overrideVersions, err := c.Parent.getUpstreamLatestApp(ctx, transaction, upstreamLatest, state, upstreamEnvName, source, c.Parent.CommitHash)
	if err != nil {
		return ReleaseTrainEnvironmentPrognosis{
			SkipCause:        nil,
			Error:            err,
			FirstLockMessage: "",
			AppsPrognoses:    nil,
		}
	}
	sort.Strings(apps)

	appsPrognoses := make(map[string]ReleaseTrainApplicationPrognosis)
	if len(envLocks) > 0 {
		// we don't really care about multiple locks, since they all have the same effect, so we just pick one:
		var firstLock Lock
		sortedKeys := sorting.SortKeys(envLocks)
		for keyIndex := range sortedKeys {
			key := sortedKeys[keyIndex]
			firstLock = envLocks[key]
			break
		}

		for _, appName := range apps {
			appsPrognoses[appName] = ReleaseTrainApplicationPrognosis{
				SkipCause:        nil,
				FirstLockMessage: firstLock.Message,
				Version:          0,
			}
		}
		return ReleaseTrainEnvironmentPrognosis{
			SkipCause: &api.ReleaseTrainEnvPrognosis_SkipCause{
				SkipCause: api.ReleaseTrainEnvSkipCause_ENV_IS_LOCKED,
			},
			Error:            nil,
			FirstLockMessage: firstLock.Message,
			AppsPrognoses:    appsPrognoses,
		}
	}

	for _, appName := range apps {
		if c.Parent.Team != "" {
			if team, err := state.GetApplicationTeamOwner(ctx, transaction, appName); err != nil {
				return ReleaseTrainEnvironmentPrognosis{
					SkipCause:        nil,
					Error:            err,
					FirstLockMessage: "",
					AppsPrognoses:    nil,
				}
			} else if c.Parent.Team != team {
				continue
			}
		}

		currentlyDeployedVersion, err := state.GetEnvironmentApplicationVersion(ctx, transaction, c.Env, appName)
		if err != nil {
			return ReleaseTrainEnvironmentPrognosis{
				SkipCause:        nil,
				Error:            grpc.PublicError(ctx, fmt.Errorf("application %q in env %q does not have a version deployed: %w", appName, c.Env, err)),
				FirstLockMessage: "",
				AppsPrognoses:    nil,
			}
		}

		var versionToDeploy uint64
		if overrideVersions != nil {
			for _, override := range overrideVersions {
				if override.App == appName {
					versionToDeploy = override.Version
				}
			}
		} else if upstreamLatest {
			versionToDeploy, err = state.GetLastRelease(ctx, transaction, state.Filesystem, appName)
			if err != nil {
				return ReleaseTrainEnvironmentPrognosis{
					SkipCause:        nil,
					Error:            grpc.PublicError(ctx, fmt.Errorf("application %q does not have a latest deployed: %w", appName, err)),
					FirstLockMessage: "",
					AppsPrognoses:    nil,
				}
			}
		} else {
			upstreamVersion, err := state.GetEnvironmentApplicationVersion(ctx, transaction, upstreamEnvName, appName)
			if err != nil {
				return ReleaseTrainEnvironmentPrognosis{
					SkipCause:        nil,
					Error:            grpc.PublicError(ctx, fmt.Errorf("application %q does not have a version deployed in env %q: %w", appName, upstreamEnvName, err)),
					FirstLockMessage: "",
					AppsPrognoses:    nil,
				}
			}
			if upstreamVersion == nil {
				appsPrognoses[appName] = ReleaseTrainApplicationPrognosis{
					SkipCause: &api.ReleaseTrainAppPrognosis_SkipCause{
						SkipCause: api.ReleaseTrainAppSkipCause_APP_HAS_NO_VERSION_IN_UPSTREAM_ENV,
					},
					FirstLockMessage: "",
					Version:          0,
				}
				continue
			}
			versionToDeploy = *upstreamVersion
		}
		if currentlyDeployedVersion != nil && *currentlyDeployedVersion == versionToDeploy {
			appsPrognoses[appName] = ReleaseTrainApplicationPrognosis{
				SkipCause: &api.ReleaseTrainAppPrognosis_SkipCause{
					SkipCause: api.ReleaseTrainAppSkipCause_APP_ALREADY_IN_UPSTREAM_VERSION,
				},
				FirstLockMessage: "",
				Version:          0,
			}
			continue
		}

		appLocks, err := state.GetEnvironmentApplicationLocks(ctx, transaction, c.Env, appName)

		if err != nil {
			return ReleaseTrainEnvironmentPrognosis{
				SkipCause:        nil,
				Error:            err,
				FirstLockMessage: "",
				AppsPrognoses:    nil,
			}
		}

		if len(appLocks) > 0 {
			// we don't really care about multiple locks, since they all have the same effect, so we just pick one:
			var firstLock Lock
			sortedKeys := sorting.SortKeys(appLocks)
			for keyIndex := range sortedKeys {
				key := sortedKeys[keyIndex]
				firstLock = appLocks[key]
				break
			}

			appsPrognoses[appName] = ReleaseTrainApplicationPrognosis{
				SkipCause: &api.ReleaseTrainAppPrognosis_SkipCause{
					SkipCause: api.ReleaseTrainAppSkipCause_APP_IS_LOCKED,
				},
				FirstLockMessage: firstLock.Message,
				Version:          0,
			}
			continue
		}

		if state.DBHandler.ShouldUseOtherTables() {
			release, err := state.DBHandler.DBSelectReleaseByVersion(ctx, transaction, appName, versionToDeploy)
			if err != nil {
				return ReleaseTrainEnvironmentPrognosis{
					SkipCause:        nil,
					Error:            err,
					FirstLockMessage: "",
					AppsPrognoses:    nil,
				}
			}
			if release == nil {
				return ReleaseTrainEnvironmentPrognosis{
					SkipCause:        nil,
					Error:            fmt.Errorf("No release found."),
					FirstLockMessage: "",
					AppsPrognoses:    nil,
				}
			}

			_, ok := release.Manifests.Manifests[c.Env]

			if !ok {
				appsPrognoses[appName] = ReleaseTrainApplicationPrognosis{
					SkipCause: &api.ReleaseTrainAppPrognosis_SkipCause{
						SkipCause: api.ReleaseTrainAppSkipCause_APP_DOES_NOT_EXIST_IN_ENV,
					},
					FirstLockMessage: "",
					Version:          0,
				}
				continue
			}
		} else {
			fs := state.Filesystem

			releaseDir := releasesDirectoryWithVersion(fs, appName, versionToDeploy)

			manifest := fs.Join(releaseDir, "environments", c.Env, "manifests.yaml")
			if _, err := fs.Stat(manifest); err != nil {
				appsPrognoses[appName] = ReleaseTrainApplicationPrognosis{
					SkipCause: &api.ReleaseTrainAppPrognosis_SkipCause{
						SkipCause: api.ReleaseTrainAppSkipCause_APP_DOES_NOT_EXIST_IN_ENV,
					},
					FirstLockMessage: "",
					Version:          0,
				}
				continue
			}
		}

		teamName, err := state.GetTeamName(ctx, transaction, appName)

		if err == nil { //IF we find information for team
			teamLocks, err := state.GetEnvironmentTeamLocks(ctx, transaction, c.Env, teamName)

			if err != nil {
				return ReleaseTrainEnvironmentPrognosis{
					SkipCause:        nil,
					Error:            err,
					FirstLockMessage: "",
					AppsPrognoses:    nil,
				}
			}

			if len(teamLocks) > 0 {
				// we don't really care about multiple locks, since they all have the same effect, so we just pick one:
				var firstLock Lock
				sortedKeys := sorting.SortKeys(teamLocks)
				for keyIndex := range sortedKeys {
					key := sortedKeys[keyIndex]
					firstLock = teamLocks[key]
					break
				}

				appsPrognoses[appName] = ReleaseTrainApplicationPrognosis{
					SkipCause: &api.ReleaseTrainAppPrognosis_SkipCause{
						SkipCause: api.ReleaseTrainAppSkipCause_TEAM_IS_LOCKED,
					},
					FirstLockMessage: firstLock.Message,
					Version:          0,
				}
				continue
			}
		}
		appsPrognoses[appName] = ReleaseTrainApplicationPrognosis{
			SkipCause:        nil,
			FirstLockMessage: "",
			Version:          versionToDeploy,
		}
	}
	return ReleaseTrainEnvironmentPrognosis{
		SkipCause:        nil,
		Error:            nil,
		FirstLockMessage: "",
		AppsPrognoses:    appsPrognoses,
	}
}

func (c *envReleaseTrain) Transform(
	ctx context.Context,
	state *State,
	t TransformerContext,
	transaction *sql.Tx,
) (string, error) {
	renderEnvironmentSkipCause := func(SkipCause *api.ReleaseTrainEnvPrognosis_SkipCause) string {
		envConfig := c.EnvGroupConfigs[c.Env]
		upstreamEnvName := envConfig.Upstream.Environment
		switch SkipCause.SkipCause {
		case api.ReleaseTrainEnvSkipCause_ENV_HAS_NO_UPSTREAM:
			return fmt.Sprintf("Environment '%q' does not have upstream configured - skipping.", c.Env)
		case api.ReleaseTrainEnvSkipCause_ENV_HAS_NO_UPSTREAM_LATEST_OR_UPSTREAM_ENV:
			return fmt.Sprintf("Environment %q does not have upstream.latest or upstream.environment configured - skipping.", c.Env)
		case api.ReleaseTrainEnvSkipCause_ENV_HAS_BOTH_UPSTREAM_LATEST_AND_UPSTREAM_ENV:
			return fmt.Sprintf("Environment %q has both upstream.latest and upstream.environment configured - skipping.", c.Env)
		case api.ReleaseTrainEnvSkipCause_UPSTREAM_ENV_CONFIG_NOT_FOUND:
			return fmt.Sprintf("Could not find environment config for upstream env %q. Target env was %q", upstreamEnvName, c.Env)
		case api.ReleaseTrainEnvSkipCause_ENV_IS_LOCKED:
			return fmt.Sprintf("Target Environment '%s' is locked - skipping.", c.Env)
		default:
			return fmt.Sprintf("Environment '%s' is skipped for an unrecognized reason", c.Env)
		}
	}

	renderApplicationSkipCause := func(SkipCause *api.ReleaseTrainAppPrognosis_SkipCause, appName string) string {
		envConfig := c.EnvGroupConfigs[c.Env]
		upstreamEnvName := envConfig.Upstream.Environment
		currentlyDeployedVersion, _ := state.GetEnvironmentApplicationVersion(ctx, transaction, c.Env, appName)
		teamName, _ := state.GetTeamName(ctx, transaction, appName)
		switch SkipCause.SkipCause {
		case api.ReleaseTrainAppSkipCause_APP_HAS_NO_VERSION_IN_UPSTREAM_ENV:
			return fmt.Sprintf("skipping because there is no version for application %q in env %q \n", appName, upstreamEnvName)
		case api.ReleaseTrainAppSkipCause_APP_ALREADY_IN_UPSTREAM_VERSION:
			return fmt.Sprintf("skipping %q because it is already in the version %d\n", appName, currentlyDeployedVersion)
		case api.ReleaseTrainAppSkipCause_APP_IS_LOCKED:
			return fmt.Sprintf("skipping application %q in environment %q due to application lock", appName, c.Env)
		case api.ReleaseTrainAppSkipCause_APP_DOES_NOT_EXIST_IN_ENV:
			return fmt.Sprintf("skipping application %q in environment %q because it doesn't exist there", appName, c.Env)
		case api.ReleaseTrainAppSkipCause_TEAM_IS_LOCKED:
			return fmt.Sprintf("skipping application %q in environment %q due to team lock on team %q", appName, c.Env, teamName)
		default:
			return fmt.Sprintf("skipping application %q in environment %q for an unrecognized reason", appName, c.Env)
		}
	}

	prognosis := c.prognosis(ctx, state, transaction)

	if prognosis.Error != nil {
		return "", prognosis.Error
	}
	if prognosis.SkipCause != nil {
		for appName := range prognosis.AppsPrognoses {
			release, err := state.GetLastRelease(ctx, transaction, state.Filesystem, appName)
			if err != nil {
				return "", fmt.Errorf("error getting latest release for app '%s' - %v", appName, err)
			}
			releaseDir := releasesDirectoryWithVersion(state.Filesystem, appName, release)
			newEvent := createLockPreventedDeploymentEvent(appName, c.Env, prognosis.FirstLockMessage, "environment")

			if state.DBHandler.ShouldUseOtherTables() {
				commitID, err := getCommitID(ctx, transaction, state, state.Filesystem, prognosis.AppsPrognoses[appName].Version, releaseDir, appName)
				if err != nil {
					logger.FromContext(ctx).Sugar().Warnf("could not write event data - continuing. %v", fmt.Errorf("getCommitIDFromReleaseDir %v", err))
				} else {
					gen := getGenerator(ctx)
					eventUuid := gen.Generate()
					err = state.DBHandler.DBWriteLockPreventedDeploymentEvent(ctx, transaction, c.TransformerEslVersion, eventUuid, commitID, newEvent)
					if err != nil {
						return "", GetCreateReleaseGeneralFailure(err)
					}
				}
			} else {
				if err := addEventForRelease(ctx, state.Filesystem, releaseDir, newEvent); err != nil {
					return "", err
				}
			}
		}

		return renderEnvironmentSkipCause(prognosis.SkipCause), nil
	}

	envConfig := c.EnvGroupConfigs[c.Env]
	upstreamLatest := envConfig.Upstream.Latest
	upstreamEnvName := envConfig.Upstream.Environment

	source := upstreamEnvName
	if upstreamLatest {
		source = "latest"
	}

	// now iterate over all apps, deploying all that are not locked
	var skipped []string

	// sorting for determinism
	appNames := make([]string, 0, len(prognosis.AppsPrognoses))
	for appName := range prognosis.AppsPrognoses {
		appNames = append(appNames, appName)
	}
	sort.Strings(appNames)

	for _, appName := range appNames {
		appPrognosis := prognosis.AppsPrognoses[appName]
		if appPrognosis.SkipCause != nil {
			skipped = append(skipped, renderApplicationSkipCause(appPrognosis.SkipCause, appName))
			continue
		}
		d := &DeployApplicationVersion{
			Environment:     c.Env, // here we deploy to the next env
			Application:     appName,
			Version:         appPrognosis.Version,
			LockBehaviour:   api.LockBehavior_RECORD,
			Authentication:  c.Parent.Authentication,
			WriteCommitData: c.WriteCommitData,
			SourceTrain: &DeployApplicationVersionSource{
				Upstream:    upstreamEnvName,
				TargetGroup: c.TrainGroup,
			},
			Author:                "",
			TransformerEslVersion: c.TransformerEslVersion,
		}
		if err := t.Execute(d, transaction); err != nil {
			return "", grpc.InternalError(ctx, fmt.Errorf("unexpected error while deploying app %q to env %q: %w", appName, c.Env, err))
		}
	}
	teamInfo := ""
	if c.Parent.Team != "" {
		teamInfo = " for team '" + c.Parent.Team + "'"
	}
	if err := t.Execute(&skippedServices{
		Messages:              skipped,
		TransformerEslVersion: c.TransformerEslVersion,
	}, transaction); err != nil {
		return "", err
	}
	deployedApps := 0
	for _, checker := range prognosis.AppsPrognoses {
		if checker.SkipCause != nil {
			deployedApps += 1
		}

	}
	return fmt.Sprintf("Release Train to '%s' environment:\n\n"+
		"The release train deployed %d services from '%s' to '%s'%s",
		c.Env, deployedApps, source, c.Env, teamInfo,
	), nil
}

// skippedServices is a helper Transformer to generate the "skipped
// services" commit log.
type skippedServices struct {
	Messages              []string
	TransformerEslVersion db.TransformerID `json:"-"` // Tags the transformer with EventSourcingLight eslVersion

}

func (c *skippedServices) GetDBEventType() db.EventType {
	panic("GetDBEventType for skippedServices")
}

func (c *skippedServices) SetEslVersion(id db.TransformerID) {
	c.TransformerEslVersion = id
}

func (c *skippedServices) Transform(
	_ context.Context,
	_ *State,
	t TransformerContext,
	transaction *sql.Tx,
) (string, error) {
	if len(c.Messages) == 0 {
		return "", nil
	}
	for _, msg := range c.Messages {
		if err := t.Execute(&skippedService{Message: msg, TransformerEslVersion: c.TransformerEslVersion}, transaction); err != nil {
			return "", err
		}
	}
	return "Skipped services", nil
}

type skippedService struct {
	Message               string
	TransformerEslVersion db.TransformerID `json:"-"` // Tags the transformer with EventSourcingLight eslVersion

}

func (c *skippedService) GetDBEventType() db.EventType {
	panic("GetDBEventType for skippedService")
}

func (c *skippedService) SetEslVersion(id db.TransformerID) {
	c.TransformerEslVersion = id
}

func (c *skippedService) Transform(_ context.Context, _ *State, _ TransformerContext, _ *sql.Tx) (string, error) {
	return c.Message, nil
}<|MERGE_RESOLUTION|>--- conflicted
+++ resolved
@@ -475,24 +475,20 @@
 			if err != nil {
 				return "", GetCreateReleaseGeneralFailure(fmt.Errorf("could not read apps: %v", err))
 			}
-			var eslID db.EslId
+			var ver db.EslVersion
 			if app == nil {
-				eslID = db.InitialEslId
+				ver = db.InitialEslVersion
 			} else {
 				if app.StateChange != db.AppStateChangeDelete {
 					return "", GetCreateReleaseGeneralFailure(fmt.Errorf("could not write new app, app already exists: %v", err)) //Should never happen
 				}
-				eslID = app.EslId + 1
+				ver = app.EslVersion + 1
 			}
 			err = state.DBHandler.DBInsertApplication(
 				ctx,
 				transaction,
 				c.Application,
-<<<<<<< HEAD
-				eslID,
-=======
-				db.InitialEslVersion,
->>>>>>> 9fcddc99
+				ver,
 				db.AppStateChangeCreate,
 				db.DBAppMetaData{Team: c.Team},
 			)
@@ -635,15 +631,9 @@
 		if err != nil {
 			return "", err
 		}
-<<<<<<< HEAD
-		var v = db.InitialEslId - 1
+		var v = db.InitialEslVersion - 1
 		if len(prevRelease) > 0 {
-			v = prevRelease[0].EslId
-=======
-		var v = db.InitialEslVersion - 1
-		if anyRelease != nil {
-			v = anyRelease.EslVersion
->>>>>>> 9fcddc99
+			v = prevRelease[0].EslVersion
 		}
 		release := db.DBReleaseWithMetaData{
 			EslVersion:    0,
@@ -1132,12 +1122,12 @@
 		if err != nil {
 			return "", err
 		}
-		var v = db.InitialEslId - 1
+		var v = db.InitialEslVersion - 1
 		if prevRelease != nil {
-			v = prevRelease.EslId
+			v = prevRelease.EslVersion
 		}
 		release := db.DBReleaseWithMetaData{
-			EslId:         0,
+			EslVersion:    0,
 			ReleaseNumber: lastRelease + 1,
 			App:           c.Application,
 			Manifests: db.DBReleaseManifests{
@@ -1165,9 +1155,9 @@
 		}
 		if allReleases == nil {
 			allReleases = &db.DBAllReleasesWithMetaData{
-				EslId:   db.InitialEslId - 1,
-				Created: time.Now(),
-				App:     c.Application,
+				EslVersion: db.InitialEslVersion - 1,
+				Created:    time.Now(),
+				App:        c.Application,
 				Metadata: db.DBAllReleaseMetaData{
 					Releases: []int64{int64(release.ReleaseNumber)},
 				},
@@ -1175,7 +1165,7 @@
 		} else {
 			allReleases.Metadata.Releases = append(allReleases.Metadata.Releases, int64(release.ReleaseNumber))
 		}
-		err = state.DBHandler.DBInsertAllReleases(ctx, transaction, c.Application, allReleases.Metadata.Releases, allReleases.EslId)
+		err = state.DBHandler.DBInsertAllReleases(ctx, transaction, c.Application, allReleases.Metadata.Releases, allReleases.EslVersion)
 		if err != nil {
 			return "", GetCreateReleaseGeneralFailure(err)
 		}
