--- conflicted
+++ resolved
@@ -2283,13 +2283,7 @@
 			envLocks, appLocks, teamLocks map[string]Lock
 			err                           error
 		)
-<<<<<<< HEAD
-
 		envLocks, err = state.GetEnvironmentLocks(ctx, transaction, c.Environment)
-
-=======
-		envLocks, err = state.GetEnvironmentLocks(ctx, transaction, c.Environment)
->>>>>>> 1a040f46
 		if err != nil {
 			return "", err
 		}
