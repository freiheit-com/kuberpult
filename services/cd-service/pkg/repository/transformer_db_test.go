/*This file is part of kuberpult.

Kuberpult is free software: you can redistribute it and/or modify
it under the terms of the Expat(MIT) License as published by
the Free Software Foundation.

Kuberpult is distributed in the hope that it will be useful,
but WITHOUT ANY WARRANTY; without even the implied warranty of
MERCHANTABILITY or FITNESS FOR A PARTICULAR PURPOSE.  See the
MIT License for more details.

You should have received a copy of the MIT License
along with kuberpult. If not, see <https://directory.fsf.org/wiki/License:Expat>.

Copyright freiheit.com*/

package repository

import (
	"context"
	"database/sql"
	"encoding/json"
	"errors"
	"fmt"
	"github.com/freiheit-com/kuberpult/pkg/event"
	"testing"
	gotime "time"

	"github.com/freiheit-com/kuberpult/pkg/config"
	"github.com/freiheit-com/kuberpult/pkg/conversion"
	"github.com/freiheit-com/kuberpult/pkg/db"
	"github.com/freiheit-com/kuberpult/pkg/testutil"
	"github.com/freiheit-com/kuberpult/pkg/time"
	"github.com/google/go-cmp/cmp/cmpopts"
	"google.golang.org/protobuf/testing/protocmp"

	"github.com/google/go-cmp/cmp"
)

func TestTransformerWritesEslDataRoundTrip(t *testing.T) {
	setupTransformers := []Transformer{
		&CreateEnvironment{
			Authentication: Authentication{},
			Environment:    "dev",
			Config: config.EnvironmentConfig{
				Upstream:         nil,
				ArgoCd:           nil,
				EnvironmentGroup: conversion.FromString("mygroup"),
			},
		},
		&CreateEnvironment{
			Authentication: Authentication{},
			Environment:    "staging",
			Config: config.EnvironmentConfig{
				Upstream: &config.EnvironmentConfigUpstream{
					Environment: "dev",
					Latest:      false,
				},
				ArgoCd:           nil,
				EnvironmentGroup: conversion.FromString("staging-group"),
			},
		},
		&CreateApplicationVersion{
			Authentication: Authentication{},
			Version:        666,
			Application:    "myapp",
			Manifests: map[string]string{
				"dev": "dev manifest",
			},
			SourceCommitId:  "",
			SourceAuthor:    "",
			SourceMessage:   "",
			Team:            "myteam",
			DisplayVersion:  "",
			WriteCommitData: false,
			PreviousCommit:  "",
		},
		&CreateUndeployApplicationVersion{
			Authentication:  Authentication{},
			Application:     "myapp",
			WriteCommitData: false,
		},
		&CreateEnvironmentLock{
			Authentication: Authentication{},
			Environment:    "dev",
			LockId:         "setup-lock-1",
			Message:        "msg321",
		},
		&CreateEnvironmentTeamLock{
			Authentication: Authentication{},
			Environment:    "dev",
			LockId:         "setup-lock-2",
			Message:        "msg321",
			Team:           "myteam",
		},
		&CreateEnvironmentGroupLock{
			Authentication:   Authentication{},
			LockId:           "setup-lock-3",
			Message:          "msg321",
			EnvironmentGroup: "mygroup",
		},
		&CreateEnvironmentApplicationLock{
			Authentication: Authentication{},
			Environment:    "dev",
			Application:    "myapp",
			LockId:         "setup-lock-4",
			Message:        "msg321",
		},
	}
	tcs := []struct {
		Name              string
		Transformer       Transformer
		expectedEventJson string
		dataType          interface{}
	}{
		// each transformer should appear here once:
		{
			Name: "CreateApplicationVersion",
			Transformer: &CreateApplicationVersion{
				Authentication:  Authentication{},
				Version:         0,
				Application:     "dummy",
				Manifests:       nil,
				SourceCommitId:  "",
				SourceAuthor:    "",
				SourceMessage:   "",
				Team:            "myteam",
				DisplayVersion:  "",
				WriteCommitData: false,
				PreviousCommit:  "",
			},
			dataType: &CreateApplicationVersion{},
		},
		{
			Name: "DeployApplicationVersion",
			Transformer: &DeployApplicationVersion{
				Authentication:  Authentication{},
				Environment:     "dev",
				Application:     "myapp",
				Version:         666,
				LockBehaviour:   0,
				WriteCommitData: false,
				SourceTrain:     nil,
				Author:          "",
			},
			dataType: &DeployApplicationVersion{},
		},
		{
			Name: "CreateUndeployApplicationVersion",
			Transformer: &CreateUndeployApplicationVersion{
				Authentication:  Authentication{},
				Application:     "myapp",
				WriteCommitData: false,
			},
			dataType: &CreateUndeployApplicationVersion{},
		},
		{
			Name: "UndeployApplication",
			Transformer: &UndeployApplication{
				Authentication: Authentication{},
				Application:    "myapp",
			},
			dataType: &UndeployApplication{},
		},
		{
			Name: "DeleteEnvFromApp",
			Transformer: &DeleteEnvFromApp{
				Authentication: Authentication{},
				Application:    "myapp",
				Environment:    "dev",
			},
			dataType: &DeleteEnvFromApp{},
		},
		{
			Name: "CreateEnvironmentLock",
			Transformer: &CreateEnvironmentLock{
				Authentication: Authentication{},
				Environment:    "dev",
				LockId:         "lock123",
				Message:        "msg321",
			},
			dataType: &CreateEnvironmentLock{},
		},
		{
			Name: "DeleteEnvironmentLock",
			Transformer: &DeleteEnvironmentLock{
				Authentication: Authentication{},
				Environment:    "dev",
				LockId:         "setup-lock-1",
			},
			dataType: &DeleteEnvironmentLock{},
		},
		{
			Name: "CreateEnvironmentTeamLock",
			Transformer: &CreateEnvironmentTeamLock{
				Authentication: Authentication{},
				Environment:    "dev",
				LockId:         "dontcare",
				Message:        "msg321",
				Team:           "myteam",
			},
			dataType: &CreateEnvironmentTeamLock{},
		},
		{
			Name: "DeleteEnvironmentTeamLock",
			Transformer: &DeleteEnvironmentTeamLock{
				Authentication: Authentication{},
				Environment:    "dev",
				LockId:         "setup-lock-2",
				Team:           "myteam",
			},
			dataType: &DeleteEnvironmentTeamLock{},
		},
		{
			Name: "CreateEnvironmentGroupLock",
			Transformer: &CreateEnvironmentGroupLock{
				Authentication:   Authentication{},
				EnvironmentGroup: "mygroup",
				LockId:           "lock123",
				Message:          "msg321",
			},
			dataType: &CreateEnvironmentGroupLock{},
		},
		{
			Name: "DeleteEnvironmentGroupLock",
			Transformer: &DeleteEnvironmentGroupLock{
				Authentication:   Authentication{},
				LockId:           "setup-lock-3",
				EnvironmentGroup: "mygroup",
			},
			dataType: &DeleteEnvironmentGroupLock{},
		},
		{
			Name: "CreateEnvironment",
			Transformer: &CreateEnvironment{
				Authentication: Authentication{},
				Environment:    "temp-env",
				Config: config.EnvironmentConfig{
					Upstream:         nil,
					ArgoCd:           nil,
					EnvironmentGroup: nil,
				},
			},
			dataType: &CreateEnvironment{},
		},
		{
			Name: "CreateEnvironmentApplicationLock",
			Transformer: &CreateEnvironmentApplicationLock{
				Authentication: Authentication{},
				Environment:    "dev",
				LockId:         "lock123",
				Message:        "msg321",
				Application:    "myapp",
			},
			dataType: &CreateEnvironmentApplicationLock{},
		},
		{
			Name: "DeleteEnvironmentApplicationLock",
			Transformer: &DeleteEnvironmentApplicationLock{
				Authentication: Authentication{},
				Environment:    "dev",
				LockId:         "setup-lock-4",
				Application:    "myapp",
			},
			dataType: &DeleteEnvironmentApplicationLock{},
		},
		{
			Name: "ReleaseTrain",
			Transformer: &ReleaseTrain{
				Authentication:  Authentication{},
				Target:          "staging",
				Team:            "",
				CommitHash:      "",
				WriteCommitData: false,
				Repo:            nil,
			},
			dataType: &ReleaseTrain{},
		},
	}

	dir, err := testutil.CreateMigrationsPath(2)
	if err != nil {
		t.Fatalf("setup error could not detect dir \n%v", err)
		return
	}
	for _, tc := range tcs {
		tc := tc
		t.Run(tc.Name, func(t *testing.T) {
			t.Logf("detected dir: %s - err=%v", dir, err)
			t.Parallel()
			ctx := testutil.MakeTestContext()
			repo := SetupRepositoryTestWithDBOptions(t, true)
			r := repo.(*repository)
			row := &db.EslEventRow{}
			err = repo.Apply(ctx, setupTransformers...)
			if err != nil {
				t.Errorf("setup error could not set up transformers \n%v", err)
			}

			err = r.DB.WithTransaction(ctx, func(ctx context.Context, transaction *sql.Tx) error {
				_, _, _, err2 := repo.ApplyTransformersInternal(testutil.MakeTestContext(), transaction, tc.Transformer)
				if err2 != nil {
					return err2
				}
				tmp, batchErr := r.DB.DBReadEslEventInternal(ctx, transaction, false)
				if batchErr != nil {
					return batchErr
				}
				if tmp == nil && batchErr == nil {
					return errors.New("expected at least one row, but got 0")
				}
				row = tmp
				return nil
			})
			if err != nil {
				t.Fatalf("transaction error: %v", err)
			}
			var jsonInterface interface{} = tc.dataType
			err = json.Unmarshal(([]byte)(row.EventJson), &jsonInterface)
			if err != nil {
				t.Fatalf("marshal error: %v\njson: \n%s\n", err, row.EventJson)
			}

			if diff := cmp.Diff(tc.Transformer, jsonInterface, protocmp.Transform()); diff != "" {
				t.Fatalf("error mismatch (-want, +got):\n%s", diff)
			}
		})
	}
}

func TestEnvLockTransformersWithDB(t *testing.T) {
	const env = envProduction
	const lockID = "l123"
	const message = "my lock"
	tcs := []struct {
		Name                     string
		Transformers             []Transformer
		expectedError            *TransformerBatchApplyError
		expectedCommitMsg        string
		shouldSucceed            bool
		numberExpectedLocks      int
		ExpectedLockIds          []string
		ExpectedEnvironmentLocks []db.EnvironmentLock
	}{
		{
			Name: "Simple Create env lock",
			Transformers: []Transformer{
				&CreateEnvironment{
					Environment: env,
					Config:      config.EnvironmentConfig{Upstream: &config.EnvironmentConfigUpstream{Latest: true}},
				},
				&CreateEnvironmentLock{
					Environment: env,
					LockId:      lockID,
					Message:     message,
				},
			},
			expectedCommitMsg:   "Created lock " + lockID + " on environment " + env,
			shouldSucceed:       true,
			numberExpectedLocks: 1,
			ExpectedLockIds: []string{
				lockID,
			},
		},
		{
			Name: "Simple Create and Deleted env lock",
			Transformers: []Transformer{
				&CreateEnvironment{
					Environment: env,
					Config:      config.EnvironmentConfig{Upstream: &config.EnvironmentConfigUpstream{Latest: true}},
				},
				&CreateEnvironmentLock{
					Environment: env,
					LockId:      lockID,
					Message:     message,
				},
				&DeleteEnvironmentLock{
					Environment: env,
					LockId:      lockID,
				},
			},
			expectedCommitMsg:   "Created lock " + lockID + " on environment " + env,
			shouldSucceed:       true,
			numberExpectedLocks: 0,
			ExpectedLockIds:     []string{},
		},
		{
			Name: "Create three env locks and delete one ",
			Transformers: []Transformer{
				&CreateEnvironment{
					Environment: env,
					Config:      config.EnvironmentConfig{Upstream: &config.EnvironmentConfigUpstream{Latest: true}},
				},
				&CreateEnvironmentLock{
					Environment: env,
					LockId:      "l1",
					Message:     message,
				},
				&CreateEnvironmentLock{
					Environment: env,
					LockId:      "l2",
					Message:     message,
				},
				&DeleteEnvironmentLock{
					Environment: env,
					LockId:      "l1",
				},
				&CreateEnvironmentLock{
					Environment: env,
					LockId:      "l3",
					Message:     message,
				},
			},
			expectedCommitMsg:   "Created lock " + lockID + " on environment " + env,
			shouldSucceed:       true,
			numberExpectedLocks: 2,
			ExpectedLockIds: []string{
				"l2", "l3",
			},
		},
	}
	for _, tc := range tcs {
		tc := tc
		t.Run(tc.Name, func(t *testing.T) {
			t.Parallel()

			fakeGen := testutil.NewIncrementalUUIDGenerator()
			ctx := testutil.MakeTestContext()
			ctx = AddGeneratorToContext(ctx, fakeGen)
			var repo Repository
			var err error = nil
			repo = SetupRepositoryTestWithDB(t)
			r := repo.(*repository)
			err = r.DB.WithTransaction(ctx, func(ctx context.Context, transaction *sql.Tx) error {
				var batchError *TransformerBatchApplyError = nil
				_, _, _, batchError = r.ApplyTransformersInternal(testutil.MakeTestContext(), transaction, tc.Transformers...)
				if batchError != nil {
					return batchError
				}
				return nil
			})
			if err != nil {
				if diff := cmp.Diff(tc.expectedError, err.(*TransformerBatchApplyError), cmpopts.EquateErrors()); diff != "" {
					t.Fatalf("error mismatch (-want, +got):\n%s", diff)
				}
				if !tc.shouldSucceed {
					return
				}
			}

			locks, err := db.WithTransactionT(repo.State().DBHandler, ctx, func(ctx context.Context, transaction *sql.Tx) (*db.AllEnvLocksGo, error) {
				return repo.State().DBHandler.DBSelectAllEnvironmentLocks(ctx, transaction, envProduction)
			})

			if locks == nil {
				t.Fatalf("Expected locks but got none")
			}

			if diff := cmp.Diff(tc.numberExpectedLocks, len(locks.EnvLocks)); diff != "" {
				t.Fatalf("error mismatch on number of expected locks (-want, +got):\n%s", diff)
			}
			if diff := cmp.Diff(tc.ExpectedLockIds, locks.EnvLocks); diff != "" {
				t.Fatalf("error mismatch on expected lock ids (-want, +got):\n%s", diff)
			}
		})
	}
}

func TestTeamLockTransformersWithDB(t *testing.T) {
	const team = "test-team"
	const lockID = "l123"
	const message = "my lock"
	tcs := []struct {
		Name            string
		Transformers    []Transformer
		expectedError   *TransformerBatchApplyError
		shouldSucceed   bool
		ExpectedLockIds []string
	}{
		{
			Name: "Simple Create team lock",
			Transformers: []Transformer{
				&CreateEnvironment{
					Environment: envAcceptance,
					Config:      config.EnvironmentConfig{Upstream: &config.EnvironmentConfigUpstream{Latest: true}},
				},
				&CreateApplicationVersion{
					Application: "foo",
					Manifests: map[string]string{
						envAcceptance: envAcceptance,
					},
					Team:    team,
					Version: 1,
				},
				&CreateEnvironmentTeamLock{
					Environment: envAcceptance,
					LockId:      lockID,
					Message:     message,
					Team:        team,
				},
			},
			shouldSucceed: true,
			ExpectedLockIds: []string{
				lockID,
			},
		},
		{
			Name: "Simple Create and Deleted team lock",
			Transformers: []Transformer{
				&CreateEnvironment{
					Environment: envAcceptance,
					Config:      config.EnvironmentConfig{Upstream: &config.EnvironmentConfigUpstream{Latest: true}},
				},
				&CreateApplicationVersion{
					Application: "foo",
					Manifests: map[string]string{
						envAcceptance: envAcceptance,
					},
					Team:    team,
					Version: 1,
				},
				&CreateEnvironmentTeamLock{
					Environment: envAcceptance,
					LockId:      lockID,
					Message:     message,
					Team:        team,
				},
				&DeleteEnvironmentTeamLock{
					Environment: envAcceptance,
					LockId:      lockID,
					Team:        team,
				},
			},
			shouldSucceed:   true,
			ExpectedLockIds: []string{},
		},
		{
			Name: "Create three team locks and delete one ",
			Transformers: []Transformer{
				&CreateEnvironment{
					Environment: envAcceptance,
					Config:      config.EnvironmentConfig{Upstream: &config.EnvironmentConfigUpstream{Latest: true}},
				},
				&CreateApplicationVersion{
					Application: "foo",
					Manifests: map[string]string{
						envAcceptance: envAcceptance,
					},
					Team:    team,
					Version: 1,
				},
				&CreateEnvironmentTeamLock{
					Environment: envAcceptance,
					LockId:      "l1",
					Message:     message,
					Team:        team,
				},
				&CreateEnvironmentTeamLock{
					Environment: envAcceptance,
					LockId:      "l2",
					Message:     message,
					Team:        team,
				},
				&DeleteEnvironmentTeamLock{
					Environment: envAcceptance,
					LockId:      "l1",
					Team:        team,
				},
				&CreateEnvironmentTeamLock{
					Environment: envAcceptance,
					LockId:      "l3",
					Message:     message,
					Team:        team,
				},
			},
			shouldSucceed: true,
			ExpectedLockIds: []string{
				"l2", "l3",
			},
		},
	}
	for _, tc := range tcs {
		tc := tc
		t.Run(tc.Name, func(t *testing.T) {
			t.Parallel()

			fakeGen := testutil.NewIncrementalUUIDGenerator()
			ctx := testutil.MakeTestContext()
			ctx = AddGeneratorToContext(ctx, fakeGen)
			var repo Repository
			var err error = nil
			repo = SetupRepositoryTestWithDB(t)
			r := repo.(*repository)
			err = r.DB.WithTransaction(ctx, func(ctx context.Context, transaction *sql.Tx) error {
				var batchError *TransformerBatchApplyError = nil
				_, _, _, batchError = r.ApplyTransformersInternal(testutil.MakeTestContext(), transaction, tc.Transformers...)
				if batchError != nil {
					return batchError
				}
				return nil
			})
			if err != nil {
				if diff := cmp.Diff(tc.expectedError, err.(*TransformerBatchApplyError), cmpopts.EquateErrors()); diff != "" {
					t.Fatalf("error mismatch (-want, +got):\n%s", diff)
				}
				if !tc.shouldSucceed {
					return
				}
			}

			locks, err := db.WithTransactionT(repo.State().DBHandler, ctx, func(ctx context.Context, transaction *sql.Tx) (*db.AllTeamLocksGo, error) {
				return repo.State().DBHandler.DBSelectAllTeamLocks(ctx, transaction, envAcceptance, team)
			})

			if locks == nil {
				t.Fatalf("Expected locks but got none")
			}

			if diff := cmp.Diff(tc.ExpectedLockIds, locks.TeamLocks); diff != "" {
				t.Fatalf("error mismatch on expected lock ids (-want, +got):\n%s", diff)
			}
		})
	}
}

func TestCreateApplicationVersionDB(t *testing.T) {
	const appName = "app1"
	tcs := []struct {
		Name               string
		Transformers       []Transformer
		expectedDbContent  *db.DBAppWithMetaData
		expectedDbReleases *db.DBAllReleasesWithMetaData
	}{
		{
			Name: "create one version",
			Transformers: []Transformer{
				&CreateEnvironment{
					Environment: "acceptance",
					Config:      config.EnvironmentConfig{Upstream: &config.EnvironmentConfigUpstream{Environment: envAcceptance, Latest: false}},
				},
				&CreateApplicationVersion{
					Application: appName,
					Version:     10000,
					Manifests: map[string]string{
						envAcceptance: "{}",
					},
				},
			},
			expectedDbContent: &db.DBAppWithMetaData{
				EslId:       2,
				App:         appName,
				StateChange: db.AppStateChangeCreate,
				Metadata: db.DBAppMetaData{
					Team: "",
				},
			},
			expectedDbReleases: &db.DBAllReleasesWithMetaData{
				EslId:   1,
				Created: gotime.Time{},
				App:     appName,
				Metadata: db.DBAllReleaseMetaData{
					Releases: []int64{10000},
				},
			},
		},
		{
			Name: "create two versions, same team",
			Transformers: []Transformer{
				&CreateEnvironment{
					Environment: envAcceptance,
					Config:      config.EnvironmentConfig{Upstream: &config.EnvironmentConfigUpstream{Environment: envAcceptance, Latest: false}},
				},
				&CreateApplicationVersion{
					Application: appName,
					Version:     10,
					Manifests: map[string]string{
						envAcceptance: "{}",
					},
					Team: "noteam",
				},
				&CreateApplicationVersion{
					Application: appName,
					Version:     11,
					Manifests: map[string]string{
						envAcceptance: "{}",
					},
					Team: "noteam",
				},
			},
			expectedDbContent: &db.DBAppWithMetaData{
				EslId:       2, // even when CreateApplicationVersion is called twice, we still write the app only once
				App:         appName,
				StateChange: db.AppStateChangeCreate,
				Metadata: db.DBAppMetaData{
					Team: "noteam",
				},
			},
			expectedDbReleases: &db.DBAllReleasesWithMetaData{
				EslId:   2,
				Created: gotime.Time{},
				App:     appName,
				Metadata: db.DBAllReleaseMetaData{
					Releases: []int64{10, 11},
				},
			},
		},
		{
			Name: "create two versions, different teams",
			Transformers: []Transformer{
				&CreateEnvironment{
					Environment: envAcceptance,
					Config:      config.EnvironmentConfig{Upstream: &config.EnvironmentConfigUpstream{Environment: envAcceptance, Latest: false}},
				},
				&CreateApplicationVersion{
					Application: appName,
					Version:     10,
					Manifests: map[string]string{
						envAcceptance: "{}",
					},
					Team: "old",
				},
				&CreateApplicationVersion{
					Application: appName,
					Version:     11,
					Manifests: map[string]string{
						envAcceptance: "{}",
					},
					Team: "new",
				},
			},
			expectedDbContent: &db.DBAppWithMetaData{
				EslId:       3, // CreateApplicationVersion was called twice with different teams, so there's 2 new entries, instead of onc
				App:         appName,
				StateChange: db.AppStateChangeUpdate,
				Metadata: db.DBAppMetaData{
					Team: "new",
				},
			},
			expectedDbReleases: &db.DBAllReleasesWithMetaData{
				EslId:   2,
				Created: gotime.Time{},
				App:     appName,
				Metadata: db.DBAllReleaseMetaData{
					Releases: []int64{10, 11},
				},
			},
		},
	}
	for _, tc := range tcs {
		tc := tc
		t.Run(tc.Name, func(t *testing.T) {
			t.Parallel()

			ctxWithTime := time.WithTimeNow(testutil.MakeTestContext(), timeNowOld)
			repo := SetupRepositoryTestWithDB(t)
			err3 := repo.State().DBHandler.WithTransaction(ctxWithTime, func(ctx context.Context, transaction *sql.Tx) error {
				_, state, _, err := repo.ApplyTransformersInternal(ctx, transaction, tc.Transformers...)
				if err != nil {
					t.Fatalf("expected no error, got %v", err)
				}
				res, err2 := state.DBHandler.DBSelectApp(ctx, transaction, tc.expectedDbContent.App)
				if err2 != nil {
					return fmt.Errorf("error: %v", err2)
				}
				if diff := cmp.Diff(tc.expectedDbContent, res); diff != "" {
					t.Errorf("error mismatch (-want, +got):\n%s", diff)
				}
				actualRelease, err3 := state.DBHandler.DBSelectAllReleasesOfApp(ctx, transaction, appName)
				if err3 != nil {
					return fmt.Errorf("error: %v", err3)
				}
				if diff := cmp.Diff(tc.expectedDbReleases, actualRelease, cmpopts.IgnoreFields(db.DBAllReleasesWithMetaData{}, "Created")); diff != "" {
					t.Errorf("error mismatch (-want, +got):\n%s", diff)
				}
				return nil
			})
			if err3 != nil {
				t.Fatalf("expected no error, got %v", err3)
			}
		})
	}
}

func TestDeleteQueueApplicationVersion(t *testing.T) {
	tcs := []struct {
		Name              string
		Transformers      []Transformer
		expectedDbContent []db.QueuedDeployment
	}{
		{
			Name: "create one version",
			Transformers: []Transformer{
				&CreateEnvironment{
					Environment: envProduction,
					Config:      config.EnvironmentConfig{Upstream: &config.EnvironmentConfigUpstream{Latest: true}},
				},
				&CreateEnvironmentLock{
					Authentication: Authentication{},
					Environment:    envProduction,
					Message:        "don't",
					LockId:         "manual",
				},
				&CreateApplicationVersion{
					Application: "test",
					Manifests: map[string]string{
						envProduction: "productionmanifest",
					},
					WriteCommitData: true,
					Version:         1,
				},
			},
			expectedDbContent: []db.QueuedDeployment{
				{
					EslVersion: 2,
					Env:        "production",
					App:        "test",
					Version:    nil,
				},
				{
					EslVersion: 1,
					Env:        "production",
					App:        "test",
					Version:    version(1),
				},
			},
		},
	}
	for _, tc := range tcs {
		tc := tc
		t.Run(tc.Name, func(t *testing.T) {
			t.Parallel()
			ctxWithTime := time.WithTimeNow(testutil.MakeTestContext(), timeNowOld)
			repo := SetupRepositoryTestWithDB(t)
			err3 := repo.State().DBHandler.WithTransaction(ctxWithTime, func(ctx context.Context, transaction *sql.Tx) error {
				_, state, _, err := repo.ApplyTransformersInternal(ctx, transaction, tc.Transformers...)
				if err != nil {
					t.Fatalf("expected no error, got %v", err)
				}
				err2 := state.DeleteQueuedVersion(ctx, transaction, envProduction, "test")
				if err2 != nil {
					t.Fatalf("expected no error, got %v", err2)
				}
				result, err2 := state.DBHandler.DBSelectDeploymentAttemptHistory(ctx, transaction, envProduction, "test", 10)
				if err2 != nil {
					return fmt.Errorf("error: %v", err2)
				}
				if diff := cmp.Diff(tc.expectedDbContent, result, cmpopts.IgnoreFields(db.QueuedDeployment{}, "Created")); diff != "" {
					t.Errorf("error mismatch (-want, +got):\n%s", diff)
				}
				return nil
			})
			if err3 != nil {
				t.Fatalf("expected no error, got %v", err3)
			}
		})
	}
}
func TestQueueDeploymentTransformer(t *testing.T) {
	tcs := []struct {
		Name              string
		Transformers      []Transformer
		expectedDbContent []db.QueuedDeployment
	}{
		{
			Name: "Test queue deployment through CreateApplicationVersion",
			Transformers: []Transformer{
				&CreateEnvironment{
					Environment: envProduction,
					Config:      config.EnvironmentConfig{Upstream: &config.EnvironmentConfigUpstream{Latest: true}},
				},
				&CreateEnvironmentLock{
					Authentication: Authentication{},
					Environment:    envProduction,
					Message:        "don't",
					LockId:         "manual",
				},
				&CreateApplicationVersion{
					Application: "test",
					Manifests: map[string]string{
						envProduction: "productionmanifest",
					},
					WriteCommitData: true,
					Version:         1,
				},
			},
			expectedDbContent: []db.QueuedDeployment{
				{
					EslVersion: 1,
					Env:        envProduction,
					App:        "test",
					Version:    version(1),
				},
			},
		},
	}
	for _, tc := range tcs {
		tc := tc
		t.Run(tc.Name, func(t *testing.T) {
			t.Parallel()
			ctxWithTime := time.WithTimeNow(testutil.MakeTestContext(), timeNowOld)
			repo := SetupRepositoryTestWithDB(t)
			err3 := repo.State().DBHandler.WithTransaction(ctxWithTime, func(ctx context.Context, transaction *sql.Tx) error {
				_, state, _, err := repo.ApplyTransformersInternal(ctx, transaction, tc.Transformers...)
				if err != nil {
					t.Fatalf("expected no error, got %v", err)
				}
				result, err2 := state.DBHandler.DBSelectDeploymentAttemptHistory(ctx, transaction, envProduction, "test", 10)
				if err2 != nil {
					return fmt.Errorf("error: %v", err2)
				}
				if diff := cmp.Diff(tc.expectedDbContent, result, cmpopts.IgnoreFields(db.QueuedDeployment{}, "Created")); diff != "" {
					t.Errorf("error mismatch (-want, +got):\n%s", diff)
				}
				return nil
			})
			if err3 != nil {
				t.Fatalf("expected no error, got %v", err3)
			}
		})
	}
}

func TestCleanupOldVersionDB(t *testing.T) {
	const appName = "app1"
	tcs := []struct {
		Name                   string
		ReleaseVersionLimit    uint
		Transformers           []Transformer
		ExpectedActiveReleases []int64
	}{
		{
			Name:                "Three Versions, Keep 2",
			ReleaseVersionLimit: 2,
			Transformers: []Transformer{
				&CreateEnvironment{
					Environment: "acceptance",
					Config:      config.EnvironmentConfig{Upstream: &config.EnvironmentConfigUpstream{Environment: envAcceptance, Latest: false}},
				},
				&CreateApplicationVersion{
					Application: appName,
					Version:     1,
					Manifests: map[string]string{
						envAcceptance: "{}",
					},
					Team: "myteam",
				},
				&CreateApplicationVersion{
					Application: appName,
					Version:     2,
					Manifests: map[string]string{
						envAcceptance: "{}",
					},
					Team: "myteam",
				},
				&CreateApplicationVersion{
					Application: appName,
					Version:     3,
					Manifests: map[string]string{
						envAcceptance: "{}",
					},
					Team: "myteam",
				},
				&DeployApplicationVersion{
					Application: appName,
					Environment: envAcceptance,
					Version:     3,
				},
			},
			ExpectedActiveReleases: []int64{2, 3},
		},
		{
			Name:                "No release is old, but number of releases > ReleaseVersionLimit",
			ReleaseVersionLimit: 2,
			Transformers: []Transformer{
				&CreateEnvironment{
					Environment: envProduction,
					Config:      config.EnvironmentConfig{Upstream: &config.EnvironmentConfigUpstream{Environment: envProduction, Latest: false}},
				},
				&CreateEnvironment{
					Environment: "acceptance",
					Config:      config.EnvironmentConfig{Upstream: &config.EnvironmentConfigUpstream{Environment: envAcceptance, Latest: false}},
				},
				&CreateApplicationVersion{
					Application: appName,
					Version:     1,
					Manifests: map[string]string{
						envAcceptance: "{}",
						envProduction: "{}",
					},
					Team: "myteam",
				},
				&CreateApplicationVersion{
					Application: appName,
					Version:     2,
					Manifests: map[string]string{
						envAcceptance: "{}",
						envProduction: "{}",
					},
					Team: "myteam",
				},
				&CreateApplicationVersion{
					Application: appName,
					Version:     3,
					Manifests: map[string]string{
						envAcceptance: "{}",
						envProduction: "{}",
					},
					Team: "myteam",
				},
				&DeployApplicationVersion{
					Application: appName,
					Environment: envAcceptance,
					Version:     1,
				},
				&DeployApplicationVersion{
					Application: appName,
					Environment: envProduction,
					Version:     3,
				},
			},
			ExpectedActiveReleases: []int64{1, 2, 3},
		},
	}
	for _, tc := range tcs {
		tc := tc
		t.Run(tc.Name, func(t *testing.T) {
			t.Parallel()

			ctxWithTime := time.WithTimeNow(testutil.MakeTestContext(), timeNowOld)
			repo := SetupRepositoryTestWithDB(t)
			repo.(*repository).config.ReleaseVersionsLimit = tc.ReleaseVersionLimit
			err3 := repo.State().DBHandler.WithTransaction(ctxWithTime, func(ctx context.Context, transaction *sql.Tx) error {
				_, state, _, err := repo.ApplyTransformersInternal(ctx, transaction, tc.Transformers...)
				if err != nil {
					t.Fatalf("expected no error, got %v", err)
				}
				res, err2 := state.DBHandler.DBSelectAllReleasesOfApp(ctx, transaction, appName)
				if err2 != nil {
					return fmt.Errorf("error: %v", err2)
				}
				if diff := cmp.Diff(tc.ExpectedActiveReleases, res.Metadata.Releases); diff != "" {
					t.Errorf("error mismatch (-want, +got):\n%s", diff)
				}
				return nil
			})
			if err3 != nil {
				t.Fatalf("expected no error, got %v", err3)
			}
		})
	}
}

func TestCreateEnvironmentTransformer(t *testing.T) {
	type TestCase struct {
		Name                      string
		Transformers              []Transformer
		expectedEnvironmentConfig map[string]config.EnvironmentConfig
	}

	testCases := []TestCase{
		{
			Name: "create a single environment",
			Transformers: []Transformer{
				&CreateEnvironment{
					Environment: "development",
					Config:      testutil.MakeEnvConfigLatest(nil),
				},
			},
			expectedEnvironmentConfig: map[string]config.EnvironmentConfig{
				"development": testutil.MakeEnvConfigLatest(nil),
			},
		},
		{
			Name: "create a single environment twice",
			Transformers: []Transformer{
				&CreateEnvironment{
					Environment: "staging",
					Config:      testutil.MakeEnvConfigLatest(nil),
				},
				&CreateEnvironment{
					Environment: "staging",
					Config:      testutil.MakeEnvConfigUpstream("development", nil),
				},
			},
			expectedEnvironmentConfig: map[string]config.EnvironmentConfig{
				"staging": testutil.MakeEnvConfigUpstream("development", nil),
			},
		},
		{
			Name: "create multiple environments",
			Transformers: []Transformer{
				&CreateEnvironment{
					Environment: "development",
					Config:      testutil.MakeEnvConfigLatest(nil),
				},
				&CreateEnvironment{
					Environment: "staging",
					Config:      testutil.MakeEnvConfigUpstream("development", nil),
				},
			},
			expectedEnvironmentConfig: map[string]config.EnvironmentConfig{
				"development": testutil.MakeEnvConfigLatest(nil),
				"staging":     testutil.MakeEnvConfigUpstream("development", nil),
			},
		},
	}

	for _, tc := range testCases {
		tc := tc
		t.Run(tc.Name, func(t *testing.T) {
			t.Parallel()
			ctxWithTime := time.WithTimeNow(testutil.MakeTestContext(), timeNowOld)
			repo := SetupRepositoryTestWithDB(t)
			err3 := repo.State().DBHandler.WithTransaction(ctxWithTime, func(ctx context.Context, transaction *sql.Tx) error {
				_, state, _, err := repo.ApplyTransformersInternal(ctx, transaction, tc.Transformers...)
				if err != nil {
					t.Fatalf("expected no error, got %v", err)
				}
				result, err2 := state.GetAllEnvironmentConfigs(ctx, transaction)
				if err2 != nil {
					return fmt.Errorf("error: %v", err2)
				}
				if diff := cmp.Diff(tc.expectedEnvironmentConfig, result, cmpopts.IgnoreFields(db.QueuedDeployment{}, "Created")); diff != "" {
					t.Errorf("error mismatch (-want, +got):\n%s", diff)
				}
				return nil
			})
			if err3 != nil {
				t.Fatalf("expected no error, got %v", err3)
			}
		})
	}
}

func TestEventGenerationFromTransformers(t *testing.T) {
	type TestCase struct {
		Name                      string
		Transformers              []Transformer
		expectedEnvironmentConfig map[string]config.EnvironmentConfig
	}

	testCases := []TestCase{
		{
			Name: "create a single environment",
			Transformers: []Transformer{
				&CreateEnvironment{
					Environment: "development",
					Config:      testutil.MakeEnvConfigLatest(nil),
				},
			},
			expectedEnvironmentConfig: map[string]config.EnvironmentConfig{
				"development": testutil.MakeEnvConfigLatest(nil),
			},
		},
		{
			Name: "create a single environment twice: second one should overwrite first one",
			Transformers: []Transformer{
				&CreateEnvironment{
					Environment: "staging",
					Config:      testutil.MakeEnvConfigLatest(nil),
				},
				&CreateEnvironment{
					Environment: "staging",
					Config:      testutil.MakeEnvConfigUpstream("development", nil),
				},
			},
			expectedEnvironmentConfig: map[string]config.EnvironmentConfig{
				"staging": testutil.MakeEnvConfigUpstream("development", nil),
			},
		},
		{
			Name: "create multiple environments",
			Transformers: []Transformer{
				&CreateEnvironment{
					Environment: "development",
					Config:      testutil.MakeEnvConfigLatest(nil),
				},
				&CreateEnvironment{
					Environment: "staging",
					Config:      testutil.MakeEnvConfigUpstream("development", nil),
				},
			},
			expectedEnvironmentConfig: map[string]config.EnvironmentConfig{
				"development": testutil.MakeEnvConfigLatest(nil),
				"staging":     testutil.MakeEnvConfigUpstream("development", nil),
			},
		},
	}

	for _, tc := range testCases {
		tc := tc
		t.Run(tc.Name, func(t *testing.T) {
			t.Parallel()
			ctxWithTime := time.WithTimeNow(testutil.MakeTestContext(), timeNowOld)
			repo := SetupRepositoryTestWithDB(t)
			err3 := repo.State().DBHandler.WithTransaction(ctxWithTime, func(ctx context.Context, transaction *sql.Tx) error {
				_, state, _, err := repo.ApplyTransformersInternal(ctx, transaction, tc.Transformers...)
				if err != nil {
					t.Fatalf("expected no error, got %v", err)
				}
				result, err2 := state.GetAllEnvironmentConfigs(ctx, transaction)
				if err2 != nil {
					return fmt.Errorf("error: %v", err2)
				}
				if diff := cmp.Diff(tc.expectedEnvironmentConfig, result, cmpopts.IgnoreFields(db.QueuedDeployment{}, "Created")); diff != "" {
					t.Errorf("error mismatch (-want, +got):\n%s", diff)
				}
				return nil
			})
			if err3 != nil {
				t.Fatalf("expected no error, got %v", err3)
			}
		})
	}
}

func TestEvents(t *testing.T) {
	type TestCase struct {
		Name             string
		Transformers     []Transformer
		expectedDBEvents []event.Event
	}

	tcs := []TestCase{
		{
			Name: "Create a single application version and deploy it with DB",
			// no need to bother with environments here
			Transformers: []Transformer{
				&CreateApplicationVersion{
					Application:    "app",
					SourceCommitId: "aaaaaaaaaaaaaaaaaaaaaaaaaaaaaaaaaaaaaaaa",
					Manifests: map[string]string{
						"staging": "doesn't matter",
					},
					WriteCommitData: true,
					Version:         1,
				},
				&DeployApplicationVersion{
					Application:      "app",
					Environment:      "staging",
					WriteCommitData:  true,
					Version:          1,
					TransformerEslID: 1,
				},
			},
			expectedDBEvents: []event.Event{
<<<<<<< HEAD
				&event.NewRelease{Environments: map[string]struct{}{"staging": {}}},
=======
>>>>>>> fa9a49c5
				&event.Deployment{
					Application: "app",
					Environment: "staging",
				},
			},
		},
		{
			Name: "Create a single application version and get deployment locked with DB",
			// no need to bother with environments here
			Transformers: []Transformer{
				&CreateEnvironment{
					Environment: "dev",
					Config: config.EnvironmentConfig{
						Upstream: &config.EnvironmentConfigUpstream{
							Latest: true,
						},
					},
				},
				&CreateEnvironmentLock{
					Environment: "dev",
					LockId:      "my-lock",
					Message:     "my-message",
				},
<<<<<<< HEAD
				&CreateApplicationVersion{
=======
				&CreateApplicationVersion{ //This will create a
>>>>>>> fa9a49c5
					Application:    "app",
					SourceCommitId: "aaaaaaaaaaaaaaaaaaaaaaaaaaaaaaaaaaaaaaaa",
					Manifests: map[string]string{
						"dev": "doesn't matter",
					},
					WriteCommitData:  true,
					Version:          1,
					TransformerEslID: 1,
				},
			},
			expectedDBEvents: []event.Event{
<<<<<<< HEAD
				&event.NewRelease{Environments: map[string]struct{}{"dev": {}}},
=======
>>>>>>> fa9a49c5
				&event.LockPreventedDeployment{
					Application: "app",
					Environment: "dev",
					LockType:    "environment",
					LockMessage: "my-message",
				},
			},
		},
	}

	for _, tc := range tcs {
		t.Run(tc.Name, func(t *testing.T) {
			tc := tc
			t.Parallel()

			fakeGen := testutil.NewIncrementalUUIDGenerator()
			ctx := testutil.MakeTestContext()
			ctx = AddGeneratorToContext(ctx, fakeGen)
			var repo Repository
			var err error = nil
			repo = SetupRepositoryTestWithDB(t)
			r := repo.(*repository)
			err = r.DB.WithTransaction(ctx, func(ctx context.Context, transaction *sql.Tx) error {
				var batchError *TransformerBatchApplyError = nil
				_, _, _, batchError = r.ApplyTransformersInternal(testutil.MakeTestContext(), transaction, tc.Transformers...)
				if batchError != nil {
					return batchError
				}

				rows, err := repo.State().DBHandler.DBSelectAllEventsForCommit(ctx, transaction, "aaaaaaaaaaaaaaaaaaaaaaaaaaaaaaaaaaaaaaaa")
				if err != nil {
					t.Fatal(err)
				}
				if len(rows) != len(tc.expectedDBEvents) {
					t.Fatalf("error event count mismatch expected '%d' events but got '%d'\n", len(tc.expectedDBEvents), len(rows))
				}
				dEvents, err := DBParseToEvents(rows)
				if err != nil {
					t.Fatalf("encountered error but no error is expected here: %v", err)
				}
<<<<<<< HEAD

				for _, ev := range dEvents { //Events are not sortable. We need to check each one
					for idx, expected := range tc.expectedDBEvents {
						diff := cmp.Diff(expected, ev)
						if diff == "" {
							break
						}
						if idx == len(tc.expectedDBEvents)-1 {
							t.Errorf("error mismatch (-want, +got):\n%s", cmp.Diff(dEvents, tc.expectedDBEvents))
						}
					}
=======
				if len(dEvents) != len(tc.expectedDBEvents) {
					t.Fatalf("error event count mismatch expected '%d' events but got '%d'\n", len(tc.expectedDBEvents), len(rows))
>>>>>>> fa9a49c5
				}

				return nil

			})
			if err != nil {
				t.Fatalf("encountered error but no error is expected here: '%v'", err)
			}
		})
	}
}

func TestDeleteEnvFromAppWithDB(t *testing.T) {
	firstRelease := db.DBReleaseWithMetaData{
		EslId:         1,
		ReleaseNumber: 10,
		App:           "app",
		Manifests: db.DBReleaseManifests{
			Manifests: map[string]string{
				"env":  "testenvmanifest",
				"env2": "testenvmanifest2",
			},
		},
		Metadata: db.DBReleaseMetaData{
			SourceAuthor:   "test",
			SourceMessage:  "test",
			SourceCommitId: "test",
			DisplayVersion: "test",
		},
	}
	secondRelease := db.DBReleaseWithMetaData{
		EslId:         1,
		ReleaseNumber: 11,
		App:           "app",
		Manifests: db.DBReleaseManifests{
			Manifests: map[string]string{
				"env1": "testenvmanifest",
				"env2": "testenvmanifest2",
			},
		},
		Metadata: db.DBReleaseMetaData{
			SourceAuthor:   "test",
			SourceMessage:  "test",
			SourceCommitId: "test",
			DisplayVersion: "test",
		},
	}
	tcs := []struct {
		Name              string
		PrevReleases      []db.DBReleaseWithMetaData
		Transforms        []Transformer
		ExpectedManifests map[string]string
	}{
		{
			Name:         "Simple Delete Env From App",
			PrevReleases: []db.DBReleaseWithMetaData{firstRelease},
			Transforms: []Transformer{
				&DeleteEnvFromApp{
					Application: firstRelease.App,
					Environment: "env",
				},
			},
			ExpectedManifests: map[string]string{
				"env2": "testenvmanifest2",
			},
		},
		{
			Name:         "Delete Env that doesn't exist",
			PrevReleases: []db.DBReleaseWithMetaData{firstRelease},
			Transforms: []Transformer{
				&DeleteEnvFromApp{
					Application: firstRelease.App,
					Environment: "env3",
				},
			},
			ExpectedManifests: firstRelease.Manifests.Manifests,
		},
		{
			Name:         "Multiple Manifests",
			PrevReleases: []db.DBReleaseWithMetaData{firstRelease, secondRelease},
			Transforms: []Transformer{
				&DeleteEnvFromApp{
					Application: firstRelease.App,
					Environment: "env",
				},
			},
			ExpectedManifests: map[string]string{
				"env2": "testenvmanifest2",
			},
		},
	}
	for _, tc := range tcs {
		tc := tc
		t.Run(tc.Name, func(t *testing.T) {
			t.Parallel()
			ctxWithTime := time.WithTimeNow(testutil.MakeTestContext(), timeNowOld)
			repo := SetupRepositoryTestWithDB(t)
			err := repo.State().DBHandler.WithTransaction(ctxWithTime, func(ctx context.Context, transaction *sql.Tx) error {
				for _, release := range tc.PrevReleases {
					repo.State().DBHandler.DBInsertRelease(ctx, transaction, release, 0)
				}
				_, state, _, err := repo.ApplyTransformersInternal(ctx, transaction, tc.Transforms...)
				if err != nil {
					return fmt.Errorf("error: %v", err)
				}
				releases, err2 := state.DBHandler.DBSelectReleasesByApp(ctx, transaction, firstRelease.App, false)
				if err2 != nil {
					return fmt.Errorf("error retrieving release: %v", err2)
				}
				for _, release := range releases {
					if diff := cmp.Diff(firstRelease.EslId+1, release.EslId); diff != "" {
						return fmt.Errorf("error mismatch ReleaseNumber - want, +got:\n%s", diff)
					}
					for env, manifest := range tc.ExpectedManifests {
						if diff := cmp.Diff(manifest, release.Manifests.Manifests[env]); diff != "" {
							return fmt.Errorf("error mismatch Manifests - want, +got:\n%s", diff)
						}
					}
				}
				return nil
			})
			if err != nil {
				t.Fatalf("expected no error, got %v", err)
			}
		})
	}
}

func version(v int) *int64 {
	var result = int64(v)
	return &result
}<|MERGE_RESOLUTION|>--- conflicted
+++ resolved
@@ -1244,10 +1244,7 @@
 				},
 			},
 			expectedDBEvents: []event.Event{
-<<<<<<< HEAD
 				&event.NewRelease{Environments: map[string]struct{}{"staging": {}}},
-=======
->>>>>>> fa9a49c5
 				&event.Deployment{
 					Application: "app",
 					Environment: "staging",
@@ -1271,11 +1268,7 @@
 					LockId:      "my-lock",
 					Message:     "my-message",
 				},
-<<<<<<< HEAD
-				&CreateApplicationVersion{
-=======
-				&CreateApplicationVersion{ //This will create a
->>>>>>> fa9a49c5
+				&CreateApplicationVersion{
 					Application:    "app",
 					SourceCommitId: "aaaaaaaaaaaaaaaaaaaaaaaaaaaaaaaaaaaaaaaa",
 					Manifests: map[string]string{
@@ -1287,10 +1280,7 @@
 				},
 			},
 			expectedDBEvents: []event.Event{
-<<<<<<< HEAD
 				&event.NewRelease{Environments: map[string]struct{}{"dev": {}}},
-=======
->>>>>>> fa9a49c5
 				&event.LockPreventedDeployment{
 					Application: "app",
 					Environment: "dev",
@@ -1331,8 +1321,6 @@
 				if err != nil {
 					t.Fatalf("encountered error but no error is expected here: %v", err)
 				}
-<<<<<<< HEAD
-
 				for _, ev := range dEvents { //Events are not sortable. We need to check each one
 					for idx, expected := range tc.expectedDBEvents {
 						diff := cmp.Diff(expected, ev)
@@ -1343,10 +1331,6 @@
 							t.Errorf("error mismatch (-want, +got):\n%s", cmp.Diff(dEvents, tc.expectedDBEvents))
 						}
 					}
-=======
-				if len(dEvents) != len(tc.expectedDBEvents) {
-					t.Fatalf("error event count mismatch expected '%d' events but got '%d'\n", len(tc.expectedDBEvents), len(rows))
->>>>>>> fa9a49c5
 				}
 
 				return nil
