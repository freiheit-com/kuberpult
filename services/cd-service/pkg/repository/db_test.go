/*This file is part of kuberpult.

Kuberpult is free software: you can redistribute it and/or modify
it under the terms of the Expat(MIT) License as published by
the Free Software Foundation.

Kuberpult is distributed in the hope that it will be useful,
but WITHOUT ANY WARRANTY; without even the implied warranty of
MERCHANTABILITY or FITNESS FOR A PARTICULAR PURPOSE.  See the
MIT License for more details.

You should have received a copy of the MIT License
along with kuberpult. If not, see <https://directory.fsf.org/wiki/License:Expat>.

Copyright 2023 freiheit.com*/

package repository

import (
<<<<<<< HEAD
=======
	"context"
	"github.com/google/go-cmp/cmp"
>>>>>>> c6a031cc
	"go.uber.org/zap"
	"os"
	"path"
	"strconv"
	"testing"
	"time"
)

func createMigrationFolder(dbLocation string) (string, error) {
	loc := path.Join(dbLocation, "migrations")
	return loc, os.Mkdir(loc, os.ModePerm)
}

func TestConnection(t *testing.T) {
	tcs := []struct {
		Name string
	}{
		{
			Name: "Ping DB",
		},
	}
	for _, tc := range tcs {
		tc := tc
		t.Run(tc.Name, func(t *testing.T) {
			t.Parallel()
			dir := t.TempDir()
			cfg := DBConfig{
				DriverName: "sqlite3",
				DbHost:     dir,
			}
			db, err := Connect(cfg)
			if err != nil {
				t.Fatalf("Error establishing DB connection. Error: %v\n", err)
			}
			defer db.DB.Close()
			pingErr := db.DB.Ping()
			if pingErr != nil {
				t.Fatalf("Error DB. Error: %v\n", err)
			}
		})
	}
}

func TestMigrationScript(t *testing.T) {
	tcs := []struct {
		Name          string
		migrationFile string
		expectedData  *AllApplicationsGo
	}{
		{
			Name: "Simple migration",
			migrationFile: `
CREATE TABLE IF NOT EXISTS all_apps
(
    version BIGINT,
    created TIMESTAMP,
    json VARCHAR(255),
    PRIMARY KEY(version)
);

INSERT INTO all_apps (version , created , json)  VALUES (0, 	'1713218400', 'First Message');
INSERT INTO all_apps (version , created , json)  VALUES (1, 	'1713218400', '{"apps":["my-test-app"]}');`,
			expectedData: &AllApplicationsGo{
				Version: 1,
				Created: time.Unix(1713218400, 0).UTC(),
				AllApplicationsJson: AllApplicationsJson{
					Apps: []string{"my-test-app"},
				},
			},
		},
	}
	for _, tc := range tcs {
		tc := tc
		t.Run(tc.Name, func(t *testing.T) {
			t.Parallel()
			ctx := context.Background()
			dbDir := t.TempDir()
			cfg := DBConfig{
				DriverName:     "sqlite3",
				DbHost:         dbDir,
				MigrationsPath: dbDir + "/migrations",
			}
			loc, mkdirErr := createMigrationFolder(dbDir)
			if mkdirErr != nil {
				t.Fatalf("Error creating migrations folder. Error: %v\n", mkdirErr)
			}

			ts := time.Now().Unix()
			migrationFileNameAbsPath := path.Join(loc, strconv.FormatInt(ts, 10)+"_testing.up.sql")
			wErr := os.WriteFile(migrationFileNameAbsPath, []byte(tc.migrationFile), os.ModePerm)
			if wErr != nil {
				t.Fatalf("Error creating migration file. Error: %v\n", mkdirErr)
			}

			migErr := RunDBMigrations(cfg)
			if migErr != nil {
				t.Fatalf("Error running migration script. Error: %v\n", migErr)
			}

			db, err := Connect(cfg)
			if err != nil {
				t.Fatal("Error establishing DB connection: ", zap.Error(err))
			}
<<<<<<< HEAD
			m, err := db.RetrieveDatabaseInformation()
			if err != nil {
				t.Fatalf("Error querying dabatabse. Error: %v\n", err)
=======
			m, err := db.DBSelectAllApplications(ctx)
			if err != nil {
				t.Fatalf("Error querying dabatabse. Error: %v\n", err)
			}

			if diff := cmp.Diff(tc.expectedData, m); diff != "" {
				t.Errorf("response mismatch (-want, +got):\n%s", diff)
>>>>>>> c6a031cc
			}
		})
	}
}

func TestPostgresToSqliteQuery(t *testing.T) {
	tcs := []struct {
		Name          string
		inputQuery    string
		expectedQuery string
	}{
		{
			Name:          "select without parameter",
			inputQuery:    "select * from foo where true",
			expectedQuery: "select * from foo where true",
		},
		{
			Name:          "select with 1 parameter",
			inputQuery:    "select * from foo where bar = ?",
			expectedQuery: "select * from foo where bar = $1",
		},
		{
			Name:          "select with 3 parameter",
			inputQuery:    "SELECT * FROM foo WHERE bar = ? AND pow = ? OR this=?",
			expectedQuery: "SELECT * FROM foo WHERE bar = $1 AND pow = $2 OR this=$3",
		},
		{
			Name:          "insert with 3 parameter",
			inputQuery:    "INSERT INTO all_apps (version , created , json)  VALUES (?, ?, ?)",
			expectedQuery: "INSERT INTO all_apps (version , created , json)  VALUES ($1, $2, $3)",
		},
	}
	for _, tc := range tcs {
		tc := tc
		t.Run(tc.Name, func(t *testing.T) {
			t.Parallel()

			actualQuery := PostgresToSqliteQuery(tc.inputQuery)
			if diff := cmp.Diff(tc.expectedQuery, actualQuery); diff != "" {
				t.Errorf("response mismatch (-want, +got):\n%s", diff)
			}
		})
	}
}<|MERGE_RESOLUTION|>--- conflicted
+++ resolved
@@ -17,11 +17,8 @@
 package repository
 
 import (
-<<<<<<< HEAD
-=======
 	"context"
 	"github.com/google/go-cmp/cmp"
->>>>>>> c6a031cc
 	"go.uber.org/zap"
 	"os"
 	"path"
@@ -125,11 +122,6 @@
 			if err != nil {
 				t.Fatal("Error establishing DB connection: ", zap.Error(err))
 			}
-<<<<<<< HEAD
-			m, err := db.RetrieveDatabaseInformation()
-			if err != nil {
-				t.Fatalf("Error querying dabatabse. Error: %v\n", err)
-=======
 			m, err := db.DBSelectAllApplications(ctx)
 			if err != nil {
 				t.Fatalf("Error querying dabatabse. Error: %v\n", err)
@@ -137,7 +129,6 @@
 
 			if diff := cmp.Diff(tc.expectedData, m); diff != "" {
 				t.Errorf("response mismatch (-want, +got):\n%s", diff)
->>>>>>> c6a031cc
 			}
 		})
 	}
