--- conflicted
+++ resolved
@@ -36,11 +36,7 @@
 }
 
 .mdc-evolution-chip-release-dialog {
-<<<<<<< HEAD
-    background-color: #a5a5a5;
-=======
     background-color: white;
->>>>>>> 6a890f74
     height: $env-chip-height;
     border-radius: $border-radius-small;
     margin-bottom: 10px;
