/*This file is part of kuberpult.

Kuberpult is free software: you can redistribute it and/or modify
it under the terms of the Expat(MIT) License as published by
the Free Software Foundation.

Kuberpult is distributed in the hope that it will be useful,
but WITHOUT ANY WARRANTY; without even the implied warranty of
MERCHANTABILITY or FITNESS FOR A PARTICULAR PURPOSE.  See the
MIT License for more details.

You should have received a copy of the MIT License
along with kuberpult. If not, see <https://directory.fsf.org/wiki/License:Expat>.

Copyright 2023 freiheit.com*/
import classNames from 'classnames';
import { EnvPrio } from '../ReleaseDialog/ReleaseDialog';
import { Environment } from '../../../api/api';
import React from 'react';
import { EnvironmentGroupExtended, useCurrentlyDeployedAtGroup } from '../../utils/store';
import { Tooltip } from '@material-ui/core';
import { Button } from '../button';
import { LocksWhite } from '../../../images';

export const EnvironmentChip = (props: {
    className: string;
    env: Environment;
    groupNameOverride?: string;
    numberEnvsDeployed?: number;
    numberEnvsInGroup?: number;
    withEnvLocks: boolean;
<<<<<<< HEAD
    useFirstLetter?: boolean;
}) => {
    const { className, env, useFirstLetter } = props;
=======
}): JSX.Element => {
    const { className, env } = props;
>>>>>>> dc175cbe
    const priority = env.priority;
    const priorityClassName = className + '-' + String(EnvPrio[priority]).toLowerCase();
    const name = props.groupNameOverride ? props.groupNameOverride : env.name;
    const numberString =
        props.numberEnvsDeployed && props.numberEnvsInGroup
            ? '(' + props.numberEnvsDeployed + '/' + props.numberEnvsInGroup + ')'
            : '';
    const locks = props.withEnvLocks ? (
        <div className={classNames(className, 'env-locks')}>
            {Object.values(env.locks).map((lock) => (
                <Tooltip
                    key={lock.lockId}
                    arrow
                    title={'Lock Message: "' + lock.message + '" | ID: "' + lock.lockId + '"  | Click to unlock. '}>
                    <div>
                        <Button
                            icon={<LocksWhite className="env-card-env-lock-icon" width="30px" height="42px" />}
                            className={'button-lock'}
                        />
                    </div>
                </Tooltip>
            ))}
        </div>
    ) : null;
    return (
        <div className={classNames('mdc-evolution-chip', className, priorityClassName)} role="row">
            <span
                className="mdc-evolution-chip__cell mdc-evolution-chip__cell--primary mdc-evolution-chip__action--primary"
                role="gridcell">
                <span className="mdc-evolution-chip__text-name">{useFirstLetter ? name[0].toUpperCase() : name}</span>{' '}
                <span className="mdc-evolution-chip__text-numbers">{numberString}</span>
            </span>
            {locks}
        </div>
    );
};

<<<<<<< HEAD
export const EnvironmentGroupChip = (props: {
    className: string;
    envGroup: EnvironmentGroupExtended;
    useFirstLetter?: boolean;
}) => {
    const { className, envGroup, useFirstLetter } = props;
=======
export const EnvironmentGroupChip = (props: { className: string; envGroup: EnvironmentGroupExtended }): JSX.Element => {
    const { className, envGroup } = props;
>>>>>>> dc175cbe

    // we display it different if there's only one env in this group:
    const displayAsGroup = envGroup.environments.length >= 2;
    if (displayAsGroup) {
        return (
            <div className={'EnvironmentGroupChip'}>
                <EnvironmentChip
                    className={className}
                    env={envGroup.environments[0]}
                    groupNameOverride={envGroup.environmentGroupName}
                    numberEnvsDeployed={envGroup.environments.length}
                    numberEnvsInGroup={envGroup.numberOfEnvsInGroup}
                    withEnvLocks={false}
                    useFirstLetter={useFirstLetter}
                />
            </div>
        );
    }
    // since there's only 1 env, we display that:
    return (
        <EnvironmentChip
            className={className}
            env={envGroup.environments[0]}
            groupNameOverride={undefined}
            numberEnvsDeployed={1}
            numberEnvsInGroup={envGroup.numberOfEnvsInGroup}
            withEnvLocks={false}
            useFirstLetter={useFirstLetter}
        />
    );
};

export type EnvChipListProps = {
    version: number;
    app: string;
    useFirstLetter?: boolean;
};

export const EnvironmentGroupChipList: React.FC<EnvChipListProps> = (props) => {
    const deployedAt = useCurrentlyDeployedAtGroup(props.app, props.version);
    return (
        <div className={'env-group-chip-list-test'}>
            {' '}
            {deployedAt.map((envGroup) => (
                <EnvironmentGroupChip
                    key={envGroup.environmentGroupName}
                    envGroup={envGroup}
                    className={'release-environment'}
                    useFirstLetter={props.useFirstLetter}
                />
            ))}{' '}
        </div>
    );
};<|MERGE_RESOLUTION|>--- conflicted
+++ resolved
@@ -29,14 +29,9 @@
     numberEnvsDeployed?: number;
     numberEnvsInGroup?: number;
     withEnvLocks: boolean;
-<<<<<<< HEAD
     useFirstLetter?: boolean;
-}) => {
+}): JSX.Element => {
     const { className, env, useFirstLetter } = props;
-=======
-}): JSX.Element => {
-    const { className, env } = props;
->>>>>>> dc175cbe
     const priority = env.priority;
     const priorityClassName = className + '-' + String(EnvPrio[priority]).toLowerCase();
     const name = props.groupNameOverride ? props.groupNameOverride : env.name;
@@ -74,17 +69,12 @@
     );
 };
 
-<<<<<<< HEAD
 export const EnvironmentGroupChip = (props: {
     className: string;
     envGroup: EnvironmentGroupExtended;
     useFirstLetter?: boolean;
-}) => {
+}): JSX.Element => {
     const { className, envGroup, useFirstLetter } = props;
-=======
-export const EnvironmentGroupChip = (props: { className: string; envGroup: EnvironmentGroupExtended }): JSX.Element => {
-    const { className, envGroup } = props;
->>>>>>> dc175cbe
 
     // we display it different if there's only one env in this group:
     const displayAsGroup = envGroup.environments.length >= 2;
