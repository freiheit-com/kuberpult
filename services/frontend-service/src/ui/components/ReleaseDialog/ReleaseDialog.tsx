/*This file is part of kuberpult.

Kuberpult is free software: you can redistribute it and/or modify
it under the terms of the Expat(MIT) License as published by
the Free Software Foundation.

Kuberpult is distributed in the hope that it will be useful,
but WITHOUT ANY WARRANTY; without even the implied warranty of
MERCHANTABILITY or FITNESS FOR A PARTICULAR PURPOSE.  See the
MIT License for more details.

You should have received a copy of the MIT License
along with kuberpult. If not, see <https://directory.fsf.org/wiki/License:Expat>.

Copyright 2023 freiheit.com*/
import { Dialog, Tooltip } from '@material-ui/core';
import classNames from 'classnames';
import React, { useCallback } from 'react';
import { Environment, EnvironmentGroup, Lock, LockBehavior, Release } from '../../../api/api';
import {
    addAction,
    updateReleaseDialog,
    useOverview,
    useReleaseOptional,
    useTeamFromApplication,
} from '../../utils/store';
import { Button } from '../button';
import { Close, Locks } from '../../../images';
import { EnvironmentChip } from '../chip/EnvironmentGroupChip';
import { getFormattedReleaseDate } from '../ReleaseCard/ReleaseCard';

export type ReleaseDialogProps = {
    className?: string;
    app: string;
    version: number;
    release: Release;
};

const setClosed = (): void => {
    updateReleaseDialog('', 0);
};

export type EnvSortOrder = { [index: string]: number };

// do not rename!
// these are mapped directly to css classes in chip.tsx
export enum EnvPrio {
    PROD,
    PRE_PROD,
    UPSTREAM,
    OTHER,
}

export const AppLock: React.FC<{
    env: Environment;
    app: string;
    lock: Lock;
}> = ({ env, app, lock }) => {
    const deleteAppLock = useCallback(() => {
        addAction({
            action: {
                $case: 'deleteEnvironmentApplicationLock',
                deleteEnvironmentApplicationLock: { environment: env.name, application: app, lockId: lock.lockId },
            },
        });
    }, [app, env.name, lock.lockId]);
    return (
        <Tooltip
            key={lock.lockId}
            arrow
            title={'Lock Message: "' + lock.message + '" | ID: "' + lock.lockId + '"  | Click to unlock. '}
            onClick={deleteAppLock}>
            <div>
                <Button icon={<Locks className="env-card-app-lock" />} className={'button-lock'} />
            </div>
        </Tooltip>
    );
};

export type EnvironmentListItemProps = {
    env: Environment;
    app: string;
    release: Release;
    queuedVersion: number;
    className?: string;
};

export const EnvironmentListItem: React.FC<EnvironmentListItemProps> = ({
    env,
    app,
    release,
    queuedVersion,
    className,
}) => {
    const deploy = useCallback(() => {
        if (release.version) {
            addAction({
                action: {
                    $case: 'deploy',
                    deploy: {
                        environment: env.name,
                        application: app,
                        version: release.version,
                        ignoreAllLocks: false,
                        lockBehavior: LockBehavior.Ignore,
                    },
                },
            });
        }
    }, [app, env.name, release.version]);
    const createAppLock = useCallback(() => {
        const randBase36 = (): string => Math.random().toString(36).substring(7);
        const randomLockId = (): string => 'ui-v2-' + randBase36();
        addAction({
            action: {
                $case: 'createEnvironmentApplicationLock',
                createEnvironmentApplicationLock: {
                    environment: env.name,
                    application: app,
                    lockId: randomLockId(),
                    message: '',
                },
            },
        });
    }, [app, env.name]);
    const queueInfo =
        queuedVersion === 0 ? null : (
            <div
                className={classNames('env-card-data env-card-data-queue', className)}
                title={
                    'An attempt was made to deploy version ' +
                    queuedVersion +
                    ' either by a release train, or when a new version was created. However, there was a lock present at the time, so kuberpult did not deploy this version. '
                }>
                Version {queuedVersion} was not deployed, because of a lock.
            </div>
        );
    const otherRelease = useReleaseOptional(app, env);
    const application = env.applications[app];
    const getCommitString = (): string => {
        if (!application) {
            return `"${app}" has no version deployed on "${env.name}"`;
        }
        if (release.undeployVersion) {
            return 'Undeploy Version';
        }
        if (release.version === application.version) {
            return release.sourceCommitId + ': ' + release.sourceMessage;
        }
        if (otherRelease?.undeployVersion) {
            return 'Undeploy Version';
        }
        return otherRelease?.sourceCommitId + ': ' + otherRelease?.sourceMessage;
    };
    return (
        <li key={env.name} className={classNames('env-card', className)}>
            <div className="env-card-header">
                <EnvironmentChip
                    env={env}
                    className={'release-environment'}
                    key={env.name}
                    groupNameOverride={undefined}
                    numberEnvsDeployed={undefined}
                    numberEnvsInGroup={undefined}
                />
                <div className={classNames('env-card-app-locks')}>
                    {Object.values(env.applications)
                        .filter((application) => application.name === app)
                        .map((app) => app.locks)
                        .map((locks) =>
                            Object.values(locks).map((lock) => (
                                <AppLock key={lock.lockId} env={env} app={app} lock={lock} />
                            ))
                        )}
                </div>
            </div>
            <div className="content-area">
                <div className="content-left">
                    <div
                        className={classNames('env-card-data', className)}
                        title={
                            'Shows the version that is currently deployed on ' +
                            env.name +
                            '. ' +
                            (release.undeployVersion ? undeployTooltipExplanation : '')
                        }>
                        {getCommitString()}
                    </div>
                    {queueInfo}
                </div>
                <div className="content-right">
                    <div className="env-card-buttons">
                        <Button
                            className="env-card-add-lock-btn"
                            label="Add lock"
                            onClick={createAppLock}
                            icon={<Locks className="icon" />}
                        />
                        <Button
                            disabled={!release.version}
                            className={classNames('env-card-deploy-btn', { 'btn-disabled': !release.version })}
                            onClick={deploy}
                            label="Deploy"
                        />
                    </div>
                </div>
            </div>
        </li>
    );
};

export const EnvironmentList: React.FC<{
    release: Release;
    app: string;
    version: number;
    className?: string;
}> = ({ release, app, version, className }) => {
    const allEnvGroups: EnvironmentGroup[] = useOverview((x) => Object.values(x.environmentGroups));
    return (
        <div className="release-env-group-list">
            {allEnvGroups.map((envGroup) => (
                <ul className={classNames('release-env-list', className)} key={envGroup.environmentGroupName}>
                    {envGroup.environments.map((env) => (
                        <EnvironmentListItem
                            key={env.name}
                            env={env}
                            app={app}
                            release={release}
                            className={className}
                            queuedVersion={env.applications[app] ? env.applications[app].queuedVersion : 0}
                        />
                    ))}
                </ul>
            ))}
        </div>
    );
};

export const undeployTooltipExplanation =
    'This is the "undeploy" version. It is essentially an empty manifest. Deploying this means removing all kubernetes entities like deployments from the given environment. You must deploy this to all environments before kuberpult allows to delete the app entirely.';

export const ReleaseDialog: React.FC<ReleaseDialogProps> = (props) => {
    const { app, className, release, version } = props;
<<<<<<< HEAD
    const team = useTeamFromApplication(app);
=======
    const undeployVersionTitle = release.undeployVersion
        ? undeployTooltipExplanation
        : 'Commit Hash of the source repository.';
>>>>>>> e4ac4cfb
    const dialog =
        app !== '' ? (
            <div>
                <Dialog
                    className={classNames('release-dialog', className)}
                    fullWidth={true}
                    maxWidth="md"
                    open={app !== ''}
                    onClose={setClosed}>
                    <div className={classNames('release-dialog-app-bar', className)}>
                        <div className={classNames('release-dialog-app-bar-data')}>
                            <div className={classNames('release-dialog-message', className)}>
                                <span className={classNames('release-dialog-commitMessage', className)}>
                                    {release?.sourceMessage}
                                </span>
                            </div>
                            <div className={classNames('release-dialog-createdAt', className)}>
                                {!!release?.createdAt && getFormattedReleaseDate(release.createdAt)}
                            </div>
                            <div className={classNames('release-dialog-author', className)}>
                                {release?.sourceAuthor ? 'Author: ' + release?.sourceAuthor : ''}
                            </div>
                            <div
                                className={classNames(
                                    'release-dialog-app',
                                    className
                                )}>{`Service: ${app} | Team: ${team}`}</div>
                        </div>
                        <span className={classNames('release-dialog-commitId', className)} title={undeployVersionTitle}>
                            {release.undeployVersion ? 'Undeploy Version' : release?.sourceCommitId}
                        </span>
                        <Button
                            onClick={setClosed}
                            className={classNames('release-dialog-close', className)}
                            icon={<Close />}
                        />
                    </div>
                    <EnvironmentList
                        app={app}
                        className={className}
                        release={release}
                        version={version}
                        // deployedAtGroup={deployedAtGroup}
                    />
                </Dialog>
            </div>
        ) : (
            ''
        );

    return <div>{dialog}</div>;
};<|MERGE_RESOLUTION|>--- conflicted
+++ resolved
@@ -241,13 +241,10 @@
 
 export const ReleaseDialog: React.FC<ReleaseDialogProps> = (props) => {
     const { app, className, release, version } = props;
-<<<<<<< HEAD
     const team = useTeamFromApplication(app);
-=======
     const undeployVersionTitle = release.undeployVersion
         ? undeployTooltipExplanation
         : 'Commit Hash of the source repository.';
->>>>>>> e4ac4cfb
     const dialog =
         app !== '' ? (
             <div>
