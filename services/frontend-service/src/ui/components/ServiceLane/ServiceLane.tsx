/*This file is part of kuberpult.

Kuberpult is free software: you can redistribute it and/or modify
it under the terms of the Expat(MIT) License as published by
the Free Software Foundation.

Kuberpult is distributed in the hope that it will be useful,
but WITHOUT ANY WARRANTY; without even the implied warranty of
MERCHANTABILITY or FITNESS FOR A PARTICULAR PURPOSE.  See the
MIT License for more details.

You should have received a copy of the MIT License
along with kuberpult. If not, see <https://directory.fsf.org/wiki/License:Expat>.

Copyright 2023 freiheit.com*/
import { addAction, showSnackbarError, useDeployedReleases, useVersionsForApp } from '../../utils/store';
import { ReleaseCard } from '../ReleaseCard/ReleaseCard';
import { Button } from '../button';
import { DeleteWhite, HistoryWhite } from '../../../images';
import { Application, UndeploySummary } from '../../../api/api';
import { Tooltip } from '@material-ui/core';
import { useNavigate } from 'react-router-dom';
import * as React from 'react';

// number of releases on home. based on design
// we could update this dynamically based on viewport width
const numberOfDisplayedReleasesOnHome = 6;

const getReleasesToDisplay = (deployedReleases: number[], allReleases: number[]): number[] => {
    // number of remaining releases to get from history
    const numOfTrailingReleases = numberOfDisplayedReleasesOnHome - deployedReleases.length;
    // find the index of the last deployed release e.g. Prod (or -1 when there's no deployed releases)
    const oldestDeployedReleaseIndex = deployedReleases.length
        ? allReleases.findIndex((version) => version === deployedReleases.slice(-1)[0])
        : -1;
    // take the deployed releases + a slice from the oldest element (or very first, see above) with total length 6
    return [
        ...deployedReleases,
        ...allReleases.slice(oldestDeployedReleaseIndex + 1, oldestDeployedReleaseIndex + numOfTrailingReleases + 1),
    ];
};

function getNumberOfReleasesBetween(releases: number[], higherVersion: number, lowerVersion: number): number {
    // diff = index of lower version (older release) - index of higher version (newer release) - 1
    return releases.findIndex((ver) => ver === lowerVersion) - releases.findIndex((ver) => ver === higherVersion) - 1;
}

const DiffElement = (diff: number): JSX.Element => (
    <div className="service-lane__diff--container">
        <div className="service-lane__diff--dot" />
        <div className="service-lane__diff--dot" />
        <div className="service-lane__diff--dot" />
        <div className="service-lane__diff--number">{diff}</div>
        <div className="service-lane__diff--dot" />
        <div className="service-lane__diff--dot" />
        <div className="service-lane__diff--dot" />
    </div>
);

const deriveUndeployMessage = (undeploySummary: UndeploySummary): string | undefined => {
    switch (undeploySummary) {
        case UndeploySummary.Undeploy:
            return 'Delete Forever';
        case UndeploySummary.Normal:
            return 'Prepare Undeploy Release';
        case UndeploySummary.Mixed:
            return undefined;
        default:
            return undefined;
    }
};

export const ServiceLane: React.FC<{ application: Application }> = (props) => {
    const { application } = props;
    const deployedReleases = useDeployedReleases(application.name);
    const allReleases = useVersionsForApp(application.name);
    const navigate = useNavigate();
    const navigateToReleases = React.useCallback(() => {
        navigate('releases/' + application.name);
    }, [application.name, navigate]);
    const prepareUndeployOrUndeployText = deriveUndeployMessage(application.undeploySummary);
    const prepareUndeployOrUndeploy = React.useCallback(() => {
        switch (application.undeploySummary) {
            case UndeploySummary.Undeploy:
                addAction({
                    action: {
                        $case: 'undeploy',
                        undeploy: { application: application.name },
                    },
                });
                break;
            case UndeploySummary.Normal:
                addAction({
                    action: {
                        $case: 'prepareUndeploy',
                        prepareUndeploy: { application: application.name },
                    },
                });
                break;
            case UndeploySummary.Mixed:
                showSnackbarError('Internal Error: Cannot prepare to undeploy or actual undeploy in mixed state.');
                break;
            default:
                showSnackbarError('Internal Error: Cannot prepare to undeploy or actual undeploy in unknown state.');
                break;
        }
    }, [application.name, application.undeploySummary]);
    const releases = getReleasesToDisplay(deployedReleases, allReleases);

    const releases_lane =
        !!releases &&
        releases.map((rel, index) => {
            // diff is releases between current card and the next.
            // for the last card, diff is number of remaining releases in history
            const diff =
                index < releases.length - 1
                    ? getNumberOfReleasesBetween(allReleases, rel, releases[index + 1])
                    : getNumberOfReleasesBetween(allReleases, rel, allReleases.slice(-1)[0]) + 1;
            return (
                <div key={application.name + '-' + rel} className="service-lane__diff">
                    <ReleaseCard app={application.name} version={rel} key={application.name + '-' + rel} />
                    {!!diff && (
                        <Tooltip
                            title={
                                'There are ' +
                                diff +
                                ' releases between version ' +
                                releases[index - 1] +
                                ' and version ' +
                                rel
                            }>
                            {DiffElement(diff)}
                        </Tooltip>
                    )}
                </div>
            );
        });

    const undeployButton = prepareUndeployOrUndeployText ? (
        <Button
            className="service-action service-action--prepare-undeploy"
            label={prepareUndeployOrUndeployText}
            icon={<DeleteWhite />}
            onClick={prepareUndeployOrUndeploy}
        />
    ) : null;
    return (
        <div className="service-lane">
            <div className="service-lane__header">
                <div className="service__name">
                    {(application.team ? application.team + ' | ' : '<No Team> | ') + application.name}
                </div>
                <div className="service__actions">
<<<<<<< HEAD
                    <Button
                        className="service-action service-action--prepare-undeploy mdc-button--unelevated"
                        label={'Prepare to delete'}
                        icon={<DeleteWhite />}
                    />
=======
                    {undeployButton}
>>>>>>> e4ac4cfb
                    <Button
                        className="service-action service-action--history mdc-button--unelevated"
                        label={'View history'}
                        icon={<HistoryWhite />}
                        onClick={navigateToReleases}
                    />
                </div>
            </div>
            <div className="service__releases">{releases_lane}</div>
        </div>
    );
};<|MERGE_RESOLUTION|>--- conflicted
+++ resolved
@@ -138,7 +138,7 @@
 
     const undeployButton = prepareUndeployOrUndeployText ? (
         <Button
-            className="service-action service-action--prepare-undeploy"
+            className="service-action service-action--prepare-undeploy mdc-button--unelevated"
             label={prepareUndeployOrUndeployText}
             icon={<DeleteWhite />}
             onClick={prepareUndeployOrUndeploy}
@@ -151,15 +151,7 @@
                     {(application.team ? application.team + ' | ' : '<No Team> | ') + application.name}
                 </div>
                 <div className="service__actions">
-<<<<<<< HEAD
-                    <Button
-                        className="service-action service-action--prepare-undeploy mdc-button--unelevated"
-                        label={'Prepare to delete'}
-                        icon={<DeleteWhite />}
-                    />
-=======
                     {undeployButton}
->>>>>>> e4ac4cfb
                     <Button
                         className="service-action service-action--history mdc-button--unelevated"
                         label={'View history'}
