--- conflicted
+++ resolved
@@ -14,21 +14,15 @@
 along with kuberpult.  If not, see <http://www.gnu.org/licenses/>.
 
 Copyright 2021 freiheit.com*/
-<<<<<<< HEAD
-import { Lock } from '../api/api';
-=======
-import { BatchAction, Environment_Application_ArgoCD_SyncWindow, Lock } from '../api/api';
->>>>>>> 2187af2d
+
+import { Environment_Application_ArgoCD_SyncWindow, Lock } from '../api/api';
 import * as React from 'react';
 import { useCallback, useContext } from 'react';
 import { Alert, AlertTitle, Button, Dialog, DialogTitle, IconButton, Snackbar, Typography } from '@material-ui/core';
 import { Close, LockRounded } from '@material-ui/icons';
 import { ActionsCartContext } from './App';
-<<<<<<< HEAD
 import { ActionTypes, CartAction, getActionDetails, isDeployAction } from './ActionDetails';
-=======
 import { SyncWindow } from './ReleaseDialog';
->>>>>>> 2187af2d
 
 const inCart = (actions: CartAction[], action: CartAction) =>
     actions ? actions.find((act) => JSON.stringify(act) === JSON.stringify(action)) : false;
@@ -216,174 +210,4 @@
             />
         </>
     );
-<<<<<<< HEAD
-=======
-};
-
-type ActionDetails = {
-    type: ActionTypes;
-    name: string;
-    summary: string;
-    dialogTitle: string;
-    notMessageSuccess: string;
-    notMessageFail: string;
-    description?: string;
-    icon: React.ReactElement;
-
-    // action details optional
-    environment?: string;
-    application?: string;
-    lockId?: string;
-    lockMessage?: string;
-    version?: number;
-};
-
-export const GetActionDetails = (action: BatchAction): ActionDetails => {
-    switch (action.action?.$case) {
-        case 'deploy':
-            return {
-                type: ActionTypes.Deploy,
-                name: 'Deploy',
-                dialogTitle: 'Please be aware:',
-                notMessageSuccess:
-                    'Version ' +
-                    action.action?.deploy.version +
-                    ' was successfully deployed to ' +
-                    action.action?.deploy.environment,
-                notMessageFail: 'Deployment failed',
-                summary:
-                    'Deploy version ' +
-                    action.action?.deploy.version +
-                    ' of "' +
-                    action.action?.deploy.application +
-                    '" to ' +
-                    action.action?.deploy.environment,
-                icon: <MoveToInboxRounded />,
-                environment: action.action?.deploy.environment,
-                application: action.action?.deploy.application,
-                version: action.action?.deploy.version,
-            };
-        case 'createEnvironmentLock':
-            return {
-                type: ActionTypes.CreateEnvironmentLock,
-                name: 'Create Env Lock',
-                dialogTitle: 'Are you sure you want to add this environment lock?',
-                notMessageSuccess:
-                    'New environment lock on ' +
-                    action.action?.createEnvironmentLock.environment +
-                    ' was successfully created with message: ' +
-                    action.action?.createEnvironmentLock.message,
-                notMessageFail: 'Creating new environment lock failed',
-                summary:
-                    'Create new environment lock on ' +
-                    action.action?.createEnvironmentLock.environment +
-                    '. | Lock Message: ' +
-                    action.action?.createEnvironmentLock.message,
-                icon: <LockRounded />,
-                environment: action.action?.createEnvironmentLock.environment,
-                lockId: action.action?.createEnvironmentLock.lockId,
-                lockMessage: action.action?.createEnvironmentLock.message,
-            };
-        case 'createEnvironmentApplicationLock':
-            return {
-                type: ActionTypes.CreateApplicationLock,
-                name: 'Create App Lock',
-                dialogTitle: 'Are you sure you want to add this application lock?',
-                notMessageSuccess:
-                    'New application lock on ' +
-                    action.action?.createEnvironmentApplicationLock.environment +
-                    ' was successfully created with message: ' +
-                    action.action?.createEnvironmentApplicationLock.message,
-                notMessageFail: 'Creating new application lock failed',
-                summary:
-                    'Lock "' +
-                    action.action?.createEnvironmentApplicationLock.application +
-                    '" on ' +
-                    action.action?.createEnvironmentApplicationLock.environment +
-                    '. | Lock Message: ' +
-                    action.action?.createEnvironmentApplicationLock.message,
-                icon: <LockRounded />,
-                environment: action.action?.createEnvironmentApplicationLock.environment,
-                application: action.action?.createEnvironmentApplicationLock.application,
-                lockId: action.action?.createEnvironmentApplicationLock.lockId,
-                lockMessage: action.action?.createEnvironmentApplicationLock.message,
-            };
-        case 'deleteEnvironmentLock':
-            return {
-                type: ActionTypes.DeleteEnvironmentLock,
-                name: 'Delete Env Lock',
-                dialogTitle: 'Are you sure you want to delete this environment lock?',
-                notMessageSuccess:
-                    'Environment lock on ' +
-                    action.action?.deleteEnvironmentLock.environment +
-                    ' was successfully deleted',
-                notMessageFail: 'Deleting environment lock failed',
-                summary: 'Delete environment lock on ' + action.action?.deleteEnvironmentLock.environment,
-                icon: <LockOpenRounded />,
-                environment: action.action?.deleteEnvironmentLock.environment,
-                lockId: action.action?.deleteEnvironmentLock.lockId,
-            };
-        case 'deleteEnvironmentApplicationLock':
-            return {
-                type: ActionTypes.DeleteApplicationLock,
-                name: 'Delete App Lock',
-                dialogTitle: 'Are you sure you want to delete this application lock?',
-                notMessageSuccess:
-                    'Application lock on ' +
-                    action.action?.deleteEnvironmentApplicationLock.environment +
-                    ' was successfully deleted',
-                notMessageFail: 'Deleting application lock failed',
-                summary:
-                    'Unlock "' +
-                    action.action?.deleteEnvironmentApplicationLock.application +
-                    '" on ' +
-                    action.action?.deleteEnvironmentApplicationLock.environment,
-                icon: <LockOpenRounded />,
-                environment: action.action?.deleteEnvironmentApplicationLock.environment,
-                application: action.action?.deleteEnvironmentApplicationLock.application,
-                lockId: action.action?.deleteEnvironmentApplicationLock.lockId,
-            };
-        case 'prepareUndeploy':
-            return {
-                type: ActionTypes.PrepareUndeploy,
-                name: 'Prepare Undeploy',
-                dialogTitle: 'Are you sure you want to start undeploy?',
-                description:
-                    'The new version will go through the same cycle as any other versions' +
-                    ' (e.g. development->staging->production). ' +
-                    'The behavior is similar to any other version that is created normally.',
-                notMessageSuccess:
-                    'Undeploy version for Application ' +
-                    action.action?.prepareUndeploy.application +
-                    ' was successfully created',
-                notMessageFail: 'Undeploy version failed',
-                summary: 'Prepare undeploy version for Application ' + action.action?.prepareUndeploy.application,
-                icon: <DeleteOutlineRounded />,
-                application: action.action?.prepareUndeploy.application,
-            };
-        case 'undeploy':
-            return {
-                type: ActionTypes.Undeploy,
-                name: 'Undeploy',
-                dialogTitle: 'Are you sure you want to undeploy this application?',
-                description: 'This application will be deleted permanently',
-                notMessageSuccess:
-                    'Application ' + action.action?.undeploy.application + ' was successfully un-deployed',
-                notMessageFail: 'Undeploy application failed',
-                summary: 'Undeploy and delete Application ' + action.action?.undeploy.application,
-                icon: <DeleteForeverRounded />,
-                application: action.action?.undeploy.application,
-            };
-        default:
-            return {
-                type: ActionTypes.UNKNOWN,
-                name: 'invalid',
-                dialogTitle: 'invalid',
-                notMessageSuccess: 'invalid',
-                notMessageFail: 'invalid',
-                summary: 'invalid',
-                icon: <Error />,
-            };
-    }
->>>>>>> 2187af2d
 };