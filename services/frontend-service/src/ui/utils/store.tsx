/*This file is part of kuberpult.

Kuberpult is free software: you can redistribute it and/or modify
it under the terms of the GNU General Public License as published by
the Free Software Foundation, either version 3 of the License, or
(at your option) any later version.

Kuberpult is distributed in the hope that it will be useful,
but WITHOUT ANY WARRANTY; without even the implied warranty of
MERCHANTABILITY or FITNESS FOR A PARTICULAR PURPOSE.  See the
GNU General Public License for more details.

You should have received a copy of the GNU General Public License
along with kuberpult.  If not, see <http://www.gnu.org/licenses/>.

Copyright 2021 freiheit.com*/
import { createStore } from 'react-use-sub';
import { Application, GetOverviewResponse } from '../../api/api';

export interface DisplayLock {
    date: Date;
    environment: string;
    application?: string;
    message: string;
    lockId: string;
    authorName: string;
    authorEmail: string;
}

const emptyOverview: GetOverviewResponse = { applications: {}, environments: {} };
export const [useOverview, UpdateOverview] = createStore(emptyOverview);

export const [_, PanicOverview] = createStore({ error: '' });

// returns all application names
<<<<<<< HEAD
// doesn't return empty team names (i.e.: '')
// doesn't return repeated team names
export const useTeamNames = () =>
    useOverview(({ applications }) => [
        ...new Set(
            Object.values(applications)
                .map((app: Application) => app.team || '<No Team>')
                .sort((a, b) => a.localeCompare(b))
        ),
    ]);

// returns applications filtered by dropdown and sorted by team name and then by app name
export const useFilteredApps = (teams: string[]) =>
    useOverview(({ applications }) =>
        Object.values(applications).filter((app) => teams.length === 0 || teams.includes(app.team || '<No Team>'))
    );
=======
export const useFilteredApplicationNames = (appNameParam: string | null) => {
    const apps = useOverview(({ applications }) => Object.keys(applications).sort((a, b) => a.localeCompare(b)));
    return apps.filter((val) => searchCustomFilter(appNameParam, val));
};

export const useEnvironmentNames = () =>
    useOverview(({ environments }) => Object.keys(environments).sort((a, b) => a.localeCompare(b)));
>>>>>>> fae2d76c

// returns all application names
export const useSearchedApplications = (
    applications: Application[],
    appNameParam: string,
    sortByTeam: boolean = false
) =>
    applications
        .filter((val) => appNameParam === '' || val.name.includes(appNameParam))
        .sort((a, b) =>
            sortByTeam || a.team === b.team ? a.name?.localeCompare(b.name) : a.team?.localeCompare(b.team)
        );
// return all environment locks
export const useEnvironmentLocks = () =>
    useOverview(({ environments }) => {
        const locks = Object.values(environments).map((environment) =>
            Object.values(environment.locks).map(
                (lockInfo) =>
                    ({
                        date: lockInfo.createdAt,
                        environment: environment.name,
                        lockId: lockInfo.lockId,
                        message: lockInfo.message,
                        authorName: lockInfo.createdBy?.name,
                        authorEmail: lockInfo.createdBy?.email,
                    } as DisplayLock)
            )
        );
        const locksFiltered = locks.filter((displayLock) => displayLock.length !== 0);
        return sortLocks(locksFiltered.flat(), 'descending');
    });

export const useFilteredEnvironmentLocks = (envName: string) =>
    useOverview(({ environments }) =>
        Object.values(
            Object.values(environments)
                .filter((environment) => environment.name === envName)
                .map((environment) => environment.locks)
                .reduce((acc, val) => ({ ...acc, ...val }), {})
        )
            .sort((a, b) => {
                if (!a.createdAt) {
                    return b.createdAt ? 1 : 0;
                }
                return b.createdAt ? a.createdAt.valueOf() - b.createdAt.valueOf() : -1;
            })
            .map((v) => v.lockId)
    );

export const useEnvironmentLock = (id: string) => ({
    ...useOverview(
        ({ environments }) =>
            Object.values(
                Object.values(environments)
                    .map((environment) => environment.locks)
                    .reduce((acc, val) => ({ ...acc, ...val }))
            ).find((lock) => lock.lockId === id)!
    ),
    environment: useOverview(({ environments }) =>
        Object.values(environments).find((environment) => environment.locks[id])
    )!.name,
});

// return all applications locks
export const useFilteredApplicationLocks = (appNameParam: string | null) =>
    useOverview(({ environments }) => {
        const finalLocks: DisplayLock[] = [];
        Object.values(environments)
            .map((environment) => ({ envName: environment.name, apps: environment.applications }))
            .forEach((app) => {
                Object.values(app.apps)
                    .map((myApp) => ({ environment: app.envName, appName: myApp.name, locks: myApp.locks }))
                    .forEach((lock) => {
                        Object.values(lock.locks).forEach((cena) =>
                            finalLocks.push({
                                date: cena.createdAt,
                                application: lock.appName,
                                environment: lock.environment,
                                lockId: cena.lockId,
                                message: cena.message,
                                authorName: cena.createdBy?.name,
                                authorEmail: cena.createdBy?.email,
                            } as DisplayLock)
                        );
                    });
            });
        const filteredLocks = finalLocks.filter((val) => searchCustomFilter(appNameParam, val.application));
        return sortLocks(filteredLocks, 'descending');
    });

export const searchCustomFilter = (queryContent: string | null, val: string | undefined) => {
    if (!!val && !!queryContent) {
        if (val.includes(queryContent)) {
            return val;
        }
        return null;
    } else {
        return val;
    }
};

// return all applications locks
export const useApplicationLocks = () =>
    useOverview(({ environments }) => {
        const finalLocks: DisplayLock[] = [];
        Object.values(environments)
            .map((environment) => ({ envName: environment.name, apps: environment.applications }))
            .forEach((app) => {
                Object.values(app.apps)
                    .map((myApp) => ({ environment: app.envName, appName: myApp.name, locks: myApp.locks }))
                    .forEach((lock) => {
                        Object.values(lock.locks).forEach((cena) =>
                            finalLocks.push({
                                date: cena.createdAt,
                                application: lock.appName,
                                environment: lock.environment,
                                lockId: cena.lockId,
                                message: cena.message,
                                authorName: cena.createdBy?.name,
                                authorEmail: cena.createdBy?.email,
                            } as DisplayLock)
                        );
                    });
            });
        return sortLocks(finalLocks, 'descending');
    });

export const sortLocks = (displayLocks: DisplayLock[], sorting: string) => {
    const sortMethod = sorting === 'descending' ? -1 : 1;
    displayLocks.sort((a: DisplayLock, b: DisplayLock) => {
        const aValues: (Date | string)[] = [];
        const bValues: (Date | string)[] = [];
        Object.values(a).forEach((val) => aValues.push(val));
        Object.values(b).forEach((val) => bValues.push(val));
        for (let i = 0; i < aValues.length; i++) {
            if (aValues[i] < bValues[i]) {
                if (aValues[i] instanceof Date) return -sortMethod;
                return sortMethod;
            } else if (aValues[i] > bValues[i]) {
                if (aValues[i] instanceof Date) return sortMethod;
                return -sortMethod;
            }
            if (aValues[aValues.length - 1] === bValues[aValues.length - 1]) {
                return 0;
            }
        }
        return 0;
    });
    return displayLocks;
};

// returns the release number {$version} of {$application}
export const useRelease = (application: string, version: number) =>
    useOverview(
        ({ applications }) =>
            applications[application].releases.find((r) =>
                version === -1 ? r.undeployVersion : r.version === version
            )!
    );

// returns the release versions that are currently deployed to at least one environment
export const useDeployedReleases = (application: string) =>
    useOverview(({ environments }) =>
        [
            ...new Set(
                Object.values(environments)
                    .filter((env) => env.applications[application])
                    .map((env) =>
                        env.applications[application].undeployVersion ? -1 : env.applications[application].version
                    )
            ),
        ].sort((a, b) => (a === -1 ? -1 : b === -1 ? 1 : b - a))
    );

// returns the environments where a release is currently deployed
export const useCurrentlyDeployedAt = (application: string, version: number) =>
    useOverview(({ environments }) =>
        Object.values(environments)
            .filter(
                (env) =>
                    env.applications[application] &&
                    (version === -1
                        ? env.applications[application].undeployVersion
                        : env.applications[application].version === version)
            )
            .map((e) => e.name)
    );<|MERGE_RESOLUTION|>--- conflicted
+++ resolved
@@ -33,7 +33,6 @@
 export const [_, PanicOverview] = createStore({ error: '' });
 
 // returns all application names
-<<<<<<< HEAD
 // doesn't return empty team names (i.e.: '')
 // doesn't return repeated team names
 export const useTeamNames = () =>
@@ -50,15 +49,10 @@
     useOverview(({ applications }) =>
         Object.values(applications).filter((app) => teams.length === 0 || teams.includes(app.team || '<No Team>'))
     );
-=======
-export const useFilteredApplicationNames = (appNameParam: string | null) => {
-    const apps = useOverview(({ applications }) => Object.keys(applications).sort((a, b) => a.localeCompare(b)));
-    return apps.filter((val) => searchCustomFilter(appNameParam, val));
-};
-
+
+// returns all environment names
 export const useEnvironmentNames = () =>
     useOverview(({ environments }) => Object.keys(environments).sort((a, b) => a.localeCompare(b)));
->>>>>>> fae2d76c
 
 // returns all application names
 export const useSearchedApplications = (
