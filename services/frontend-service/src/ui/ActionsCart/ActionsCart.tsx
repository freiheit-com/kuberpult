--- conflicted
+++ resolved
@@ -31,11 +31,7 @@
 
 import { ClearRounded } from '@material-ui/icons';
 import { ActionsCartContext } from '../App';
-<<<<<<< HEAD
-=======
-import { BatchAction, GetOverviewResponse } from '../../api/api';
-import { GetActionDetails } from '../ConfirmationDialog';
->>>>>>> 2187af2d
+import { GetOverviewResponse } from '../../api/api';
 import { theme } from '../App/styles';
 import { CheckoutCart } from './CheckoutDialog';
 import { CartAction, getActionDetails } from '../ActionDetails';
