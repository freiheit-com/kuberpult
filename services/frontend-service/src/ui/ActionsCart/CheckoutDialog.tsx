--- conflicted
+++ resolved
@@ -15,9 +15,10 @@
 
 Copyright 2021 freiheit.com*/
 import * as React from 'react';
-<<<<<<< HEAD
 import { useCallback, useContext, useState, VFC } from 'react';
 import {
+    Alert,
+    AlertTitle,
     Button,
     CircularProgress,
     Dialog,
@@ -27,25 +28,11 @@
     TextField,
     Typography,
 } from '@material-ui/core';
-=======
-import {
-    Button,
-    Dialog,
-    DialogTitle,
-    IconButton,
-    Typography,
-    Snackbar,
-    CircularProgress,
-    Alert,
-    AlertTitle,
-} from '@material-ui/core';
-import { useCallback, useContext, VFC } from 'react';
->>>>>>> 2187af2d
 import { Close } from '@material-ui/icons';
 import { ActionsCartContext } from '../App';
 import { BatchAction, GetOverviewResponse } from '../../api/api';
 import { useUnaryCallback } from '../Api';
-import { addMessageToAction, hasLockAction, isNonNullable } from '../ActionDetails';
+import { addMessageToAction, CartAction, hasLockAction, isNonNullable } from '../ActionDetails';
 
 export const callbacks = {
     useBatch: (acts: BatchAction[], success?: () => void, fail?: () => void) =>
@@ -89,7 +76,6 @@
     }
 };
 
-<<<<<<< HEAD
 const LockMessageInput: VFC<{ updateMessage: (e: any) => void }> = ({ updateMessage }) => (
     <TextField
         label="Lock Message"
@@ -109,30 +95,21 @@
     </Button>
 );
 
-export const CheckoutCart = () => {
-    const [notify, setNotify] = useState({ open: false, message: '' });
-    const [dialogOpen, setDialogOpen] = useState(false);
-    const { actions, setActions } = useContext(ActionsCartContext);
-    const [lockMessage, setLockMessage] = useState('');
-
-    const updateLockMessage = useCallback((e) => setLockMessage(e.target.value), [setLockMessage]);
-=======
 export const SyncWindowsWarning: VFC<{
-    actions: BatchAction[];
+    actions: CartAction[];
     overview: GetOverviewResponse;
 }> = ({ actions, overview }) => {
     const anyAppInActionsHasSyncWindows = actions
         .map((a) => {
-            switch (a.action?.$case) {
-                case 'deploy':
-                    const environmentName = a.action.deploy.environment;
-                    const applicationName = a.action.deploy.application;
-                    const numSyncWindows =
-                        overview.environments[environmentName].applications[applicationName].argoCD?.syncWindows
-                            .length ?? 0;
-                    return numSyncWindows > 0;
-                default:
-                    return false;
+            if ('deploy' in a) {
+                const environmentName = a.deploy.environment;
+                const applicationName = a.deploy.application;
+                const numSyncWindows =
+                    overview.environments[environmentName].applications[applicationName].argoCD?.syncWindows.length ??
+                    0;
+                return numSyncWindows > 0;
+            } else {
+                return false;
             }
         })
         .some((appHasSyncWindows) => appHasSyncWindows);
@@ -149,11 +126,12 @@
 };
 
 export const CheckoutCart: VFC<{ overview: GetOverviewResponse }> = ({ overview }) => {
-    const [openNotify, setOpenNotify] = React.useState(false);
-    const [dialogOpen, setDialogOpen] = React.useState(false);
-    const [notifyMessage, setNotifyMessage] = React.useState('');
-    const { actions } = useContext(ActionsCartContext);
->>>>>>> 2187af2d
+    const [notify, setNotify] = useState({ open: false, message: '' });
+    const [dialogOpen, setDialogOpen] = useState(false);
+    const { actions, setActions } = useContext(ActionsCartContext);
+    const [lockMessage, setLockMessage] = useState('');
+
+    const updateLockMessage = useCallback((e) => setLockMessage(e.target.value), [setLockMessage]);
 
     const openNotification = useCallback(
         (msg: string) => {
@@ -178,7 +156,6 @@
         setDialogOpen(false);
     }, [setDialogOpen]);
 
-<<<<<<< HEAD
     const onActionsSucceeded = useCallback(() => {
         setActions([]);
         closeDialog();
@@ -192,19 +169,6 @@
 
     const actionsWithMessage = actions.map((act) => addMessageToAction(act, lockMessage)).filter(isNonNullable);
     const [doActions, doActionsState] = callbacks.useBatch(actionsWithMessage, onActionsSucceeded, onActionsFailed);
-=======
-    const checkoutButton = (
-        <Button
-            sx={{ display: 'flex', height: '3rem', width: '100%' }}
-            onClick={openDialog}
-            variant={'contained'}
-            disabled={actions.length === 0 || dialogOpen}>
-            <Typography variant="h6">
-                <strong>Apply</strong>
-            </Typography>
-        </Button>
-    );
->>>>>>> 2187af2d
 
     const closeIcon = (
         <IconButton size="small" aria-label="close" color="secondary" onClick={closeNotification}>
@@ -213,22 +177,17 @@
     );
 
     return (
-<<<<<<< HEAD
         <div
             style={{
                 display: 'flex',
                 flexDirection: 'column',
             }}>
+            <SyncWindowsWarning actions={actions} overview={overview} />
             {hasLockAction(actions) && <LockMessageInput updateMessage={updateLockMessage} />}
             <CheckoutButton
                 openDialog={openDialog}
                 disabled={actions.length === 0 || dialogOpen || (hasLockAction(actions) && lockMessage === '')}
             />
-=======
-        <div>
-            <SyncWindowsWarning actions={actions} overview={overview} />
-            {checkoutButton}
->>>>>>> 2187af2d
             <Dialog onClose={closeDialog} open={dialogOpen}>
                 <DialogTitle sx={{ m: 0, p: 2 }}>
                     <Typography variant="subtitle1" component="div" className="checkout-title">
