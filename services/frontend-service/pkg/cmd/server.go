--- conflicted
+++ resolved
@@ -327,10 +327,7 @@
 	restHandler := http.HandlerFunc(func(w http.ResponseWriter, req *http.Request) {
 		defer readAllAndClose(req.Body, 1024)
 		if c.DexEnabled {
-<<<<<<< HEAD
 			fmt.Println("DEX ENABLED")
-=======
->>>>>>> ac457b77
 			interceptors.DexLoginInterceptor(w, req, httpHandler.Handle, c.DexClientId, c.DexBaseURL)
 			return
 		}
