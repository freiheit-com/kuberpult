--- conflicted
+++ resolved
@@ -264,55 +264,30 @@
 	return u
 }
 
-<<<<<<< HEAD
 func getRequestAuthorFromAzure(r *http.Request) *auth.User {
 	username := r.Header.Get("username")
 	email := r.Header.Get("email")
 	if username == "" || email == "" {
 		return auth.DefaultUser
-=======
-func getRequestAuthorFromAzure(r *http.Request) (*auth.User, error) {
-	username := r.Header.Get("username")
-	if username == "" {
-		return nil, fmt.Errorf("Username is not valid")
-	}
-
-	email := r.Header.Get("email")
-	if email == "" {
-		return nil, fmt.Errorf("Email is not valid")
->>>>>>> daf89b9d
 	}
 
 	u := &auth.User{
 		Name:  username,
 		Email: email,
 	}
-<<<<<<< HEAD
 	return u
-=======
-	return u, nil
->>>>>>> daf89b9d
+
 }
 
 func (p *Auth) ServeHTTP(w http.ResponseWriter, r *http.Request) {
 	logger.Wrap(r.Context(), func(ctx context.Context) error {
 		if c.AzureEnableAuth {
-<<<<<<< HEAD
 			u := getRequestAuthorFromAzure(r)
 			p.HttpServer.ServeHTTP(w, r.WithContext(auth.ToContext(ctx, u)))
-=======
-			if u, err := getRequestAuthorFromAzure(r); err != nil {
-				return err
-			} else {
-				p.HttpServer.ServeHTTP(w, r.WithContext(auth.ToContext(ctx, u)))
-			}
->>>>>>> daf89b9d
-
 		} else {
 			u := getRequestAuthorFromGoogleIAP(ctx, r)
 			p.HttpServer.ServeHTTP(w, r.WithContext(auth.ToContext(ctx, u)))
 		}
-
 		return nil
 	})
 }
