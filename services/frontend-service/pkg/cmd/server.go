--- conflicted
+++ resolved
@@ -315,22 +315,14 @@
 
 	grpcWebServer := grpcweb.WrapServer(gsrv)
 	httpHandler := handler.Server{
-<<<<<<< HEAD
 		BatchClient:                 batchClient,
 		RolloutClient:               rolloutClient,
-		ReleaseTrainPrognosisClient: releaseTrainPrognosisClient,
+    VersionClient: api.NewVersionServiceClient(cdCon),
+    ReleaseTrainPrognosisClient: releaseTrainPrognosisClient,
 		Config:                      c,
 		KeyRing:                     pgpKeyRing,
 		AzureAuth:                   c.AzureEnableAuth,
-=======
-		BatchClient:   batchClient,
-		RolloutClient: rolloutClient,
-		VersionClient: api.NewVersionServiceClient(cdCon),
-		Config:        c,
-		KeyRing:       pgpKeyRing,
-		AzureAuth:     c.AzureEnableAuth,
->>>>>>> f12fb35f
-	}
+  }
 	mux := http.NewServeMux()
 	restHandler := http.HandlerFunc(func(w http.ResponseWriter, req *http.Request) {
 		defer readAllAndClose(req.Body, 1024)
