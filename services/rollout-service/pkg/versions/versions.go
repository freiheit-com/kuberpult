--- conflicted
+++ resolved
@@ -243,25 +243,8 @@
 				Overview:   ov,
 				AppDetails: make(map[string]*api.GetAppDetailsResponse),
 			}
-<<<<<<< HEAD
-			for _, appName := range changedApps.ChangedApps {
-				appDetailsResponse, err := v.overviewClient.GetAppDetails(ctx, &api.GetAppDetailsRequest{
-					AppName: appName,
-				})
-				if err != nil {
-					grpcErr := grpc.UnwrapGRPCStatus(err)
-					if grpcErr != nil {
-						if grpcErr.Code() == codes.Canceled {
-							return nil
-						}
-					}
-					return fmt.Errorf("changedApps.recv: %w", err)
-				}
-
-=======
 			for _, appDetailsResponse := range changedApps.ChangedApps {
 				appName := appDetailsResponse.Application.Name
->>>>>>> ddfd0a90
 				overview.AppDetails[appName] = appDetailsResponse
 
 				app := appDetailsResponse.Application
