/*This file is part of kuberpult.

Kuberpult is free software: you can redistribute it and/or modify
it under the terms of the Expat(MIT) License as published by
the Free Software Foundation.

Kuberpult is distributed in the hope that it will be useful,
but WITHOUT ANY WARRANTY; without even the implied warranty of
MERCHANTABILITY or FITNESS FOR A PARTICULAR PURPOSE.  See the
MIT License for more details.

You should have received a copy of the MIT License
along with kuberpult. If not, see <https://directory.fsf.org/wiki/License:Expat>.

Copyright freiheit.com*/

package versions

import (
	"context"
	"fmt"
	"io"
	"sort"
	"testing"
	"time"

	"github.com/cenkalti/backoff/v4"
	api "github.com/freiheit-com/kuberpult/pkg/api/v1"
	"github.com/freiheit-com/kuberpult/pkg/setup"
	"github.com/google/go-cmp/cmp"
	grpc "google.golang.org/grpc"
	"google.golang.org/grpc/codes"
	"google.golang.org/grpc/metadata"
	"google.golang.org/grpc/status"
	"google.golang.org/protobuf/types/known/timestamppb"
)

type step struct {
	ChangedApps         *api.GetChangedAppsResponse
	ConnectErr          error
	RecvErr             error
	CancelContext       bool
	OverviewResponse    *api.GetOverviewResponse
	AppDetailsResponses map[string]*api.GetAppDetailsResponse
	ExpectReady         bool
	ExpectedEvents      []KuberpultEvent
}

type expectedVersion struct {
	Revision         string
	Environment      string
	Application      string
	DeployedVersion  uint64
	DeployTime       time.Time
	SourceCommitId   string
	OverviewMetadata metadata.MD
	VersionMetadata  metadata.MD
	IsProduction     bool
}

type mockOverviewStreamMessage struct {
	Overview     *api.GetOverviewResponse
	Error        error
	ConnectError error
}

type mockOverviewClient struct {
	grpc.ClientStream
	OverviewResponse    *api.GetOverviewResponse
	AppDetailsResponses map[string]*api.GetAppDetailsResponse
	LastMetadata        metadata.MD
	StartStep           chan struct{}
	Steps               chan step
	savedStep           *step
	current             int
}

// GetOverview implements api.OverviewServiceClient
func (m *mockOverviewClient) GetOverview(ctx context.Context, in *api.GetOverviewRequest, opts ...grpc.CallOption) (*api.GetOverviewResponse, error) {
	return m.OverviewResponse, nil
}

// GetOverview implements api.GetAppDetails
func (m *mockOverviewClient) GetAppDetails(ctx context.Context, in *api.GetAppDetailsRequest, opts ...grpc.CallOption) (*api.GetAppDetailsResponse, error) {
	if resp := m.AppDetailsResponses[in.AppName]; resp != nil {
		return resp, nil
	}
	return nil, status.Error(codes.Unknown, "no")
}

// StreamOverview implements api.OverviewServiceClient
func (m *mockOverviewClient) StreamOverview(ctx context.Context, in *api.GetOverviewRequest, opts ...grpc.CallOption) (api.OverviewService_StreamOverviewClient, error) {
	return nil, nil
}

// StreamOverview implements api.OverviewServiceClient
func (m *mockOverviewClient) StreamChangedApps(ctx context.Context, in *api.GetChangedAppsRequest, opts ...grpc.CallOption) (api.OverviewService_StreamChangedAppsClient, error) {
	m.StartStep <- struct{}{}
	reply, ok := <-m.Steps
	if !ok {
		return nil, fmt.Errorf("exhausted: %w", io.EOF)
	}
	if reply.ConnectErr != nil {
		return nil, reply.ConnectErr
	}
	m.savedStep = &reply
	return m, nil
}

func (m *mockOverviewClient) Recv() (*api.GetChangedAppsResponse, error) {
	var reply step
	var ok bool
	if m.savedStep != nil {
		reply = *m.savedStep
		m.savedStep = nil
		ok = true
	} else {
		m.StartStep <- struct{}{}
		reply, ok = <-m.Steps

	}
	if !ok {
		return nil, fmt.Errorf("exhausted: %w", io.EOF)
	}
	m.OverviewResponse = reply.OverviewResponse
	m.AppDetailsResponses = reply.AppDetailsResponses //Endpoint responses at different steps
	return reply.ChangedApps, reply.RecvErr
}

var _ api.OverviewServiceClient = (*mockOverviewClient)(nil)

type mockVersionResponse struct {
	response *api.GetVersionResponse
	err      error
}
type mockVersionClient struct {
	responses    map[string]mockVersionResponse
	LastMetadata metadata.MD
}

func (m *mockVersionClient) GetVersion(ctx context.Context, in *api.GetVersionRequest, opts ...grpc.CallOption) (*api.GetVersionResponse, error) {
	m.LastMetadata, _ = metadata.FromOutgoingContext(ctx)
	key := fmt.Sprintf("%s/%s@%s", in.Environment, in.Application, in.GitRevision)
	res, ok := m.responses[key]
	if !ok {
		return nil, status.Error(codes.Unknown, "no")
	}
	return res.response, res.err
}

func (m *mockVersionClient) GetManifests(ctx context.Context, in *api.GetManifestsRequest, opts ...grpc.CallOption) (*api.GetManifestsResponse, error) {
	return nil, status.Error(codes.Unimplemented, "unimplemented")
}

type mockVersionEventProcessor struct {
	events []KuberpultEvent
}

func (m *mockVersionEventProcessor) ProcessKuberpultEvent(ctx context.Context, ev KuberpultEvent) {
	m.events = append(m.events, ev)
}

func TestVersionClientStream(t *testing.T) {
	t.Parallel()
	testOverview := &api.GetOverviewResponse{
		Applications: map[string]*api.Application{
			"foo": {
				Releases: []*api.Release{
					{
						Version:        1,
						SourceCommitId: "00001",
					},
				},
				Team: "footeam",
			},
		},
		EnvironmentGroups: []*api.EnvironmentGroup{
			{

				EnvironmentGroupName: "staging-group",
				Priority:             api.Priority_UPSTREAM,
				Environments: []*api.Environment{
					{
						Name: "staging",
						Applications: map[string]*api.Environment_Application{
							"foo": {
								Name:    "foo",
								Version: 1,
								DeploymentMetaData: &api.Environment_Application_DeploymentMetaData{
									DeployTime: "123456789",
								},
							},
						},
					},
				},
			},
		},
		GitRevision: "1234",
	}

	testOverviewWithDifferentEnvgroup := &api.GetOverviewResponse{
		Applications: map[string]*api.Application{
			"foo": {
				Releases: []*api.Release{
					{
						Version:        2,
						SourceCommitId: "00002",
					},
				},
			},
		},
		EnvironmentGroups: []*api.EnvironmentGroup{
			{

				EnvironmentGroupName: "not-staging-group",
				Priority:             api.Priority_UPSTREAM,
				Environments: []*api.Environment{
					{
						Name: "staging",
						Applications: map[string]*api.Environment_Application{
							"foo": {
								Name:    "foo",
								Version: 2,
								DeploymentMetaData: &api.Environment_Application_DeploymentMetaData{
									DeployTime: "123456789",
								},
							},
						},
					},
				},
			},
		},
		GitRevision: "1234",
	}
	testOverviewWithProdEnvs := &api.GetOverviewResponse{
		Applications: map[string]*api.Application{
			"foo": {
				Team: "footeam",
				Releases: []*api.Release{
					{
						Version:        2,
						SourceCommitId: "00002",
					},
				},
			},
		},
		EnvironmentGroups: []*api.EnvironmentGroup{
			{
				EnvironmentGroupName: "production",
				Priority:             api.Priority_PROD,
				Environments: []*api.Environment{
					{
						Name: "production",
						Applications: map[string]*api.Environment_Application{
							"foo": {
								Name:    "foo",
								Version: 2,
								DeploymentMetaData: &api.Environment_Application_DeploymentMetaData{
									DeployTime: "123456789",
								},
							},
						},
					},
				},
			},
			{
				EnvironmentGroupName: "canary",
				Priority:             api.Priority_CANARY,
				Environments: []*api.Environment{
					{
						Name: "canary",
						Applications: map[string]*api.Environment_Application{
							"foo": {
								Name:    "foo",
								Version: 2,
								DeploymentMetaData: &api.Environment_Application_DeploymentMetaData{
									DeployTime: "123456789",
								},
							},
						},
					},
				},
			},
		},
		GitRevision: "1234",
	}
	emptyTestOverview := &api.GetOverviewResponse{
		EnvironmentGroups: []*api.EnvironmentGroup{},
		GitRevision:       "000",
	}

	tcs := []struct {
		Name                 string
		Steps                []step
		VersionResponses     map[string]mockVersionResponse
		GetOverviewResponses map[string]*api.GetOverviewResponse
		ExpectedVersions     []expectedVersion
	}{
		{
			Name: "Retries connections and finishes",
			Steps: []step{
				{
					ConnectErr: fmt.Errorf("no"),

					ExpectReady: false,
				},
				{
					RecvErr: fmt.Errorf("no"),

					ExpectReady: false,
				},
				{
					RecvErr:       status.Error(codes.Canceled, "context cancelled"),
					CancelContext: true,
				},
			},
		},
		{
			Name: "Puts received overviews in the cache",
			Steps: []step{
				{
					ChangedApps: &api.GetChangedAppsResponse{
						ChangedApps: []*api.GetAppDetailsResponse{
							{
								Application: &api.Application{
									Team: "footeam",
									Name: "foo",
									Releases: []*api.Release{
										{
											Version:        1,
											SourceCommitId: "00001",
										},
									},
								},
								Deployments: map[string]*api.Deployment{
									"staging": {
										Version: 1,
										DeploymentMetaData: &api.Deployment_DeploymentMetaData{
											DeployTime: "123456789",
										},
									},
								},
							},
						},
					},
					OverviewResponse: testOverview,
					ExpectReady:      true,
					ExpectedEvents: []KuberpultEvent{
						{
							Environment:      "staging",
							Application:      "foo",
							EnvironmentGroup: "staging-group",
							Team:             "footeam",
							Version: &VersionInfo{
								Version:        1,
								SourceCommitId: "00001",
								DeployedAt:     time.Unix(123456789, 0).UTC(),
							},
						},
					},
				},
				{
					RecvErr:       status.Error(codes.Canceled, "context cancelled"),
					CancelContext: true,
				},
			},
			ExpectedVersions: []expectedVersion{
				{
					Revision:        "1234",
					Environment:     "staging",
					Application:     "foo",
					DeployedVersion: 1,
					SourceCommitId:  "00001",
					DeployTime:      time.Unix(123456789, 0).UTC(),
				},
			},
		},
		{
			Name: "Can resolve versions from the versions client",
			Steps: []step{
				{
					RecvErr:       status.Error(codes.Canceled, "context cancelled"),
					CancelContext: true,
				},
			},
			VersionResponses: map[string]mockVersionResponse{
				"staging/foo@1234": {
					response: &api.GetVersionResponse{
						Version:        1,
						SourceCommitId: "00001",
						DeployedAt:     timestamppb.New(time.Unix(123456789, 0).UTC()),
					},
				},
			},
			ExpectedVersions: []expectedVersion{
				{
					Revision:        "1234",
					Environment:     "staging",
					Application:     "foo",
					DeployedVersion: 1,
					SourceCommitId:  "00001",
					DeployTime:      time.Unix(123456789, 0).UTC(),
					VersionMetadata: metadata.MD{
						"author-email": {"a3ViZXJwdWx0LXJvbGxvdXQtc2VydmljZUBsb2NhbA=="},
						"author-name":  {"a3ViZXJwdWx0LXJvbGxvdXQtc2VydmljZQ=="},
					},
				},
			},
		},
		{
			Name: "Don't notify twice for the same version",
			Steps: []step{
				{
					ChangedApps: &api.GetChangedAppsResponse{
						ChangedApps: []*api.GetAppDetailsResponse{
							{
								Application: &api.Application{
									Team: "footeam",
									Name: "foo",
									Releases: []*api.Release{
										{
											Version:        1,
											SourceCommitId: "00001",
										},
									},
								},
								Deployments: map[string]*api.Deployment{
									"staging": {
										Version: 1,
										DeploymentMetaData: &api.Deployment_DeploymentMetaData{
											DeployTime: "123456789",
										},
									},
								},
							},
						},
					},
					OverviewResponse: testOverview,
					ExpectReady:      true,
					ExpectedEvents: []KuberpultEvent{
						{
							Environment:      "staging",
							Application:      "foo",
							EnvironmentGroup: "staging-group",
							Team:             "footeam",
							Version: &VersionInfo{
								Version:        1,
								SourceCommitId: "00001",
								DeployedAt:     time.Unix(123456789, 0).UTC(),
							},
						},
					},
				},
				{
					ChangedApps: &api.GetChangedAppsResponse{
						ChangedApps: []*api.GetAppDetailsResponse{
							{
								Application: &api.Application{
									Team: "footeam",
									Name: "foo",
									Releases: []*api.Release{
										{
											Version:        1,
											SourceCommitId: "00001",
										},
									},
								},
								Deployments: map[string]*api.Deployment{
									"staging": {
										Version: 1,
										DeploymentMetaData: &api.Deployment_DeploymentMetaData{
											DeployTime: "123456789",
										},
									},
								},
							},
						},
					},
					OverviewResponse: testOverview,
					ExpectReady:      true,
				},
				{
					RecvErr:       status.Error(codes.Canceled, "context cancelled"),
					CancelContext: true,
				},
			},
		},
		{
			Name: "Notify for apps that are deleted",
			Steps: []step{
				{
					ChangedApps: &api.GetChangedAppsResponse{
						ChangedApps: []*api.GetAppDetailsResponse{
							{
								Application: &api.Application{
									Team: "footeam",
									Name: "foo",
									Releases: []*api.Release{
										{
											Version:        1,
											SourceCommitId: "00001",
										},
									},
								},
								Deployments: map[string]*api.Deployment{
									"staging": {
										Version: 1,
										DeploymentMetaData: &api.Deployment_DeploymentMetaData{
											DeployTime: "123456789",
										},
									},
								},
							},
						},
					},
					OverviewResponse: testOverview,
					ExpectReady:      true,
					ExpectedEvents: []KuberpultEvent{
						{
							Environment:      "staging",
							Application:      "foo",
							EnvironmentGroup: "staging-group",
							Team:             "footeam",
							Version: &VersionInfo{
								Version:        1,
								SourceCommitId: "00001",
								DeployedAt:     time.Unix(123456789, 0).UTC(),
							},
						},
					},
				},
				{
					ChangedApps: &api.GetChangedAppsResponse{
						ChangedApps: []*api.GetAppDetailsResponse{
							{
								Application: &api.Application{
									Name: "foo",
									Team: "footeam",
									Releases: []*api.Release{
										{
											Version:        1,
											SourceCommitId: "00001",
										},
									},
								},
								Deployments: map[string]*api.Deployment{},
							},
						},
					},
					OverviewResponse: emptyTestOverview,
					ExpectReady:      true,
					ExpectedEvents: []KuberpultEvent{
						{
							Environment:      "staging",
							Application:      "foo",
							EnvironmentGroup: "staging-group",
							Team:             "footeam",
							Version:          &VersionInfo{},
						},
					},
				},
				{
					RecvErr:       status.Error(codes.Canceled, "context cancelled"),
					CancelContext: true,
				},
			},
		},
		{
			Name: "Notify for apps that are deleted across reconnects",
			Steps: []step{
				{
					ChangedApps: &api.GetChangedAppsResponse{
						ChangedApps: []*api.GetAppDetailsResponse{
							{
								Application: &api.Application{
									Name: "foo",
									Team: "footeam",
									Releases: []*api.Release{
										{
											Version:        1,
											SourceCommitId: "00001",
										},
									},
								},
								Deployments: map[string]*api.Deployment{
									"staging": {
										Version: 1,
										DeploymentMetaData: &api.Deployment_DeploymentMetaData{
											DeployTime: "123456789",
										},
									},
								},
							},
						},
					},
					OverviewResponse: testOverview,
					ExpectReady:      true,
					ExpectedEvents: []KuberpultEvent{
						{
							Environment:      "staging",
							Application:      "foo",
							EnvironmentGroup: "staging-group",
							Team:             "footeam",
							Version: &VersionInfo{
								Version:        1,
								SourceCommitId: "00001",
								DeployedAt:     time.Unix(123456789, 0).UTC(),
							},
						},
					},
				},
				{
					RecvErr: fmt.Errorf("no"),

					ExpectReady: false,
				},
				{
					ChangedApps: &api.GetChangedAppsResponse{
						ChangedApps: []*api.GetAppDetailsResponse{
							{
								Application: &api.Application{
									Name: "foo",
									Team: "footeam",
									Releases: []*api.Release{
										{
											Version:        1,
											SourceCommitId: "00001",
										},
									},
								},
								Deployments: map[string]*api.Deployment{},
							},
						},
					},
					OverviewResponse: emptyTestOverview,
					ExpectReady:      true,
					ExpectedEvents: []KuberpultEvent{
						{
							Environment:      "staging",
							Application:      "foo",
							EnvironmentGroup: "staging-group",
							Team:             "footeam",
							Version:          &VersionInfo{},
						},
					},
				},
				{
					RecvErr:       status.Error(codes.Canceled, "context cancelled"),
					CancelContext: true,
				},
			},
		},
		{
			Name: "Updates environment groups",
			Steps: []step{
				{
					ChangedApps: &api.GetChangedAppsResponse{
						ChangedApps: []*api.GetAppDetailsResponse{
							{
								Application: &api.Application{
									Name: "foo",
									Team: "footeam",
									Releases: []*api.Release{
										{
											Version:        1,
											SourceCommitId: "00001",
										},
									},
								},
								Deployments: map[string]*api.Deployment{
									"staging": {
										Version: 1,
										DeploymentMetaData: &api.Deployment_DeploymentMetaData{
											DeployTime: "123456789",
										},
									},
								},
							},
						},
					},
					OverviewResponse: testOverview,
					ExpectReady:      true,
					ExpectedEvents: []KuberpultEvent{
						{
							Environment:      "staging",
							Application:      "foo",
							EnvironmentGroup: "staging-group",
							Team:             "footeam",
							Version: &VersionInfo{
								Version:        1,
								SourceCommitId: "00001",
								DeployedAt:     time.Unix(123456789, 0).UTC(),
							},
						},
					},
				},
				{
					ChangedApps: &api.GetChangedAppsResponse{
						ChangedApps: []*api.GetAppDetailsResponse{
							{
								Application: &api.Application{
									Name: "foo",
									Team: "footeam",
									Releases: []*api.Release{
										{
											Version:        1,
											SourceCommitId: "00001",
										},
									},
								},
								Deployments: map[string]*api.Deployment{
									"staging": {
										Version: 2,
										DeploymentMetaData: &api.Deployment_DeploymentMetaData{
											DeployTime: "123456789",
										},
									},
								},
							},
						},
					},
					OverviewResponse: testOverviewWithDifferentEnvgroup,
					ExpectReady:      true,
					ExpectedEvents: []KuberpultEvent{
						{
							Environment:      "staging",
							Application:      "foo",
							EnvironmentGroup: "not-staging-group",
							Team:             "footeam",
							Version: &VersionInfo{
								Version:        2,
								SourceCommitId: "00002",
								DeployedAt:     time.Unix(123456789, 0).UTC(),
							},
						},
					},
				},
				{
					RecvErr:       status.Error(codes.Canceled, "context cancelled"),
					CancelContext: true,
				},
			},
		},
		{
			Name: "Reports production environments",
			Steps: []step{
				{
					ChangedApps: &api.GetChangedAppsResponse{
						ChangedApps: []*api.GetAppDetailsResponse{
							{
								Application: &api.Application{
									Name: "foo",
									Team: "footeam",
									Releases: []*api.Release{
										{
											Version:        2,
											SourceCommitId: "00002",
										},
									},
								},
								Deployments: map[string]*api.Deployment{
									"production": {
										Version: 2,
										DeploymentMetaData: &api.Deployment_DeploymentMetaData{
											DeployTime: "123456789",
										},
									},
									"canary": {
										Version: 2,
										DeploymentMetaData: &api.Deployment_DeploymentMetaData{
											DeployTime: "123456789",
										},
									},
								},
							},
						},
					},
					OverviewResponse: testOverviewWithProdEnvs,
					ExpectReady:      true,
					ExpectedEvents: []KuberpultEvent{
						{
							Environment:      "production",
							Application:      "foo",
							EnvironmentGroup: "production",
							IsProduction:     true,
							Team:             "footeam",
							Version: &VersionInfo{
								Version:        2,
								SourceCommitId: "00002",
								DeployedAt:     time.Unix(123456789, 0).UTC(),
							},
						},
						{
							Environment:      "canary",
							Application:      "foo",
							EnvironmentGroup: "canary",
							IsProduction:     true,
							Team:             "footeam",
							Version: &VersionInfo{
								Version:        2,
								SourceCommitId: "00002",
								DeployedAt:     time.Unix(123456789, 0).UTC(),
							},
						},
					},
				},
				{
					RecvErr:       status.Error(codes.Canceled, "context cancelled"),
					CancelContext: true,
				},
			},
		},
	}
	for _, tc := range tcs {
		tc := tc
		t.Run(tc.Name, func(t *testing.T) {
			ctx, cancel := context.WithCancel(context.Background())
			vp := &mockVersionEventProcessor{}
			startSteps := make(chan struct{})
			steps := make(chan step)
			moc := &mockOverviewClient{StartStep: startSteps, Steps: steps}
			if tc.VersionResponses == nil {
				tc.VersionResponses = map[string]mockVersionResponse{}
			}
			mvc := &mockVersionClient{responses: tc.VersionResponses}
			vc := New(moc, mvc, nil, false, []string{})
			hs := &setup.HealthServer{}
			hs.BackOffFactory = func() backoff.BackOff {
				return backoff.NewConstantBackOff(time.Millisecond)
			}
			errCh := make(chan error)
			go func() {
				errCh <- vc.ConsumeEvents(ctx, vp, hs.Reporter("versions"))
			}()
			for i, s := range tc.Steps {
				<-startSteps
				if i > 0 {
					assertStep(t, i-1, tc.Steps[i-1], vp, hs)
				}
				if s.CancelContext {
					cancel()
				}
				select {
				case steps <- s:
				case err := <-errCh:
					t.Fatalf("expected no error but received %q", err)
				case <-time.After(10 * time.Second):
					t.Fatal("test got stuck after 10 seconds")
				}
			}
			cancel()
			err := <-errCh
			if err != nil {
				t.Errorf("expected no error, but received %q", err)
			}
			if len(steps) != 0 {
				t.Errorf("expected all events to be consumed, but got %d left", len(steps))
			}
			assertExpectedVersions(t, tc.ExpectedVersions, vc, moc, mvc)

		})
	}
}

func assertStep(t *testing.T, i int, s step, vp *mockVersionEventProcessor, hs *setup.HealthServer) {
	if hs.IsReady("versions") != s.ExpectReady {
		t.Errorf("wrong readyness in step %d, expected %t but got %t", i, s.ExpectReady, hs.IsReady("versions"))
	}

<<<<<<< HEAD
	//Sort this to avoid flakeyness based on order
=======
	//Sort this to avoid flakiness based on order
>>>>>>> eb38285d
	sort.Slice(vp.events, func(i, j int) bool {
		return vp.events[i].Environment < vp.events[j].Environment
	})
	//Sort this to avoid flakiness based on order
	sort.Slice(s.ExpectedEvents, func(i, j int) bool {
		return s.ExpectedEvents[i].Environment < s.ExpectedEvents[j].Environment
	})

	if !cmp.Equal(s.ExpectedEvents, vp.events) {
		t.Errorf("version events differ: %s", cmp.Diff(s.ExpectedEvents, vp.events))
	}
	vp.events = nil
}

func assertExpectedVersions(t *testing.T, expectedVersions []expectedVersion, vc VersionClient, mc *mockOverviewClient, mvc *mockVersionClient) {
	for _, ev := range expectedVersions {
		version, err := vc.GetVersion(context.Background(), ev.Revision, ev.Environment, ev.Application)
		if err != nil {
			t.Errorf("expected no error for %s/%s@%s, but got %q", ev.Environment, ev.Application, ev.Revision, err)
			continue
		}
		if version.Version != ev.DeployedVersion {
			t.Errorf("expected version %d to be deployed for %s/%s@%s but got %d", ev.DeployedVersion, ev.Environment, ev.Application, ev.Revision, version.Version)
		}
		if version.DeployedAt != ev.DeployTime {
			t.Errorf("expected deploy time to be %q for %s/%s@%s but got %q", ev.DeployTime, ev.Environment, ev.Application, ev.Revision, version.DeployedAt)
		}
		if version.SourceCommitId != ev.SourceCommitId {
			t.Errorf("expected source commit id to be %q for %s/%s@%s but got %q", ev.SourceCommitId, ev.Environment, ev.Application, ev.Revision, version.SourceCommitId)
		}
		if !cmp.Equal(mc.LastMetadata, ev.OverviewMetadata) {
			t.Errorf("mismachted version metadata %s", cmp.Diff(mc.LastMetadata, ev.OverviewMetadata))
		}
		if !cmp.Equal(mvc.LastMetadata, ev.VersionMetadata) {
			t.Errorf("mismachted version metadata %s", cmp.Diff(mvc.LastMetadata, ev.VersionMetadata))
		}

	}
}<|MERGE_RESOLUTION|>--- conflicted
+++ resolved
@@ -867,11 +867,7 @@
 		t.Errorf("wrong readyness in step %d, expected %t but got %t", i, s.ExpectReady, hs.IsReady("versions"))
 	}
 
-<<<<<<< HEAD
-	//Sort this to avoid flakeyness based on order
-=======
 	//Sort this to avoid flakiness based on order
->>>>>>> eb38285d
 	sort.Slice(vp.events, func(i, j int) bool {
 		return vp.events[i].Environment < vp.events[j].Environment
 	})
