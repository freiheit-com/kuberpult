/*This file is part of kuberpult.

Kuberpult is free software: you can redistribute it and/or modify
it under the terms of the Expat(MIT) License as published by
the Free Software Foundation.

Kuberpult is distributed in the hope that it will be useful,
but WITHOUT ANY WARRANTY; without even the implied warranty of
MERCHANTABILITY or FITNESS FOR A PARTICULAR PURPOSE.  See the
MIT License for more details.

You should have received a copy of the MIT License
along with kuberpult. If not, see <https://directory.fsf.org/wiki/License:Expat>.

Copyright freiheit.com*/

package service

import (
	"context"
	"fmt"
	"github.com/freiheit-com/kuberpult/services/rollout-service/pkg/argo"

	"github.com/argoproj/argo-cd/v2/pkg/apiclient/application"
	"github.com/argoproj/argo-cd/v2/pkg/apis/application/v1alpha1"
	"github.com/argoproj/gitops-engine/pkg/health"
	"github.com/freiheit-com/kuberpult/pkg/logger"
	"github.com/freiheit-com/kuberpult/pkg/setup"
	"github.com/freiheit-com/kuberpult/services/rollout-service/pkg/versions"
	"go.uber.org/zap"
	"google.golang.org/grpc"
	"google.golang.org/grpc/codes"
	"google.golang.org/grpc/status"
)

// this is a simpler version of ApplicationServiceClient from the application package
type SimplifiedApplicationServiceClient interface {
	Watch(ctx context.Context, qry *application.ApplicationQuery, opts ...grpc.CallOption) (application.ApplicationService_WatchClient, error)
}

// type assertion
var (
	_ SimplifiedApplicationServiceClient = (application.ApplicationServiceClient)(nil)
)

type ArgoEventProcessor interface {
	ProcessArgoEvent(ctx context.Context, ev ArgoEvent)
}

func ConsumeEvents(ctx context.Context, appClient SimplifiedApplicationServiceClient, dispatcher *Dispatcher, hlth *setup.HealthReporter, a *argo.ArgoAppProcessor) error {
	return hlth.Retry(ctx, func() error {
		//exhaustruct:ignore
		watch, err := appClient.Watch(ctx, &application.ApplicationQuery{})
		if err != nil {
			if status.Code(err) == codes.Canceled {
				// context is cancelled -> we are shutting down
				return setup.Permanent(nil)
			}
			return fmt.Errorf("watching applications: %w", err)
		}
		hlth.ReportReady("consuming events")
		for {
			ev, err := watch.Recv()
			if err != nil {
				if status.Code(err) == codes.Canceled {
					// context is cancelled -> we are shutting down
					return setup.Permanent(nil)
				}
				return err
			}
			environment, application := getEnvironmentAndName(ev.Application.Annotations)
			if application == "" {
				continue
			}
			k := Key{Application: application, Environment: environment}
			switch ev.Type {
			case "ADDED", "MODIFIED", "DELETED":
				dispatcher.Dispatch(ctx, k, ev)
				select {
				case a.ArgoApps <- ev:
				default:
<<<<<<< HEAD
					//TODO: Send something to someone
				}
=======
					logger.FromContext(ctx).Sugar().Warnf("argo apps channel at full capacity of %d. Discarding event: %v", cap(a.ArgoApps), ev)
				}
				//TODO SRX-7BZWPD: Send Metrics to datadog (requires datadog configuration for the rollout service)
>>>>>>> fe9ea655
			case "BOOKMARK":
				// ignore this event
			default:
				logger.FromContext(ctx).Warn("argocd.application.unknown_type", zap.String("event.type", string(ev.Type)))
			}
		}
	})
}

func getEnvironmentAndName(annotations map[string]string) (string, string) {
	return annotations["com.freiheit.kuberpult/environment"], annotations["com.freiheit.kuberpult/application"]
}

type ArgoEvent struct {
	Environment      string
	Application      string
	SyncStatusCode   v1alpha1.SyncStatusCode
	HealthStatusCode health.HealthStatusCode
	OperationState   *v1alpha1.OperationState
	Version          *versions.VersionInfo
}<|MERGE_RESOLUTION|>--- conflicted
+++ resolved
@@ -79,14 +79,9 @@
 				select {
 				case a.ArgoApps <- ev:
 				default:
-<<<<<<< HEAD
-					//TODO: Send something to someone
-				}
-=======
 					logger.FromContext(ctx).Sugar().Warnf("argo apps channel at full capacity of %d. Discarding event: %v", cap(a.ArgoApps), ev)
 				}
 				//TODO SRX-7BZWPD: Send Metrics to datadog (requires datadog configuration for the rollout service)
->>>>>>> fe9ea655
 			case "BOOKMARK":
 				// ignore this event
 			default:
