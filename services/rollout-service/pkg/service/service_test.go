--- conflicted
+++ resolved
@@ -388,11 +388,7 @@
 				ApplicationClient:     nil,
 				ManageArgoAppsEnabled: true,
 				ManageArgoAppsFilter:  []string{},
-<<<<<<< HEAD
-				ArgoApps:              make(chan *v1alpha1.ApplicationWatchEvent),
-=======
 				ArgoApps:              make(chan *v1alpha1.ApplicationWatchEvent, 10),
->>>>>>> fe9ea655
 			})
 			if diff := cmp.Diff(tc.ExpectedError, err, cmpopts.EquateErrors()); diff != "" {
 				t.Errorf("error mismatch (-want, +got):\n%s", diff)
