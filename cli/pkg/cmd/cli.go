--- conflicted
+++ resolved
@@ -81,13 +81,10 @@
 		return handleDeleteAppLock(*kpClientParams, subflags)
 	case "delete-team-lock":
 		return handleDeleteTeamLock(*kpClientParams, subflags)
-<<<<<<< HEAD
+	case "delete-group-lock":
+		return handleDeleteGroupLock(*kpClientParams, subflags)
 	case "release-train":
 		return handleReleaseTrain(*kpClientParams, subflags)
-=======
-	case "delete-group-lock":
-		return handleDeleteGroupLock(*kpClientParams, subflags)
->>>>>>> f9fa0cdc
 	default:
 		log.Printf("unknown subcommand %s\n", subcommand)
 		return ReturnCodeInvalidArguments
