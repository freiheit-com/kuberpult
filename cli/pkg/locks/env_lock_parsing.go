--- conflicted
+++ resolved
@@ -122,11 +122,7 @@
 
 	fs := flag.NewFlagSet("flag set", flag.ContinueOnError)
 
-<<<<<<< HEAD
-	fs.Var(&cmdArgs.environment, "environment", "the environment to delete the lock")
-=======
 	fs.Var(&cmdArgs.environment, "environment", "the environment to delete the lock for")
->>>>>>> 415cd9ac
 	fs.Var(&cmdArgs.lockId, "lockID", "the ID of the lock you are trying to delete")
 
 	if err := fs.Parse(args); err != nil {
