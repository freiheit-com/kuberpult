FROM bufbuild/buf:1.55.1 AS buf
FROM golang:1.24.2-alpine3.21

COPY --from=buf /usr/local/bin/buf /usr/local/bin/buf

RUN apk add --no-cache ca-certificates tzdata alpine-sdk go make pkgconfig build-base git tar npm sqlite sqlite-dev bash cmake g++ musl-dev openssl-dev python3 py3-pip libffi-dev curl libssh2-dev
COPY ./services/manifest-repo-export-service/install-libgit2.sh /tmp/install-libgit2.sh
COPY ./services/manifest-repo-export-service/gitconfig /etc/gitconfig
RUN /tmp/install-libgit2.sh && rm /tmp/install-libgit2.sh
RUN npm install -g pnpm@8.9.2

ARG GO_CI_LINT_VERSION="v2.2.1"
RUN go install github.com/golangci/golangci-lint/v2/cmd/golangci-lint@$GO_CI_LINT_VERSION
ARG GO_EXHAUSTSTRUCT_VERSION="v3.3.1"
RUN go install github.com/GaijinEntertainment/go-exhaustruct/v3/cmd/exhaustruct@$GO_EXHAUSTSTRUCT_VERSION

RUN curl --fail --silent --show-error --location --remote-name "https://get.helm.sh/helm-v3.14.2-linux-amd64.tar.gz"
RUN echo 0885a501d586c1e949e9b113bf3fb3290b0bbf74db9444a1d8c2723a143006a5 helm-v3.14.2-linux-amd64.tar.gz | sha256sum -c
RUN tar xzf helm-v3.14.2-linux-amd64.tar.gz
RUN mv linux-amd64/helm /usr/local/bin/helm
RUN chmod +x /usr/local/bin/helm

WORKDIR /kp

# Installing Go dependencies should be the only Go-code related step done on the builder image
COPY go.mod go.sum ./
RUN go mod download
<<<<<<< HEAD
COPY pkg pkg
RUN cd pkg && buf generate
RUN go install github.com/oapi-codegen/oapi-codegen/v2/cmd/oapi-codegen@latest
RUN cd pkg &&  oapi-codegen -generate "std-http-server" -o publicapi/server-gen.go -package publicapi publicapi/api.yaml

# Rebuild-Counter: 4.5
=======
RUN go install github.com/oapi-codegen/oapi-codegen/v2/cmd/oapi-codegen@latest
>>>>>>> 1ec53469
<|MERGE_RESOLUTION|>--- conflicted
+++ resolved
@@ -25,13 +25,7 @@
 # Installing Go dependencies should be the only Go-code related step done on the builder image
 COPY go.mod go.sum ./
 RUN go mod download
-<<<<<<< HEAD
-COPY pkg pkg
-RUN cd pkg && buf generate
 RUN go install github.com/oapi-codegen/oapi-codegen/v2/cmd/oapi-codegen@latest
 RUN cd pkg &&  oapi-codegen -generate "std-http-server" -o publicapi/server-gen.go -package publicapi publicapi/api.yaml
 
-# Rebuild-Counter: 4.5
-=======
-RUN go install github.com/oapi-codegen/oapi-codegen/v2/cmd/oapi-codegen@latest
->>>>>>> 1ec53469
+# Rebuild-Counter: 5