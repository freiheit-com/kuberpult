--- conflicted
+++ resolved
@@ -83,30 +83,22 @@
 	IMAGE_TAG=local make -C services/manifest-repo-export-service docker
 	IMAGE_TAG=local make -C services/frontend-service docker
 
-<<<<<<< HEAD
+
 .PHONY: all-services
 all-services:
 	@for service in services/*; do \
 		make -C $$service docker; \
 	done
 
-kuberpult: prepare-compose compose-down all-services
-=======
 kuberpult: prepare-compose compose-down
->>>>>>> 06e91b30
 	docker compose -f docker-compose.yml -f docker-compose.persist.yml up
 
 reset-db: compose-down
 	# This deletes the volume of the default db location:
 	docker volume rm kuberpult_pgdata
 
-<<<<<<< HEAD
-kuberpult-freshdb: prepare-compose compose-down all-services
-	docker compose up 
-=======
 kuberpult-freshdb: prepare-compose compose-down
 	docker compose up
->>>>>>> 06e91b30
 
 # Run this before starting the unit tests in your IDE:
 unit-test-db:
