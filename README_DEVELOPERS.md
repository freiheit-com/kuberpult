# kuberpult Readme for developers

## introduction

Unlike ArgoCD kuberpult is not triggered based on push to the repository, It is triggered by rest api instead (or ui which in turn calls the rest api). 
when a `/release` api is called with the manifest files, it checks the repository for additional information (ArgoCD related) and commits and pushes the manifests back into the respository which are then handled by ArgoCD. 
For full usage instructions please check the [readme](https://github.com/freiheit-com/kuberpult/blob/main/readme.md).

<<<<<<< HEAD
## Start Kuberpult with Docker Compose
* Kuberpult can be started with `docker-compose up`
* This only starts the services locally.
* This **doesn't** create the repository or any data for Kuberpult.
* This builds and runs the current code on your local machine.
* Only requirements are `docker` and `docker-compose`
* https://docs.docker.com/compose/install/

## Install dev tools
=======
It is split into two parts, the backend logic in `cd-service`, and the frontend which is split into two microservices, the `frontend-service` which provides the rest backing for the ui, and the `ui-service` with the actual ui. 
The `cd-service` takes the url of the repository to watch from the environment variable `KUBERPULT_GIT_URL` and the branch to watch from the environment variable `KUBERPULT_GIT_BRANCH`.
>>>>>>> 5cfe16a9

## pre requisite software

- [docker](https://docs.docker.com/get-docker/)
- [docker-compose](https://docs.docker.com/compose/install/) v1.29.2

## setup and run instructions (with docker compose)

- in `services/cd-service`, initialize a bare repository with the name `repository_remote`

```bash
cd services/cd-service
git init --bare repository_remote
cd ../..
```
- the value of environment variables are defaulted to `KUBERPULT_GIT_URL=./repository_remote` and `KUBERPULT_GIT_BRANCH=master`
- run the following command to start all the services required, the `--build` parameter is added to build any changes you may have added to the code

```bash
docker-compose up --build
```
- the `cd-service` is available at `localhost:8080` and the kuberpult ui is available at `localhost:3000`

## GRCP Calls (with docker-compose setup)

Most calls can be made directly from the UI.
To make specific calls for manual testing, install [evans](https://github.com/ktr0731/evans).

When the services are running with `docker-compose`, start evans like this:

`evans --host localhost --port 8443  -r`

`api.v1@localhost:8443> service DeployService`

```
api.v1.DeployService@localhost:8443> call Deploy
environment (TYPE_STRING) => development
application (TYPE_STRING) => app-alerting-service
version (TYPE_UINT64) => 91
ignoreAllLocks (TYPE_BOOL) => false
✔ Queue
{}
```

### to test setup was done correctly

- for adding changes and testing releasing, clone the `repository_remote` folder. 
- calling curl command to `/release` api with form data for manifest file should have update the remote repository with a new relase.
- view the changes in ui as well

```bash
cd services/cd-service
git clone ./repository_remote repository_checkedout
cd repository_checkedout
touch manifest.yaml
# This should cause the release to be pushed to the git repository
curl --form-string 'application=helloworld' --form 'manifests[development]=@manifest.yaml' localhost:8080/release
git pull
cd ../../..
```

## Unit tests

Go tests would be part of the same package as the main code, but ending the file names with `_test.go`. When adding new testcases, please use [table driven tests](https://revolution.dev/app/-JqFGExX46gs9mH7vxR5/WORKSPACE_DOCUMENT/-MjkBXy5_eugWYQsxyHl/) 

To run tests, the root makefile has test command which runs the test commands in `services/cd-service/Makefile` and `services/frontend-service/Makefile`, which in turn run tests for go and yarn files.

```bash
make test
```

When there is build issues in the test code, it would show up as a build failure during make test with the proper error.

When a single test case fails, the test case shows up with the curresponding error.

For a more verbose version, you could go into the service directory and run the tests manually in verbose mode

```bash
cd services/cd-service
go test ./... -v
```

# Installation outside of docker 

## pre requisite software 

- [docker](https://docs.docker.com/get-docker/) - for docker build for cd-service - optional
- [node](https://nodejs.org/en/download/) - ensure you're using an LTS version (or use [nvm](https://github.com/nvm-sh/nvm#installing-and-updating))
- [yarn](https://classic.yarnpkg.com/lang/en/docs/install/#mac-stable)

## Libraries required
- libgit2 >= 1.0
  download tar file and follow instructions here: https://github.com/libgit2/libgit2#installation
  it worked for me to run: (the instructions are slightly different)
  ```
  sudo apt-get install libssl-dev
  mkdir build && cd build
  cmake ..
  sudo cmake --build . --target install
  ```
  Afterwards, set your library path, e.g.: `export LD_LIBRARY_PATH='/usr/local/lib/'`
- Chart Testing: 
  - install `helm`, `Yamale`, `Yamllint` as prerequisites to `ct` from https://github.com/helm/chart-testing#installation 
  - then follow the instructions to install `ct`
- golang >= 1.16
- protoc >=3.15
- buf from https://docs.buf.build/installation

## Setup and Run

### With makefiles

- in `services/cd-service`, initialize a bare repository with the name `repository_remote`

```bash
cd services/cd-service
git init --bare repository_remote
```

- for cd-service 

```bash
cd services/cd-service
# Running with docker container (recommended)
WITH_DOCKER=true make run

# For running without docker containers use
# make run
```

- for frontend service - Note, frontend services are not 
```bash
cd services/frontend-service
make run
```

- for ui
```
cd services/frontend-service
make start
```


## releasing a new version

Releases are half-automated via github actions.

To create a release, ensure that the release version and accompanying changes are added in `CHANGELOG.md` file. 
Once done, create a tag with the release version (use semantic versioning for the tag, and do not add a preceding 'v'. Eg: `0.4.21`) `git tag --sign --edit <version>` and push the tag in.
It will run the [release workflow](https://github.com/freiheit-com/kuberpult/actions/workflows/execution-plan-tag.yml) and create a draft release. 
Verify that the release draft is correct in the Github UI and publish it for release.

## Notes

- there is a dev image based on alpine in `docker/build`. you can start a shell in the image using the `./dmake` command.

- The first version of this tool was written using go-git v5. Sadly the performance was abysmal. Adding a new manifest took > 20 seconds. Therefore, we switched to libgit2 which is much faster but less ergonomic.<|MERGE_RESOLUTION|>--- conflicted
+++ resolved
@@ -1,32 +1,21 @@
-# kuberpult Readme for developers
+# Kuberpult Readme for developers
 
-## introduction
+## Introduction
 
-Unlike ArgoCD kuberpult is not triggered based on push to the repository, It is triggered by rest api instead (or ui which in turn calls the rest api). 
-when a `/release` api is called with the manifest files, it checks the repository for additional information (ArgoCD related) and commits and pushes the manifests back into the respository which are then handled by ArgoCD. 
-For full usage instructions please check the [readme](https://github.com/freiheit-com/kuberpult/blob/main/readme.md).
-
-<<<<<<< HEAD
-## Start Kuberpult with Docker Compose
-* Kuberpult can be started with `docker-compose up`
-* This only starts the services locally.
-* This **doesn't** create the repository or any data for Kuberpult.
-* This builds and runs the current code on your local machine.
-* Only requirements are `docker` and `docker-compose`
-* https://docs.docker.com/compose/install/
+Unlike ArgoCD, Kuberpult is not triggered based on push to the repository. It is triggered by REST api instead (or ui which, in turn, calls the REST api).
+When a `/release` endpoint is called with the manifest files, it checks the repository for additional information (ArgoCD related), then commits and pushes the manifests to the repository which is then handled by ArgoCD.
+For full usage instructions, please check the [readme](https://github.com/freiheit-com/kuberpult/blob/main/readme.md).
 
 ## Install dev tools
-=======
-It is split into two parts, the backend logic in `cd-service`, and the frontend which is split into two microservices, the `frontend-service` which provides the rest backing for the ui, and the `ui-service` with the actual ui. 
-The `cd-service` takes the url of the repository to watch from the environment variable `KUBERPULT_GIT_URL` and the branch to watch from the environment variable `KUBERPULT_GIT_BRANCH`.
->>>>>>> 5cfe16a9
+It is split into two parts. The backend logic is in the `cd-service`. The frontend is also split into two microservices, the `frontend-service` that provides the REST backing for the ui, and the `ui-service` with the actual ui.
+The `cd-service` takes the URL of the repository to watch from the environment variable `KUBERPULT_GIT_URL` and the branch to watch from the environment variable `KUBERPULT_GIT_BRANCH`.
 
-## pre requisite software
+## Prerequisite software
 
 - [docker](https://docs.docker.com/get-docker/)
 - [docker-compose](https://docs.docker.com/compose/install/) v1.29.2
 
-## setup and run instructions (with docker compose)
+## Setup and run instructions (with docker-compose)
 
 - in `services/cd-service`, initialize a bare repository with the name `repository_remote`
 
@@ -36,12 +25,12 @@
 cd ../..
 ```
 - the value of environment variables are defaulted to `KUBERPULT_GIT_URL=./repository_remote` and `KUBERPULT_GIT_BRANCH=master`
-- run the following command to start all the services required, the `--build` parameter is added to build any changes you may have added to the code
+- run the following command to start all the services required. The `--build` parameter ensures re-building any changes you may have added to the code
 
 ```bash
 docker-compose up --build
 ```
-- the `cd-service` is available at `localhost:8080` and the kuberpult ui is available at `localhost:3000`
+- the `cd-service` is available at `localhost:8080`. And Kuberpult ui is available at `localhost:3000`
 
 ## GRCP Calls (with docker-compose setup)
 
@@ -64,10 +53,10 @@
 {}
 ```
 
-### to test setup was done correctly
+### Test that setup was done correctly
 
-- for adding changes and testing releasing, clone the `repository_remote` folder. 
-- calling curl command to `/release` api with form data for manifest file should have update the remote repository with a new relase.
+- for adding changes and testing releasing, clone the `repository_remote` folder.
+- calling curl command to `/release` api with form data for the manifest file should have updated the remote repository with a new release.
 - view the changes in ui as well
 
 ```bash
@@ -83,28 +72,28 @@
 
 ## Unit tests
 
-Go tests would be part of the same package as the main code, but ending the file names with `_test.go`. When adding new testcases, please use [table driven tests](https://revolution.dev/app/-JqFGExX46gs9mH7vxR5/WORKSPACE_DOCUMENT/-MjkBXy5_eugWYQsxyHl/) 
+Go tests would be part of the same package as the main code, but ending the file names with `_test.go`. When adding new test cases, please use [table driven tests](https://revolution.dev/app/-JqFGExX46gs9mH7vxR5/WORKSPACE_DOCUMENT/-MjkBXy5_eugWYQsxyHl/)
 
-To run tests, the root makefile has test command which runs the test commands in `services/cd-service/Makefile` and `services/frontend-service/Makefile`, which in turn run tests for go and yarn files.
+To run tests, the root makefile has the test command, which runs the test commands in `services/cd-service/Makefile` and `services/frontend-service/Makefile`, which, in turn, run tests for go and yarn files.
 
 ```bash
 make test
 ```
 
-When there is build issues in the test code, it would show up as a build failure during make test with the proper error.
+When there are build issues in the test code, it will show up as a build failure during make test with the proper error.
 
-When a single test case fails, the test case shows up with the curresponding error.
+When a single test case fails, the test case shows up with the corresponding error.
 
-For a more verbose version, you could go into the service directory and run the tests manually in verbose mode
+For a more verbose version, you could go into the service directory and run the tests manually in verbose mode.
 
 ```bash
 cd services/cd-service
 go test ./... -v
 ```
 
-# Installation outside of docker 
+# Installation outside of docker
 
-## pre requisite software 
+## prerequisite software
 
 - [docker](https://docs.docker.com/get-docker/) - for docker build for cd-service - optional
 - [node](https://nodejs.org/en/download/) - ensure you're using an LTS version (or use [nvm](https://github.com/nvm-sh/nvm#installing-and-updating))
@@ -121,8 +110,8 @@
   sudo cmake --build . --target install
   ```
   Afterwards, set your library path, e.g.: `export LD_LIBRARY_PATH='/usr/local/lib/'`
-- Chart Testing: 
-  - install `helm`, `Yamale`, `Yamllint` as prerequisites to `ct` from https://github.com/helm/chart-testing#installation 
+- Chart Testing:
+  - install `helm`, `Yamale`, `Yamllint` as prerequisites to `ct` from https://github.com/helm/chart-testing#installation
   - then follow the instructions to install `ct`
 - golang >= 1.16
 - protoc >=3.15
@@ -139,7 +128,7 @@
 git init --bare repository_remote
 ```
 
-- for cd-service 
+- for cd-service
 
 ```bash
 cd services/cd-service
@@ -150,7 +139,7 @@
 # make run
 ```
 
-- for frontend service - Note, frontend services are not 
+- for frontend service - Note, frontend services are not
 ```bash
 cd services/frontend-service
 make run
@@ -165,15 +154,15 @@
 
 ## releasing a new version
 
-Releases are half-automated via github actions.
+Releases are half-automated via GitHub actions.
 
-To create a release, ensure that the release version and accompanying changes are added in `CHANGELOG.md` file. 
+To create a release, ensure that the release version and accompanying changes are added to the `CHANGELOG.md` file.
 Once done, create a tag with the release version (use semantic versioning for the tag, and do not add a preceding 'v'. Eg: `0.4.21`) `git tag --sign --edit <version>` and push the tag in.
-It will run the [release workflow](https://github.com/freiheit-com/kuberpult/actions/workflows/execution-plan-tag.yml) and create a draft release. 
+It will run the [release workflow](https://github.com/freiheit-com/kuberpult/actions/workflows/execution-plan-tag.yml) and create a draft release.
 Verify that the release draft is correct in the Github UI and publish it for release.
 
 ## Notes
 
-- there is a dev image based on alpine in `docker/build`. you can start a shell in the image using the `./dmake` command.
+- there is a dev image based on alpine in `docker/build`. You can start a shell in the image using the `./dmake` command.
 
-- The first version of this tool was written using go-git v5. Sadly the performance was abysmal. Adding a new manifest took > 20 seconds. Therefore, we switched to libgit2 which is much faster but less ergonomic.+- The first version of this tool was written using go-git v5. Sadly the performance was abysmal. Adding a new manifest took > 20 seconds. Therefore, we switched to libgit2, which is much faster but less ergonomic.
